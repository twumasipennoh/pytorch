import collections
import dataclasses
import enum
import functools
import inspect
import sys
from typing import Any, Dict, List, Optional

import torch

from torch._subclasses.fake_tensor import is_fake

from .. import variables
from ..bytecode_transformation import create_call_function, create_instruction
from ..eval_frame import skip_code

from ..exc import unimplemented
from ..guards import GuardBuilder, install_guard, make_dupe_guard
from ..source import AttrSource, GetItemSource
from ..utils import istype, iter_contains, specialize_symnode
from .base import MutableLocal, VariableTracker
from .constant import ConstantVariable

# Note: [Adding a new supported class the keys of ConstDictVarialble]
# You'll need to add it to:
# - `is_hashable_python_var` in this file
# - `is_hashable` in this file
# - `const_repr` in util.py, and perhaps modify DICT_KEYS in guards.py


def is_hashable_python_var(x):
    from torch import Tensor

    # Note: Keep me in sync with is_hashable!
    # Even better, we should have a map of functions connecting the two
    from ..trace_rules import is_builtin_callable, is_numpy

    return (
        ConstantVariable.is_literal(x)
<<<<<<< HEAD
        or isinstance(x, (Tensor, enum.Enum, torch.nn.Module))
=======
        or isinstance(x, (Tensor, enum.Enum, type))
>>>>>>> 769efb20
        or is_builtin_callable(x)
        or (isinstance(x, tuple) and all(is_hashable_python_var(e) for e in x))
        or is_numpy(x)
    )


def is_hashable(x):
    # Keep me in sync with is_hashable_python_var!
    # Even better, we should have a map of functions connecting the two
    if isinstance(x, variables.TensorVariable):
        # Tensors are hashable if they have an example_value (a fake tensor)
        # Most VT's should have one.
        # It'd be nice if at some point we could assert that they all have one
        return x.as_proxy().node.meta.get("example_value") is not None
    elif isinstance(x, variables.TupleVariable):
        return all(is_hashable(e) for e in x.items)
    else:
        return isinstance(
            x,
            (
                variables.BuiltinVariable,
                variables.SymNodeVariable,
                variables.ConstantVariable,
                variables.EnumVariable,
<<<<<<< HEAD
                variables.NNModuleVariable,
=======
                variables.user_defined.UserDefinedClassVariable,
                variables.misc.SkipFilesVariable,
                variables.misc.NumpyVariable,
>>>>>>> 769efb20
            ),
        )


class ConstDictVariable(VariableTracker):
    class _HashableTracker:
        """
        Auxiliary opaque internal class that wraps a VariableTracker and makes it hashable
        This should not be seen or touched by anything outside of ConstDictVariable and its children
        Note that it's also fine to put VTs into dictionaries and sets, but doing so does not take into account aliasing
        """

        def __init__(self, vt):
            # We specialize SymNodes
            vt = specialize_symnode(vt)
            assert is_hashable(vt), type(vt)
            self.vt = vt

        @property
        def underlying_value(self):
            if isinstance(self.vt, variables.TensorVariable):
                x = self.vt.as_proxy().node.meta["example_value"]
            elif isinstance(self.vt, variables.TupleVariable):
                Hashable = ConstDictVariable._HashableTracker
                x = tuple(Hashable(e).underlying_value for e in self.vt.items)
            elif isinstance(self.vt, variables.NNModuleVariable):
                return self.vt.module
            else:
                x = self.vt.as_python_constant()
            return x

        def __hash__(self):
            return hash(self.underlying_value)

        @staticmethod
        def _eq_impl(a, b):
            # TODO: Put this in utils and share it between variables/builtin.py and here
            if type(a) != type(b):
                return False
            elif isinstance(a, tuple):
                Hashable = ConstDictVariable._HashableTracker
                return len(a) == len(b) and all(
                    Hashable._eq_impl(u, v) for u, v in zip(a, b)
                )
            elif is_fake(a):
                return a is b
            else:
                return a == b

        def __eq__(self, other: "ConstDictVariable._HashableTracker") -> bool:
            Hashable = ConstDictVariable._HashableTracker
            assert isinstance(other, Hashable)
            return Hashable._eq_impl(self.underlying_value, other.underlying_value)

    def __init__(
        self, items: Dict[VariableTracker, VariableTracker], user_cls=dict, **kwargs
    ):
        super().__init__(**kwargs)

        Hashable = ConstDictVariable._HashableTracker

        # Keys will just be HashableTrackers when cloning, in any other case they'll be VariableTrackers
        assert all(
            isinstance(x, (VariableTracker, Hashable))
            and isinstance(v, VariableTracker)
            for x, v in items.items()
        )

        def make_hashable(key):
            return key if isinstance(key, Hashable) else Hashable(key)

        self.items = {make_hashable(x): v for x, v in items.items()}
        self.user_cls = user_cls

    def as_proxy(self):
        return {k.vt.as_proxy(): v.as_proxy() for k, v in self.items.items()}

    def as_python_constant(self):
        return {
            k.vt.as_python_constant(): v.as_python_constant()
            for k, v in self.items.items()
        }

    def keys_as_python_constant(self):
        return {k.vt.as_python_constant(): v for k, v in self.items.items()}

    def python_type(self):
        return self.user_cls

    def __contains__(self, vt):
        assert isinstance(vt, VariableTracker)
        Hashable = ConstDictVariable._HashableTracker
        return is_hashable(vt) and Hashable(vt) in self.items

    def reconstruct(self, codegen):
        # instructions to load collections.OrderedDict if necessary
        if self.user_cls is collections.OrderedDict:
            codegen.extend_output(
                [
                    codegen.create_load_python_module(collections, True),
                    codegen.create_load_attr("OrderedDict"),
                ]
            )
        # instructions to build the dict keys and values
        for key, value in self.items.items():
            codegen(key.vt)
            codegen(value)
        # BUILD_MAP and calling collections.OrderedDict if necessary
        if self.user_cls is collections.OrderedDict:
            return [
                create_instruction("BUILD_MAP", arg=len(self.items)),
                *create_call_function(1, False),
            ]
        # BUILD_MAP only if user_cls is dict
        else:
            return [create_instruction("BUILD_MAP", arg=len(self.items))]

    @staticmethod
    def _wrap_keys_python_var(d):
        """Wrap the keys of a dictionary with python objs as keys into Hashable objects"""
        assert all(is_hashable_python_var(k) for k in d.keys())
        Hashable = ConstDictVariable._HashableTracker
        from .builder import SourcelessBuilder

        build = SourcelessBuilder()
        return {Hashable(build(k)): v for k, v in d.items()}

    def getitem_const(self, arg: VariableTracker):
        key = ConstDictVariable._HashableTracker(arg)
        return self.items[key]

    def call_method(
        self,
        tx,
        name,
        args: "List[VariableTracker]",
        kwargs: "Dict[str, VariableTracker]",
    ) -> "VariableTracker":
        from . import (
            BuiltinVariable,
            ConstantVariable,
            ListIteratorVariable,
            ListVariable,
            TupleVariable,
        )

        Hashable = ConstDictVariable._HashableTracker

        arg_hashable = args and is_hashable(args[0])

        if name == "__getitem__":
            assert len(args) == 1
            return self.getitem_const(args[0])
        elif name == "items":
            assert not (args or kwargs)
            return TupleVariable(
                [TupleVariable([k.vt, v]) for k, v in self.items.items()]
            )
        elif name == "keys":
            assert not (args or kwargs)
            return SetVariable(
                [k.vt for k in self.items.keys()],
                mutable_local=MutableLocal(),
            )
        elif name == "values":
            assert not (args or kwargs)
            return TupleVariable(list(self.items.values()))
        elif name == "copy":
            assert not (args or kwargs)
            return self.clone(items=self.items.copy(), mutable_local=MutableLocal())
        elif name == "__len__":
            assert not (args or kwargs)
            return ConstantVariable.create(len(self.items))
        elif name == "__setitem__" and arg_hashable and self.mutable_local:
            assert not kwargs and len(args) == 2
            tx.output.side_effects.mutation(self)
            self.items[Hashable(args[0])] = args[1]
            return ConstantVariable.create(None)
        elif name in ("pop", "get") and len(args) in (1, 2) and args[0] not in self:
            # missing item, return the default value
            if len(args) == 1:
                return ConstantVariable(None)
            else:
                return args[1]
        elif name == "pop" and arg_hashable and self.mutable_local:
            tx.output.side_effects.mutation(self)
            return self.items.pop(Hashable(args[0]))
        elif (
            name == "update"
            and len(args) == 1
            and isinstance(
                args[0],
                (
                    ConstDictVariable,
                    ListVariable,
                    TupleVariable,
                    ListIteratorVariable,
                ),
            )
            and self.mutable_local
        ):
            tx.output.side_effects.mutation(self)
            if isinstance(args[0], ConstDictVariable):
                dict_vt = args[0]
            else:
                dict_vt = BuiltinVariable.call_custom_dict(tx, dict, args[0])
            self.items.update(dict_vt.items)
            # all keys in kwargs are valid (`str`s)
            kwargs = ConstDictVariable._wrap_keys_python_var(kwargs)
            self.items.update(kwargs)
            return ConstantVariable.create(None)
        elif name in ("get", "__getattr__") and args[0] in self:
            return self.getitem_const(args[0])
        elif name == "__contains__" and len(args) == 1:
            return ConstantVariable.create(args[0] in self)
        else:
            return super().call_method(tx, name, args, kwargs)

    def unpack_var_sequence(self, tx):
        return [x.vt for x in self.items.keys()]


class DefaultDictVariable(ConstDictVariable):
    def __init__(self, items, user_cls, default_factory=None, **kwargs):
        super().__init__(items, user_cls, **kwargs)
        assert user_cls is collections.defaultdict
        self.default_factory = default_factory

    def is_python_constant(self):
        # Return false for unsupported defaults. This ensures that a bad handler
        # path is not taken in BuiltinVariable for getitem.
        if self.default_factory not in [list, tuple, dict] and not self.items:
            return False
        return super().is_python_constant()

    @staticmethod
    def is_supported_arg(arg):
        if isinstance(arg, variables.BuiltinVariable):
            return arg.fn in [list, tuple, dict]
        else:
            return isinstance(arg, variables.functions.BaseUserFunctionVariable)

    def call_method(
        self,
        tx,
        name,
        args: "List[VariableTracker]",
        kwargs: "Dict[str, VariableTracker]",
    ) -> "VariableTracker":
        if name == "__getitem__":
            assert len(args) == 1

            if args[0] in self:
                return self.getitem_const(args[0])
            else:
                if self.default_factory is None:
                    raise KeyError(f"{args[0]}")
                else:
                    default_var = self.default_factory.call_function(tx, [], {})
                    super().call_method(
                        tx, "__setitem__", (args[0], default_var), kwargs
                    )
                    return default_var
        else:
            return super().call_method(tx, name, args, kwargs)


class SetVariable(VariableTracker):
    @dataclasses.dataclass
    class SetElement:
        vt: VariableTracker
        underlying_value: Any

        def __hash__(self) -> int:
            return hash(self.underlying_value)

        def __eq__(self, other: object) -> bool:
            if not isinstance(other, SetVariable.SetElement):
                return False
            if isinstance(self.vt, variables.TensorVariable):
                return self.underlying_value is other.underlying_value
            else:
                return self.underlying_value == other.underlying_value

    def __init__(
        self,
        items: List[VariableTracker],
        **kwargs,
    ):
        super().__init__(**kwargs)
        # Note - Set is still backed by a list, because we want set behavior over the contents,
        assert isinstance(items, list)
        assert all(isinstance(x, VariableTracker) for x in items)

        self.items = []
        self._add(items)

    def as_proxy(self):
        return [x.as_proxy() for x in self.items]

    def python_type(self):
        return set

    def reconstruct(self, codegen):
        codegen.load_import_from("builtins", "set")
        codegen.foreach(self.items)
        return [
            create_instruction("BUILD_SET", arg=len(self.items))
        ] + create_call_function(1, True)

    # Note - this is only used for producing a set
    def _as_set_element(self, vt):
        from .base import VariableTracker
        from .misc import MethodWrapperVariable
        from .tensor import TensorVariable

        assert isinstance(vt, VariableTracker)

        if isinstance(vt, TensorVariable):
            fake_tensor = vt.as_proxy().node.meta.get("example_value")
            if fake_tensor is None:
                unimplemented(
                    "Cannot check Tensor object identity without its fake value"
                )
            return SetVariable.SetElement(vt, fake_tensor)
        if isinstance(vt, ConstantVariable):
            return SetVariable.SetElement(vt, vt.value)
        if isinstance(vt, MethodWrapperVariable):
            return SetVariable.SetElement(vt, vt.as_python_constant())

        unimplemented(f"Sets with {type(vt)} NYI")

    @property
    def _underlying_items(self):
        underlying_items = set()
        for current_item in self.items:
            assert (
                current_item not in underlying_items
            ), "Items modeling set invariant violated"
            underlying_items.add(self._as_set_element(current_item))
        return underlying_items

    def _add(self, item):
        underlying_items = self._underlying_items

        if isinstance(item, (list, set)):
            items_to_add = item
        else:
            items_to_add = [item]

        for item_to_add in items_to_add:
            set_element = self._as_set_element(item_to_add)
            if set_element not in underlying_items:
                underlying_items.add(set_element)
                self.items.append(set_element.vt)
            else:
                for e in underlying_items:
                    if hash(set_element) == hash(e):
                        alias_guard = make_dupe_guard(
                            e.vt.source, set_element.vt.source
                        )
                        if alias_guard:
                            install_guard(e.vt.source.make_guard(alias_guard))

    def call_method(
        self,
        tx,
        name,
        args: List[VariableTracker],
        kwargs: Dict[str, VariableTracker],
    ) -> "VariableTracker":
        # Somewhat duplicative of CommonListMethodsVariable - but better than to violate substitution
        # principles and end up with things like direct item access attempts on a set, or
        # getitem sources.
        if name == "add" and args and self.mutable_local:
            assert not kwargs
            item = args[0]
            tx.output.side_effects.mutation(self)
            self._add(item)
            return ConstantVariable.create(None)
        elif name == "pop" and self.mutable_local:
            assert not kwargs
            assert not args
            tx.output.side_effects.mutation(self)
            return self.items.pop()
        elif name == "__len__":
            return ConstantVariable.create(len(self.items))
        elif name == "__contains__":
            assert len(args) == 1
            assert not kwargs
            return iter_contains(self.items, args[0], tx, check_tensor_identity=True)
        else:
            return super().call_method(tx, name, args, kwargs)

    def getitem_const(self, arg: VariableTracker):
        raise RuntimeError("Illegal to getitem on a set")

    def as_python_constant(self):
        return self.python_type()([x.as_python_constant() for x in self.items])

    def unpack_var_sequence(self, tx):
        return list(self.items)


def _is_matching_transformers_cls(cls) -> bool:
    mod = sys.modules.get("transformers.file_utils")
    return mod is not None and issubclass(cls, mod.ModelOutput)


def _is_matching_diffusers_cls(cls) -> bool:
    mod = sys.modules.get("diffusers.utils")
    return mod is not None and issubclass(cls, mod.BaseOutput)


def _call_hasattr_customobj(self, tx, name: str) -> "VariableTracker":
    """Shared method between DataClassVariable and CustomizedDictVariable where items are attrs"""
    if name in self.items or hasattr(self.user_cls, name):
        return ConstantVariable(True)
    elif istype(self.mutable_local, MutableLocal) and self.source is None:
        # Something created locally can't have any extra fields on it
        return ConstantVariable(False)
    elif self.mutable_local is None and self.source:
        # Maybe add a guard
        try:
            example = tx.output.root_tx.get_example_value(self.source)
            install_guard(
                AttrSource(self.source, name).make_guard(GuardBuilder.HASATTR)
            )
            return ConstantVariable(hasattr(example, name))
        except KeyError:
            pass
    unimplemented(
        f"hasattr({self.__class__.__name__}, {name}) {self.mutable_local} {self.source}"
    )


class DataClassVariable(ConstDictVariable):
    """
    This is a bit of a hack to deal with
    transformers.file_utils.ModelOutput() from huggingface.

    ModelOutput causes trouble because it a a mix of a dataclass and a
    OrderedDict and it calls super() methods implemented in C.
    """

    # ModelOutput() excludes None, though generic datclasses don't
    include_none = False

    @staticmethod
    @functools.lru_cache(None)
    def _patch_once():
        try:
            from transformers.file_utils import ModelOutput

            for obj in ModelOutput.__dict__.values():
                if callable(obj):
                    skip_code(obj.__code__)
        except ImportError:
            pass

        try:
            from diffusers.utils import BaseOutput

            for obj in BaseOutput.__dict__.values():
                if callable(obj):
                    skip_code(obj.__code__)
        except ImportError:
            pass

    @staticmethod
    def is_matching_cls(cls):
        return _is_matching_transformers_cls(cls) or _is_matching_diffusers_cls(cls)

    @classmethod
    def is_matching_object(cls, obj):
        return cls.is_matching_cls(type(obj))

    @classmethod
    def create(cls, user_cls, args, kwargs, options):
        DataClassVariable._patch_once()

        skip_code(user_cls.__init__.__code__)
        keys = [f.name for f in dataclasses.fields(user_cls)]
        bound = inspect.signature(user_cls).bind(*args, **kwargs)
        bound.apply_defaults()
        assert set(bound.arguments.keys()) == set(keys)
        items = {}
        for key in keys:
            val = bound.arguments[key]
            key = ConstantVariable.create(key)
            if isinstance(val, VariableTracker):
                items[key] = val
            else:
                if cls.include_none:
                    assert variables.ConstantVariable.is_literal(val)
                    items[key] = variables.ConstantVariable.create(val)
                else:
                    assert val is None, f"unexpected {val}"

        if len(items) == 1 and not isinstance(items[keys[0]], variables.TensorVariable):
            unimplemented("DataClassVariable iterator constructor")
            # TODO(jansel): implement unpacking logic in ModelOutput.__post_init__

        return cls(items, user_cls, **options)

    @classmethod
    def wrap(cls, builder, obj):
        user_cls = type(obj)
        keys = [f.name for f in dataclasses.fields(user_cls)]

        excluded = []
        items = {}
        for key in keys:
            # __init__ function of a dataclass might not have yet defined the key
            if hasattr(obj, key):
                val = getattr(obj, key)
                var = builder.__class__(
                    tx=builder.tx, source=AttrSource(builder.source, key)
                )(val)
                if val is not None or cls.include_none:
                    key = ConstantVariable.create(key)
                    items[key] = var
                else:
                    excluded.append(var)
        return cls(items, user_cls)

    def __init__(self, items, user_cls, **options):
        super().__init__(items, user_cls, **options)
        assert self.is_matching_cls(user_cls)

    def as_proxy(self):
        raise NotImplementedError()

    def reconstruct(self, codegen):
        codegen.extend_output([codegen._create_load_const(self.user_cls)])
        # All the keys are just wrapped strings
        d = self.keys_as_python_constant()
        codegen.foreach(d.values())
        keys = tuple(d.keys())
        return codegen.create_call_function_kw(len(keys), keys, True)

    def call_method(
        self,
        tx,
        name,
        args: "List[VariableTracker]",
        kwargs: "Dict[str, VariableTracker]",
    ) -> "VariableTracker":
        if name == "__getitem__":
            assert not kwargs and len(args) == 1
            val = args[0]
            if val.python_type() == str:
                return self.getitem_const(val)
            else:
                return self.call_method(tx, "to_tuple", [], {}).call_method(
                    tx, "__getitem__", args, kwargs
                )
        elif name == "to_tuple":
            assert not (args or kwargs)
            return variables.TupleVariable(list(self.items.values()))
        elif name == "__setattr__":
            name = "__setitem__"
        return super().call_method(tx, name, args, kwargs)

    def var_getattr(self, tx, name: str) -> "VariableTracker":
        name_vt = ConstantVariable.create(name)
        if name_vt in self:
            return self.call_method(tx, "__getitem__", [name_vt], {})
        elif not self.include_none:
            defaults = {f.name: f.default for f in dataclasses.fields(self.user_cls)}
            if name in defaults:
                assert variables.ConstantVariable.is_literal(defaults[name])
                return variables.ConstantVariable.create(defaults[name])
        super().var_getattr(tx, name)

    call_hasattr = _call_hasattr_customobj


class CustomizedDictVariable(ConstDictVariable):
    @staticmethod
    def is_matching_cls(cls):
        # True if using default OrderedDict.__init__ and did not implement __post_init__
        if (
            issubclass(cls, collections.OrderedDict)
            and cls.__init__ is collections.OrderedDict.__init__
            and not hasattr(cls, "__post_init__")
        ):
            return True
        # hack for HF usecase:
        #   assume dataclass annotation for ModelOutput subclass
        #   assume self.create is AA to ModelOutput.__post_init__
        return _is_matching_transformers_cls(cls) or _is_matching_diffusers_cls(cls)

    @classmethod
    def is_matching_object(cls, obj):
        return cls.is_matching_cls(type(obj))

    # called from user_defined.py
    # when is_matching_cls(cls) is true
    @classmethod
    def create(cls, user_cls, args, kwargs, options):
        # avoid tracing when returning ModelOutput from forward func
        for attr_name in ("__init__", "__post_init__", "__setattr__", "__setitem__"):
            if hasattr(user_cls, attr_name):
                fn = getattr(user_cls, attr_name)
                assert callable(fn), f"expect callable attr {attr_name}"
                if hasattr(fn, "__code__"):
                    skip_code(fn.__code__)

        if dataclasses.is_dataclass(user_cls):
            # @dataclass CustomDict(a=1, b=2)
            bound = inspect.signature(user_cls).bind(*args, **kwargs)
            bound.apply_defaults()

            def make_var(x):
                if isinstance(x, VariableTracker):
                    return x
                elif ConstantVariable.is_literal(x):
                    return ConstantVariable.create(x)
                else:
                    unimplemented(
                        "expect VariableTracker or ConstantVariable.is_literal"
                    )

            items = {
                ConstantVariable.create(k): make_var(v)
                for k, v in bound.arguments.items()
            }
        elif not args:
            # CustomDict(a=1, b=2) in the general (non-dataclass) case.
            items = {ConstantVariable.create(k): v for k, v in kwargs.items()}
        elif len(args) == 1 and isinstance(args[0], ConstDictVariable) and not kwargs:
            # CustomDict({'a': 1, 'b': 2})
            items = args[0].items
        else:
            unimplemented("custom dict init with args/kwargs unimplemented")

        return cls(items, user_cls, **options)

    # called from builder.py
    @classmethod
    def wrap(cls, builder, obj):
        raise NotImplementedError()

    def __init__(self, items, user_cls, **options):
        super().__init__(items, user_cls, **options)
        assert self.is_matching_cls(user_cls)

    def as_proxy(self):
        raise NotImplementedError()

    # 'RETURN_VALUE triggered compile'
    # called from torch/_dynamo/codegen.py
    def reconstruct(self, codegen):
        codegen.extend_output([codegen._create_load_const(self.user_cls)])
        # All the keys are just wrapped strings
        d = self.keys_as_python_constant()
        codegen.foreach(d.values())
        keys = tuple(d.keys())
        return codegen.create_call_function_kw(len(keys), keys, True)

    def call_method(
        self,
        tx,
        name,
        args: "List[VariableTracker]",
        kwargs: "Dict[str, VariableTracker]",
    ) -> "VariableTracker":
        fn = getattr(self.user_cls, name)
        source = None if self.source is None else AttrSource(self.source, name)

        if hasattr(fn, "__objclass__") and fn.__objclass__ in (
            dict,
            collections.OrderedDict,
        ):
            # for python dict method without overridden
            return super().call_method(tx, name, args, kwargs)
        elif name in ("__getitem__", "to_tuple", "__setitem__", "__setattr__"):
            # for user overridden method
            return tx.inline_user_function_return(
                variables.UserFunctionVariable(fn, source=source),
                [self] + list(args),
                kwargs,
            )

        unimplemented("custom dict: call_method unimplemented name=%s", name)

    def var_getattr(self, tx, name: str) -> "VariableTracker":
        name_vt = ConstantVariable.create(name)
        if name_vt in self:
            return self.call_method(tx, "__getitem__", [name_vt], {})
        super().var_getattr(tx, name)

    call_hasattr = _call_hasattr_customobj


@functools.lru_cache(None)
def _install_PretrainedConfig_patch():
    import transformers

    # We need to monkeypatch transformers here, sadly.
    # TODO(voz): Upstream to transformers lib

    def _dynamo_overriden_transformers_eq(self, other):
        if not hasattr(other, "__dict__"):
            return False
        return self.__dict__ == other.__dict__

    transformers.configuration_utils.PretrainedConfig.__eq__ = (
        _dynamo_overriden_transformers_eq
    )


class HFPretrainedConfigVariable(VariableTracker):
    """
    Hack for HuggingFace PretrainedConfig
    """

    @staticmethod
    def is_matching_cls(cls):
        mod = sys.modules.get("transformers.configuration_utils")
        is_match = mod is not None and issubclass(cls, mod.PretrainedConfig)

        # Lazily install monkeypatch the first time we see it in dynamo
        if is_match:
            _install_PretrainedConfig_patch()
        return is_match

    @classmethod
    def is_matching_object(cls, obj):
        return cls.is_matching_cls(type(obj))

    def __init__(self, obj, **kwargs):
        super().__init__(**kwargs)
        self.obj = obj
        assert self.is_matching_cls(type(obj))

    def var_getattr(self, tx, name: str) -> "VariableTracker":
        from . import ConstantVariable

        return ConstantVariable.create(getattr(self.obj, name))

    def call_hasattr(self, tx, name: str) -> "VariableTracker":
        return variables.ConstantVariable.create(hasattr(self.obj, name))


class PythonSysModulesVariable(VariableTracker):
    """Special case for sys.modules.

    Without this we will guard on the exact set of modules imported in the
    lifetime of the python program.
    """

    def python_type(self):
        return dict

    @staticmethod
    def reconstruct(self, codegen):
        codegen.extend_output(
            [
                codegen.create_load_python_module(sys, True),
                codegen.create_load_attr("modules"),
            ]
        )

    def call_method(
        self, tx, name, args: List[VariableTracker], kwargs: Dict[str, VariableTracker]
    ):
        from .builder import VariableBuilder

        if name == "__getitem__":
            return self.call_getitem(tx, *args, **kwargs)
        elif name == "get":
            return self.call_get(tx, *args, **kwargs)
        elif name == "__contains__":
            return self.call_contains(tx, *args, **kwargs)

        # Fallback to dict implementation
        real_dict = VariableBuilder(tx, self.source)(sys.modules)
        return real_dict.call_method(tx, name, args, kwargs)

    def _contains_helper(self, tx, key: VariableTracker):
        k = key.as_python_constant()
        has_key = k in sys.modules
        install_guard(
            self.make_guard(
                functools.partial(GuardBuilder.DICT_CONTAINS, key=k, invert=not has_key)
            )
        )
        return k, has_key

    def call_contains(self, tx, key: VariableTracker):
        k, has_key = self._contains_helper(tx, key)
        return ConstantVariable.create(value=has_key)

    def call_get(
        self, tx, key: VariableTracker, default: Optional[VariableTracker] = None
    ):
        from .builder import VariableBuilder

        k, has_key = self._contains_helper(tx, key)

        if has_key:
            return VariableBuilder(
                tx,
                GetItemSource(self.source, k),
            )(sys.modules[k])

        if default is not None:
            return default

        return ConstantVariable.create(value=None)

    def call_getitem(self, tx, key: VariableTracker):
        from .builder import VariableBuilder

        k, has_key = self._contains_helper(tx, key)
        return VariableBuilder(
            tx,
            GetItemSource(self.source, k),
        )(sys.modules[k])<|MERGE_RESOLUTION|>--- conflicted
+++ resolved
@@ -37,11 +37,7 @@
 
     return (
         ConstantVariable.is_literal(x)
-<<<<<<< HEAD
-        or isinstance(x, (Tensor, enum.Enum, torch.nn.Module))
-=======
-        or isinstance(x, (Tensor, enum.Enum, type))
->>>>>>> 769efb20
+        or isinstance(x, (Tensor, enum.Enum, type, torch.nn.Module))
         or is_builtin_callable(x)
         or (isinstance(x, tuple) and all(is_hashable_python_var(e) for e in x))
         or is_numpy(x)
@@ -66,13 +62,10 @@
                 variables.SymNodeVariable,
                 variables.ConstantVariable,
                 variables.EnumVariable,
-<<<<<<< HEAD
-                variables.NNModuleVariable,
-=======
                 variables.user_defined.UserDefinedClassVariable,
                 variables.misc.SkipFilesVariable,
                 variables.misc.NumpyVariable,
->>>>>>> 769efb20
+                variables.NNModuleVariable,
             ),
         )
 
