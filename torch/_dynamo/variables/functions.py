--- conflicted
+++ resolved
@@ -648,14 +648,10 @@
         if isinstance(kernel, Autotuner):
             # We only support configs and keys arguments of triton.autotune
             # Make sure other arguments are defaulted
-<<<<<<< HEAD
             defaults = inspect.signature(Autotuner.__init__).parameters
-=======
-            defaults = inspect.signature(Autotuner).parameters
 
             # Newer version of triton change attribute name from warmup to num_warmup and rep to num_rep.
             # The call to get_first_attr is to maintain backward-compatibility.
->>>>>>> 2facdccd
             if (
                 (
                     "warmup" in defaults
