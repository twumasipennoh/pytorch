import dataclasses
import inspect
from typing import Callable, Dict, List, Optional

import torch._C
from torch._guards import Guard

from .. import variables
from ..bytecode_transformation import create_call_function, create_instruction
from ..device_interface import get_interface_for_device
from ..exc import unimplemented, Unsupported
from ..guards import GuardBuilder, install_guard
from ..source import AttrSource, GlobalStateSource
from .base import VariableTracker
from .functions import (
    NestedUserFunctionVariable,
    UserFunctionVariable,
    UserMethodVariable,
    WrappedUserFunctionVariable,
    WrappedUserMethodVariable,
)


@dataclasses.dataclass
class ContextMangerState:
    """
    Mutating `self` in VariableTracker is not allowed because we copy
    them.  This is a mutable container pointed to by context managers
    that won't get copied, so it is safe to mutate.
    """

    cleanup_fn: Optional[Callable] = None
    proxy: Optional[torch.fx.Proxy] = None

    def cleanup(self):
        if self.cleanup_fn is not None:
            self.cleanup_fn()
            self.cleanup_fn = None

    def cleanup_assert(self):
        assert self.cleanup_fn, "multiple exits?"
        self.cleanup()


class ContextWrappingVariable(VariableTracker):
    _nonvar_fields = {
        "cm_obj",
        "target_values",
        "initial_values",
        "state",
        *VariableTracker._nonvar_fields,
    }

    def __init__(self, target_values, initial_values=None, *, state=None, **kwargs):
        super().__init__(**kwargs)
        self.target_values = target_values
        self.initial_values = initial_values
        self.state = ContextMangerState() if state is None else state

    def enter(self, tx):
        self._call_func(tx, self.target_values)
        self.set_cleanup_hook(tx)
        return variables.ConstantVariable.create(None)

    def set_cleanup_hook(self, tx, fn=None):
        if fn is None:

            def fn():
                self._call_func(tx, self.initial_values)

        self.state.cleanup_fn = fn
        tx.output.add_cleanup_hook(self.state.cleanup)

    def exit(self, tx, *args):
        self.state.cleanup_assert()
        return variables.ConstantVariable.create(None)

    def reconstruct(self, codegen):
        attr_source = AttrSource(
            codegen.tx.import_source(self.module_name()), self.fn_name()
        )
        return attr_source.reconstruct(codegen)

    def module_name(self):
        raise NotImplementedError("module_name called on base")

    def fn_name(self):
        raise NotImplementedError("fn_name called on base")

    def call_function(
        self, tx, args: "List[VariableTracker]", kwargs: "Dict[str, VariableTracker]"
    ) -> "VariableTracker":
        assert len(args) == 1
        if isinstance(args[0], NestedUserFunctionVariable):
            args[0] = UserFunctionVariable(args[0].get_function())
        assert isinstance(args[0], (UserMethodVariable, UserFunctionVariable))

        if isinstance(args[0], UserMethodVariable):
            return WrappedUserMethodVariable(args[0], self)

        if isinstance(args[0], UserFunctionVariable):
            return WrappedUserFunctionVariable(args[0], self)


class GenericContextWrappingVariable(ContextWrappingVariable):
    def __init__(self, target_values, initial_values=None, *, cm_obj=None, **kwargs):
        assert cm_obj is not None
        super().__init__(
            target_values=target_values, initial_values=initial_values, **kwargs
        )
        self.cm_obj = cm_obj

    def enter(self, tx):
        source = None if self.source is None else AttrSource(self.source, "__enter__")
        try:
            return variables.UserMethodVariable(
                self.cm_obj.__enter__.__func__,
                variables.UserDefinedObjectVariable(self.cm_obj),
                source=source,
            ).call_function(tx, [], {})
        except Unsupported as e:
            raise unimplemented(
                f"Unsupported context manager {self.cm_obj}'s __enter__ function"
            ) from e

    def exit(self, tx, *args):
        source = None if self.source is None else AttrSource(self.source, "__exit__")
        try:
            x = variables.UserMethodVariable(
                self.cm_obj.__exit__.__func__,
                variables.UserDefinedObjectVariable(self.cm_obj),
                source=source,
            ).call_function(
                tx,
                [
                    variables.ConstantVariable.create(None),
                    variables.ConstantVariable.create(None),
                    variables.ConstantVariable.create(None),
                ],
                {},
            )
        except Unsupported as e:
            raise unimplemented(
                f"Unsupported context manager {self.cm_obj}'s __exit__ function"
            ) from e

        tx.generic_context_manager_depth -= 1
        return x


class GradModeVariable(ContextWrappingVariable):
    """represents torch.{no_grad,enable_grad,set_grad_mode}()"""

    _guards_singleton = Guard(GlobalStateSource(), GuardBuilder.GRAD_MODE)

    @staticmethod
    def create(tx, target_value, initialized=False, **kwargs):
        var = GradModeVariable(
            target_values=[target_value],
            initial_values=[torch.is_grad_enabled()],
            **kwargs,
        )
        if initialized:
            var._call_func(tx, var.target_values)
        return var

    def __init__(self, target_values, initial_values=None, initialized=True, **kwargs):
        super().__init__(
            target_values=target_values, initial_values=initial_values, **kwargs
        )
        install_guard(self._guards_singleton)

    def enter(self, tx):
        self._call_func(tx, self.target_values)
        return variables.ConstantVariable.create(None)

    def exit(self, tx, *args):
        self._call_func(tx, self.initial_values)
        return variables.ConstantVariable.create(None)

    def call_function(
        self, tx, args: "List[VariableTracker]", kwargs: "Dict[str, VariableTracker]"
    ):
        self._call_func(tx, self.initial_values)  # undo eager initialization
        return super().call_function(tx, args, kwargs)

    def _call_func(self, tx, values):
        assert len(values) == 1
        value = values[0]
        # Coalesce grad mode mutations
        if torch.is_grad_enabled() != value:
            tx.output.create_node(
                "call_function", torch._C._set_grad_enabled, (value,), {}
            )
            torch._C._set_grad_enabled(value)

    def module_name(self):
        return "torch"

    def fn_name(self):
        return "set_grad_enabled"


class InferenceModeVariable(ContextWrappingVariable):
    @staticmethod
    def create(tx, target_values, **kwargs):
        var = InferenceModeVariable(
            target_values, initial_values=torch.is_inference_mode_enabled(), **kwargs
        )
        return var

    def __init__(
        self,
        target_values,
        initial_values=None,
        **kwargs,
    ):
        if initial_values is None:
            # This must be called here since function defaults are evaluated at import time
            initial_values = torch.is_inference_mode_enabled()
        super().__init__(
            target_values=target_values, initial_values=initial_values, **kwargs
        )
        self.target_values = target_values

    def exit(self, tx, *args):
        self.state.cleanup_assert()
        tx.output.create_node(
            "call_function",
            torch.autograd.grad_mode._exit_inference_mode,
            (self.state.proxy,),
            {},
        )

    def enter(self, tx):
        ctx = torch.autograd.grad_mode._enter_inference_mode(self.target_values)
        self.set_cleanup_hook(
            tx, lambda: torch.autograd.grad_mode._exit_inference_mode(ctx)
        )
        self.state.proxy = tx.output.create_node(
            "call_function",
            torch.autograd.grad_mode._enter_inference_mode,
            (self.target_values,),
            {},
        )

    def module_name(self):
        return "torch.inference_mode"

    def fn_name(self):
        return "inference_mode"


class TorchFunctionDisableVariable(ContextWrappingVariable):
    """represents whether torch function overrides are enabled or not"""

    _guards_singleton = Guard(GlobalStateSource(), GuardBuilder.TORCH_FUNCTION_STATE)

    @staticmethod
    def create(tx, **kwargs):
        var = TorchFunctionDisableVariable(
            target_values=[False],
            initial_values=[tx.output.torch_function_enabled],
            **kwargs,
        )
        # mlazos: I think this is here to make sure we don't reinvoke on clone()
        var._call_func(tx, [False])
        var.set_cleanup_hook(tx)
        return var

    def __init__(self, target_values, initial_values=None, **kwargs):
        super().__init__(
            target_values=target_values, initial_values=initial_values, **kwargs
        )
        install_guard(self._guards_singleton)

    def enter(self, tx):
        return variables.ConstantVariable.create(None)

    def _call_func(self, tx, values):
        assert len(values) == 1
        tx.output.set_torch_function_state(values[0])


class DeterministicAlgorithmsVariable(ContextWrappingVariable):
    """represents torch.{are_deterministic_algorithms_enabled,use_deterministic_algorithms}()"""

    _guards_singleton = Guard(
        GlobalStateSource(), GuardBuilder.DETERMINISTIC_ALGORITHMS
    )

    @staticmethod
    def create(tx, target_value, **kwargs):
        var = DeterministicAlgorithmsVariable(
            target_values=[target_value],
            initial_values=[torch.are_deterministic_algorithms_enabled()],
            **kwargs,
        )
        var._call_func(tx, [target_value])
        var.set_cleanup_hook(tx)
        return var

    def __init__(self, target_values, initial_values=None, **kwargs):
        super().__init__(
            target_values=target_values, initial_values=initial_values, **kwargs
        )
        install_guard(self._guards_singleton)

    def enter(self, tx):
        return variables.ConstantVariable.create(None)

    def _call_func(self, tx, values):
        assert len(values) == 1
        value = values[0]
        tx.output.create_node(
            "call_function", torch._C._set_deterministic_algorithms, (value,), {}
        ),
        torch._C._set_deterministic_algorithms(value)

    def module_name(self):
        return "torch"

    def fn_name(self):
        return "use_deterministic_algorithms"


class DisabledSavedTensorsHooksVariable(ContextWrappingVariable):
    """represents torch.autograd.graph.disable_saved_tensors_hook."""

    @staticmethod
    def create(tx, target_value, **kwargs):
        var = DisabledSavedTensorsHooksVariable(
            target_values=[target_value],
            initial_values=[
                torch._C._autograd._saved_tensors_hooks_get_disabled_error_message()
            ],
            **kwargs,
        )
        var._call_func(tx, [target_value])
        var.set_cleanup_hook(tx)
        return var

    def __init__(self, target_values, initial_values=None, **kwargs):
        super().__init__(
            target_values=target_values, initial_values=initial_values, **kwargs
        )

    def enter(self, tx):
        return variables.ConstantVariable.create(None)

    def _call_func(self, tx, values):
        assert len(values) == 1
        value = values[0]
        if value is not None:
            # Disable `saved_tensors_hooks` with message (`value`)
            # OR
            # we are exiting this context and restoring the previous message.
            tx.output.create_node(
                "call_function",
                torch._C._autograd._saved_tensors_hooks_disable,
                (value,),
                {},
            )
            torch._C._autograd._saved_tensors_hooks_disable(value)
        else:
            # We are exiting this context and if prev_message was None, we re-enable `saved_tensors_hooks`.
            tx.output.create_node(
                "call_function", torch._C._autograd._saved_tensors_hooks_enable, (), {}
            )
            torch._C._autograd._saved_tensors_hooks_enable()

    def module_name(self):
        return "torch.autograd.graph"

    def fn_name(self):
        return "disable_saved_tensors_hooks"


class AutocastModeVariable(ContextWrappingVariable):
    @staticmethod
    def create(func, args, kwargs):
        assert func in [
            torch.amp.autocast_mode.autocast,
            torch.cuda.amp.autocast,
            torch.cpu.amp.autocast,
        ]
        # device_type : str,
        # dtype : Optional[_dtype] = None,
        # enabled : bool = True,
        # cache_enabled : Optional[bool] = None):cache_enabled
        bound_args = inspect.signature(func).bind(*args, **kwargs)
        bound_args.apply_defaults()
        target_values = []
        kwargs.clear()

        for key in ["device_type", "dtype", "enabled", "cache_enabled"]:
            if key == "device_type" and func in [
                torch.cuda.amp.autocast,
                torch.cpu.amp.autocast,
            ]:
                arg = "cuda" if func is torch.cuda.amp.autocast else "cpu"
            else:
                arg = bound_args.arguments[key]
            if isinstance(arg, VariableTracker):
                target_values.append(arg.as_python_constant())
            else:
                target_values.append(arg)

        var = AutocastModeVariable(target_values, initial_values=None, **kwargs)
        return var

    def __init__(self, target_values, initial_values=None, **kwargs):
        super().__init__(
            target_values=target_values, initial_values=initial_values, **kwargs
        )
        self.target_values = target_values

    def exit(self, tx, *args):
        self.state.cleanup_assert()
        tx.output.create_node(
            "call_function", torch.amp._exit_autocast, (self.state.proxy,), {}
        )

    def enter(self, tx):
        ctx = torch.amp._enter_autocast(*self.target_values)
        self.set_cleanup_hook(tx, lambda: torch.amp._exit_autocast(ctx))
        self.state.proxy = tx.output.create_node(
            "call_function", torch.amp._enter_autocast, (*self.target_values,), {}
        )

    def module_name(self):
        return "torch.amp.autocast_mode"

    def fn_name(self):
        return "autocast"


class NullContextVariable(ContextWrappingVariable):
    """
    This class represents Python contextlib.nullcontext.
    It's used as a placeholder for other context managers that Dynamo doesn't
    support yet, e.g, torch.autograd.profiler.record_function.
    """

    def __init__(self, target_values=None, **kwargs):
        super().__init__(target_values=target_values, **kwargs)

    def enter(self, tx):
        return variables.ConstantVariable.create(None)

    def exit(self, tx, *args):
        return variables.ConstantVariable.create(None)

    def module_name(self):
        return "contextlib"

    def fn_name(self):
        return "nullcontext"


class StreamContextVariable(ContextWrappingVariable):
    @staticmethod
    def create_from_stream(tx, target_value, **kwargs):
        from .builder import wrap_fx_proxy_cls

        current_stream_method = get_interface_for_device(
            target_value.device
        ).current_stream
        current_stream = wrap_fx_proxy_cls(
            StreamVariable,
            tx,
            tx.output.create_proxy(
                "call_function",
                current_stream_method,
                (None,),
                {},
            ),
        )
        return StreamContextVariable(
            target_values=[target_value],
            initial_values=[current_stream],
            device=target_value.device,
            **kwargs,
        )

    def __init__(self, target_values, device, initial_values=None, **kwargs):
        super().__init__(
            target_values=target_values, initial_values=initial_values, **kwargs
        )
        self.device = device
        self.set_stream = get_interface_for_device(self.device).set_stream
        self.set_stream_id = get_interface_for_device(self.device)._set_stream_by_id

    def enter(self, tx):
        # stream generated inside the traced function
        if self.target_values[0].as_proxy() is not None:
            tx.output.create_proxy(
                "call_function",
                self.set_stream,
                (self.target_values[0].as_proxy(),),
                {},
            )
        # stream passed from outside the traced function
        else:
            stream = self.target_values[0].value
            tx.output.create_proxy(
                "call_function",
                self.set_stream_id,
                (stream.stream_id, stream.device_index, stream.device_type),
                {},
            )
        self.set_stream(self.target_values[0].value)
        self.set_cleanup_hook(tx, lambda: self.set_stream(self.initial_values[0].value))

    def exit(self, tx, *args):
        tx.output.create_proxy(
            "call_function",
            self.set_stream,
            (self.initial_values[0].as_proxy(),),
            {},
        )
        self.state.cleanup_assert()

<<<<<<< HEAD
    def reconstruct(self, codegen):
        codegen.load_import_from("torch", "cuda.stream")
        assert len(self.target_values) == 1
        codegen(self.target_values[0])
        codegen.extend_output(create_call_function(1, False))
        return []

=======
>>>>>>> d6847c59

class StreamVariable(VariableTracker):
    def __init__(self, proxy, value, device, **kwargs):
        if proxy is not None and "example_value" in proxy.node.meta:
            assert proxy.node.meta["example_value"] == value
        assert (
            value.device.type == device.type
        ), "stream value is not equal to the passed device"
        super().__init__(**kwargs)
        self.proxy = proxy
        self.value = value
        self.device = device
        torch._dynamo.device_interface.register_interface_for_device(
            self.device, torch._dynamo.device_interface.CudaInterface
        )

    def call_method(
        self,
        tx,
        name,
        args: "List[VariableTracker]",
        kwargs: "Dict[str, VariableTracker]",
    ) -> "VariableTracker":
        assert hasattr(self.value, name), f"no stream method found named {name}"
        assert name in [
            "wait_stream",
            "synchronize",
            "query",
            "record_event",
            "wait_event",
        ], f" unsupported stream method {name}"

        from ..utils import proxy_args_kwargs
        from .builder import wrap_fx_proxy_cls

        if name in ("wait_stream", "synchronize", "wait_event"):
            tx.output.create_proxy(
                "call_method", name, *proxy_args_kwargs([self] + args, kwargs)
            )
            return variables.ConstantVariable(None)
        elif name == "query":
            return wrap_fx_proxy_cls(
                target_cls=variables.ConstantVariable,
                tx=tx,
                proxy=tx.output.create_proxy(
                    "call_method", name, *proxy_args_kwargs([self] + args, kwargs)
                ),
            )
        elif name == "record_event":
            return wrap_fx_proxy_cls(
                target_cls=EventVariable,
                tx=tx,
                proxy=tx.output.create_proxy(
                    "call_method", name, *proxy_args_kwargs([self] + args, kwargs)
                ),
            )
        else:
            unimplemented(self.device + " stream method " + name + " unsupported")

    def as_proxy(self):
        return self.proxy

    def reconstruct(self, codegen):
        # If we got here, this stream is fully subsumed by the graph - this means it is
        # not an input or global
        assert not self.source
        # Since we just proved that - for other such structures, like lists and dicts, reconstruction
        # is fine and sound according to dynamo principles of treating collectives. However,
        # streams are special in that we want to preserve the identity of the stream as the same as in the graph
        # Normally, we would do this via codegen for the proxy mapping to an output - we cannot do this yet, as we do not
        # yet have a plan for how we want to handle the case where the stream is used as an input or an output. Pending
        # design, to unblock current work, we lift the stream into a global and then codegen bytecode to load it from there.
        name = f"_stream_{self.device}_{id(self.value)}"
        if name not in codegen.tx.output.global_scope:
            codegen.tx.output.install_global(name, self.value)

        return [codegen.create_load_global(name, push_null=False, add=True)]


class EventVariable(VariableTracker):
    def __init__(self, proxy, value, **kwargs):
        if proxy is not None and "example_value" in proxy.node.meta:
            assert proxy.node.meta["example_value"] == value
        super().__init__(**kwargs)
        self.proxy = proxy
        self.value = value

    def call_method(
        self,
        tx,
        name,
        args: "List[VariableTracker]",
        kwargs: "Dict[str, VariableTracker]",
    ) -> "VariableTracker":
        from ..utils import proxy_args_kwargs
        from .builder import wrap_fx_proxy_cls

        if name in ("wait", "record", "synchronize"):
            tx.output.create_proxy(
                "call_method", name, *proxy_args_kwargs([self] + args, kwargs)
            )
            return variables.ConstantVariable(None)
        elif name == "query":
            return wrap_fx_proxy_cls(
                target_cls=variables.ConstantVariable,
                tx=tx,
                proxy=tx.output.create_proxy(
                    "call_method", name, *proxy_args_kwargs([self] + args, kwargs)
                ),
            )
        else:
            unimplemented(f"event method {name} unsupported")

    def as_proxy(self):
        return self.proxy


class WithExitFunctionVariable(VariableTracker):
    def __init__(self, ctx: ContextWrappingVariable, target, **kwargs):
        super().__init__(**kwargs)
        assert isinstance(ctx, ContextWrappingVariable)
        self.ctx = ctx
        self.target = target

    def call_function(
        self, tx, args: "List[VariableTracker]", kwargs: "Dict[str, VariableTracker]"
    ) -> "VariableTracker":
        assert not kwargs
        return self.ctx.exit(tx, *args)

    def reconstruct(self, codegen):
        # Note here we reconstruct the context manager rather than the
        # exit function.  The handler generated by BlockStackEntry
        # will re-enter the context in the resume function.
        output = AttrSource(
            codegen.tx.import_source(self.ctx.module_name()), self.ctx.fn_name()
        ).reconstruct(codegen)

        if codegen.tx.output.partial_convert:
            loads = [codegen.create_load_const(val) for val in self.ctx.target_values]
            output.extend(loads)
            output.extend(
                [
                    *create_call_function(len(loads), True),
                    create_instruction("SETUP_WITH", target=self.target),
                    create_instruction("POP_TOP"),
                ]
            )
        return output<|MERGE_RESOLUTION|>--- conflicted
+++ resolved
@@ -460,7 +460,7 @@
 
 class StreamContextVariable(ContextWrappingVariable):
     @staticmethod
-    def create_from_stream(tx, target_value, **kwargs):
+    def create(tx, target_value, **kwargs):
         from .builder import wrap_fx_proxy_cls
 
         current_stream_method = get_interface_for_device(
@@ -521,16 +521,6 @@
         )
         self.state.cleanup_assert()
 
-<<<<<<< HEAD
-    def reconstruct(self, codegen):
-        codegen.load_import_from("torch", "cuda.stream")
-        assert len(self.target_values) == 1
-        codegen(self.target_values[0])
-        codegen.extend_output(create_call_function(1, False))
-        return []
-
-=======
->>>>>>> d6847c59
 
 class StreamVariable(VariableTracker):
     def __init__(self, proxy, value, device, **kwargs):
@@ -543,9 +533,6 @@
         self.proxy = proxy
         self.value = value
         self.device = device
-        torch._dynamo.device_interface.register_interface_for_device(
-            self.device, torch._dynamo.device_interface.CudaInterface
-        )
 
     def call_method(
         self,
