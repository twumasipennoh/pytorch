import os
import sys

<<<<<<< HEAD
import torch


def is_fbcode():
    return not hasattr(torch.version, "git_version")

=======
from typing import Optional
>>>>>>> 88243150

# [@compile_ignored: debug] Uses z3 for validating the guard optimizations transformations.
translation_validation = (
    os.environ.get("TORCHDYNAMO_TRANSLATION_VALIDATION", "0") == "1"
)
# Timeout (in milliseconds) for z3 finding a solution.
# [@compile_ignored: debug]
translation_validation_timeout = int(
    os.environ.get("TORCHDYNAMO_TRANSLATION_VALIDATION_TIMEOUT", "600000")
)
# Disables bisection for translation validation.
#
# Translation validation bisection is enabled by default, if translation validation
# is also enabled. This should help finding guard simplification issues. However,
# since validation uses Z3 for bisecting, it might take a lot of time.
#
# Set this configuration option so as to avoid bisecting.
# [@compile_ignored: debug]
translation_validation_no_bisect = (
    os.environ.get("TORCHDYNAMO_TRANSLATION_NO_BISECT", "0") == "1"
)
# Checks whether replaying ShapeEnv events on a freshly constructed one yields
# the a ShapeEnv with the same state. This should be used only in testing.
check_shape_env_recorded_events = False

# Give extended debug information if the string representation of a guard
# matches this.  For example, set this to "Ne(s0, 10)" and whenever we issue
# this guard, we will generate full Python and C++ backtrace
# [@compile_ignored: debug]
extended_debug_guard_added = os.environ.get(
    "TORCHDYNAMO_EXTENDED_DEBUG_GUARD_ADDED", None
)

# [@compile_ignored: debug] Show a warning for every specialization
print_specializations = False

# wraps (un)equalities with 'Not' class after recording the correct expression
# in the FX graph. This should incorrectly construct the divisible and replacement
# lists, and incorrectly issue guards.
inject_EVALUATE_EXPR_flip_equality_TESTING_ONLY = False

# [@compile_ignored: debug] Validate that ShapeEnv's version key is updated correctly
validate_shape_env_version_key = False

# If we produce more than this many guards on a symbol, force the symbol to
# get specialized and bail out if this many guards mention this particular
# symbol.  This may be slightly more aggressive than the true number of guards
# issued (as we test if we've hit the limit on-the-fly, whereas we may
# do further simplifications at final guard issuance time that make guards
# irrelevant.)
<<<<<<< HEAD
symbol_guard_limit_before_specialize = None if is_fbcode() else 100
=======
symbol_guard_limit_before_specialize: Optional[int] = None
>>>>>>> 88243150

from torch.utils._config_module import install_config_module

install_config_module(sys.modules[__name__])<|MERGE_RESOLUTION|>--- conflicted
+++ resolved
@@ -1,16 +1,14 @@
 import os
 import sys
 
-<<<<<<< HEAD
+from typing import Optional
+
 import torch
 
 
 def is_fbcode():
     return not hasattr(torch.version, "git_version")
 
-=======
-from typing import Optional
->>>>>>> 88243150
 
 # [@compile_ignored: debug] Uses z3 for validating the guard optimizations transformations.
 translation_validation = (
@@ -61,11 +59,7 @@
 # issued (as we test if we've hit the limit on-the-fly, whereas we may
 # do further simplifications at final guard issuance time that make guards
 # irrelevant.)
-<<<<<<< HEAD
-symbol_guard_limit_before_specialize = None if is_fbcode() else 100
-=======
-symbol_guard_limit_before_specialize: Optional[int] = None
->>>>>>> 88243150
+symbol_guard_limit_before_specialize: Optional[int] = None if is_fbcode() else 100
 
 from torch.utils._config_module import install_config_module
 
