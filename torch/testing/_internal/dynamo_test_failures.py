# tests in this list will run without Dynamo strict mode by default.
FIXME_default_non_strict = {
    "backends/xeon/test_launch",
    "benchmark_utils/test_benchmark_utils",
    "distributions/test_constraints",
    "distributions/test_distributions",
    "dynamo/test_activation_checkpointing",
    "dynamo/test_after_aot",
    "dynamo/test_aot_autograd",
    "dynamo/test_autograd_function",
    "dynamo/test_backends",
    "dynamo/test_backward_higher_order_ops",
    "dynamo/test_base_output",
    "dynamo/test_bytecode_hook",
    "dynamo/test_compile",
    "dynamo/test_comptime",
    "dynamo/test_config",
    "dynamo/test_ctx_manager",
    "dynamo/test_cudagraphs",
    "dynamo/test_debug_utils",
    "dynamo/test_decorators",
    "dynamo/test_dynamic_shapes",
    "dynamo/test_exc",
    "dynamo/test_export",
    "dynamo/test_export_mutations",
    "dynamo/test_frame_init",
    "dynamo/test_functions",
    "dynamo/test_global",
    "dynamo/test_higher_order_ops",
    "dynamo/test_hooks",
    "dynamo/test_input_attr_tracking",
    "dynamo/test_interop",
    "dynamo/test_logging",
    "dynamo/test_minifier",
    "dynamo/test_misc",
    "dynamo/test_model_output",
    "dynamo/test_modules",
    "dynamo/test_nops",
    "dynamo/test_optimizers",
    "dynamo/test_pre_dispatch",
    "dynamo/test_profiler",
    "dynamo/test_python_autograd",
    "dynamo/test_recompile_ux",
    "dynamo/test_recompiles",
    "dynamo/test_replay_record",
    "dynamo/test_repros",
    "dynamo/test_skip_non_tensor",
    "dynamo/test_sources",
    "dynamo/test_subclasses",
    "dynamo/test_subgraphs",
    "dynamo/test_torchrec",
    "dynamo/test_trace_rules",
    "dynamo/test_unspec",
    "dynamo/test_verify_correctness",
    "export/test_db",
    "export/test_export",
    "export/test_export_nonstrict",
    "export/test_functionalized_assertions",
    "export/test_pass_infra",
    "export/test_passes",
    "export/test_retraceability",
    "export/test_serdes",
    "export/test_serialize",
    "export/test_unflatten",
    "export/test_upgrade",
    "export/test_verifier",
    "functorch/test_aotdispatch",
    "functorch/test_control_flow",
    "functorch/test_dims",
    "functorch/test_eager_transforms",
    "functorch/test_logging",
    "functorch/test_memory_efficient_fusion",
    "functorch/test_minifier",
    "functorch/test_ops",
    "functorch/test_parsing",
    "functorch/test_rearrange",
    "functorch/test_vmap",
    "functorch/test_vmap_registrations",
    "inductor/test_aot_inductor",
    "inductor/test_aot_inductor_utils",
    "inductor/test_benchmark_fusion",
    "inductor/test_binary_folding",
    "inductor/test_codecache",
    "inductor/test_codegen_triton",
    "inductor/test_compiled_autograd",
    "inductor/test_compiled_optimizers",
    "inductor/test_config",
    "inductor/test_coordinate_descent_tuner",
    "inductor/test_cpu_cpp_wrapper",
    "inductor/test_cpu_repro",
    "inductor/test_cuda_cpp_wrapper",
    "inductor/test_cuda_repro",
    "inductor/test_cudacodecache",
    "inductor/test_cudagraph_trees",
    "inductor/test_custom_lowering",
    "inductor/test_custom_post_grad_passes",
    "inductor/test_debug_trace",
    "inductor/test_dependencies",
    "inductor/test_efficient_conv_bn_eval",
    "inductor/test_extension_backend",
    "inductor/test_foreach",
    "inductor/test_fp8",
    "inductor/test_fused_attention",
    "inductor/test_fx_fusion",
    "inductor/test_group_batch_fusion",
    "inductor/test_indexing",
    "inductor/test_inductor_freezing",
    "inductor/test_inductor_utils",
    "inductor/test_inplacing_pass",
    "inductor/test_kernel_benchmark",
    "inductor/test_layout_optim",
    "inductor/test_max_autotune",
    "inductor/test_memory_planning",
    "inductor/test_minifier",
    "inductor/test_minifier_isolate",
    "inductor/test_mkldnn_pattern_matcher",
    "inductor/test_mmdecomp",
    "inductor/test_move_constructors_to_cuda",
    "inductor/test_pattern_matcher",
    "inductor/test_perf",
    "inductor/test_profiler",
    "inductor/test_select_algorithm",
    "inductor/test_smoke",
    "inductor/test_snode_runtime",
    "inductor/test_split_cat_fx_passes",
    "inductor/test_standalone_compile",
    "inductor/test_torchinductor",
    "inductor/test_torchinductor_codegen_dynamic_shapes",
    "inductor/test_torchinductor_dynamic_shapes",
    "inductor/test_torchinductor_opinfo",
    "inductor/test_triton_heuristics",
    "inductor/test_triton_wrapper",
    "inductor/test_unbacked_symints",
    "lazy/test_bindings",
    "lazy/test_debug_util",
    "lazy/test_extract_compiled_graph",
    "lazy/test_functionalization",
    "lazy/test_generator",
    "lazy/test_meta_kernel",
    "lazy/test_reuse_ir",
    "lazy/test_step_closures",
    "lazy/test_ts_opinfo",
    "nn/test_convolution",
    "nn/test_dropout",
    "nn/test_embedding",
    "nn/test_init",
    "nn/test_lazy_modules",
    "nn/test_module_hooks",
    "nn/test_multihead_attention",
    "nn/test_packed_sequence",
    "nn/test_parametrization",
    "nn/test_pooling",
    "nn/test_pruning",
    "optim/test_lrscheduler",
    "optim/test_optim",
    "optim/test_swa_utils",
    "profiler/test_memory_profiler",
    "profiler/test_profiler",
    "profiler/test_profiler_tree",
    "test_ao_sparsity",
    "test_autograd",
    "test_binary_ufuncs",
    "test_bundled_inputs",
    "test_comparison_utils",
    "test_compile_benchmark_util",
    "test_complex",
    "test_content_store",
    "test_cpp_api_parity",
    "test_cpp_extensions_aot_ninja",
    "test_cpp_extensions_aot_no_ninja",
    "test_cpp_extensions_jit",
    "test_cpp_extensions_open_device_registration",
    "test_cuda",
    "test_cuda_expandable_segments",
    "test_cuda_multigpu",
    "test_cuda_nvml_based_avail",
    "test_cuda_primary_ctx",
    "test_cuda_sanitizer",
    "test_cuda_trace",
    "test_custom_ops",
    "test_dataloader",
    "test_datapipe",
    "test_decomp",
    "test_deploy",
    "test_dispatch",
    "test_dlpack",
    "test_dynamic_shapes",
    "test_expanded_weights",
    "test_fake_tensor",
    "test_flop_counter",
    "test_foreach",
    "test_function_schema",
    "test_functional_autograd_benchmark",
    "test_functionalization",
    "test_functionalization_of_rng_ops",
    "test_futures",
    "test_fx",
    "test_fx_experimental",
    "test_fx_passes",
    "test_fx_reinplace_pass",
    "test_hub",
    "test_import_stats",
    "test_itt",
    "test_jit",
    "test_jit_autocast",
    "test_jit_disabled",
    "test_jit_fuser_te",
    "test_jit_llga_fuser",
    "test_jiterator",
    "test_legacy_vmap",
    "test_license",
    "test_logging",
    "test_masked",
    "test_maskedtensor",
    "test_matmul_cuda",
    "test_meta",
    "test_mkl_verbose",
    "test_mkldnn",
    "test_mkldnn_fusion",
    "test_mkldnn_verbose",
    "test_mobile_optimizer",
    "test_model_dump",
    "test_model_exports_to_core_aten",
    "test_modules",
    "test_monitor",
    "test_multiprocessing",
    "test_multiprocessing_spawn",
    "test_namedtensor",
    "test_namedtuple_return_api",
    "test_native_functions",
    "test_native_mha",
    "test_nestedtensor",
    "test_nn",
    "test_numba_integration",
    "test_numpy_interop",
    "test_openmp",
    "test_ops",
    "test_ops_fwd_gradients",
    "test_ops_gradients",
    "test_ops_jit",
    "test_optim",
    "test_out_dtype_op",
    "test_overrides",
    "test_package",
    "test_per_overload_api",
    "test_prims",
    "test_proxy_tensor",
    "test_pruning_op",
    "test_public_bindings",
    "test_python_dispatch",
    "test_pytree",
    "test_quantization",
    "test_reductions",
    "test_scatter_gather_ops",
    "test_schema_check",
    "test_segment_reductions",
    "test_serialization",
    "test_set_default_mobile_cpu_allocator",
    "test_shape_ops",
    "test_show_pickle",
    "test_sort_and_select",
    "test_sparse",
    "test_sparse_csr",
    "test_sparse_semi_structured",
    "test_spectral_ops",
    "test_stateless",
    "test_subclass",
    "test_sympy_utils",
<<<<<<< HEAD
=======
    "test_tensor_creation_ops",
    "test_tensorexpr",
    "test_tensorexpr_pybind",
>>>>>>> aa83657e
    "test_torch",
    "test_unary_ufuncs",
    "test_utils",
    "test_vulkan",
    "test_xnnpack_integration",
}

# We generate unittest.expectedFailure for all of the following tests
# when run under PYTORCH_TEST_WITH_DYNAMO=1.
#
# This lists exists so we can more easily add large numbers of failing tests,
dynamo_expected_failures = {
    "TestCppExtensionJIT.test_cpp_frontend_module_has_up_to_date_attribute",
    "TestCppExtensionJIT.test_custom_compound_op_autograd",
    "TestCppExtensionJIT.test_cpp_frontend_module_has_up_to_date_attributes",
    "TestCppExtensionOpenRgistration.test_open_device_registration",
    "TestAutogradFallback.test_supports_tensor_lists_mode_nothing",
    "TestAutogradFallback.test_post_autograd_returns_mix_of_requires_grad_tensors_mode_warn",
    "TestAutogradFallback.test_cpu_return_self_mode_warn",
    "TestAutogradFallback.test_base_does_not_require_grad_mode_warn",
    "TestAutogradFallback.test_undefined_grads_mode_nothing",
    "TestAutogradFallback.test_undefined_grads_mode_warn",
    "TestAutogradFallback.test_autograd_function_registered_to_cpu_mode_warn",
    "TestAutogradFallback.test_cpu_return_self_mode_nothing",
    "TestAutogradFallback.test_composite_registered_to_cpu_mode_nothing",
    "TestAutogradFallback.test_undefined_inputs_outputs_mode_nothing",
    "TestAutogradFallback.test_no_autograd_kernel_inplace_mode_nothing",
    "TestAutogradFallback.test_post_autograd_returns_leaf_mode_nothing",
    "TestAutogradFallback.test_inplace_on_tensor_that_does_not_require_grad_mode_nothing",
    "TestAutogradFallback.test_no_grad_mode_warn",
    "TestAutogradFallback.test_inplace_autograd_function_registered_to_cpu_mode_warn",
    "TestAutogradFallback.test_no_autograd_kernel_mode_warn",
    "TestAutogradFallback.test_base_does_not_require_grad_mode_nothing",
    "TestAutogradFallback.test_composite_registered_to_cpu_mode_warn",
    "TestAutogradFallback.test_post_autograd_returns_mix_of_requires_grad_tensors_mode_nothing",
    "TestAutogradFallback.test_no_autograd_kernel_inplace_mode_warn",
    "TestAutogradFallback.test_no_grad_mode_nothing",
    "TestAutogradFallback.test_no_autograd_kernel_mode_nothing",
    "TestAutogradFallback.test_supports_tensor_lists_mode_warn",
    "TestAutogradFallback.test_post_autograd_returns_leaf_mode_warn",
    "TestAutogradFallback.test_undefined_inputs_outputs_mode_warn",
    "TestAutogradFallback.test_inplace_on_tensor_that_does_not_require_grad_mode_warn",
    "TestAutogradFallback.test_inplace_autograd_function_registered_to_cpu_mode_nothing",
    "TestAutogradFallback.test_autograd_function_registered_to_cpu_mode_nothing",
    "TestFunctionalOptimParity.test_functional_optim_parity_sgd",
    "TestIndexingCPU.test_invalid_index_cpu",
    "NumpyTestsCPU.test_boolean_shape_mismatch_cpu",
    "TestIndexingCPU.test_empty_ndim_index_bool_cpu",
    "TestIndexingCPU.test_out_of_bound_index_cpu",
    "NumpyTestsCPU.test_index_no_floats_cpu",
    "TestIndexingCPU.test_zero_dim_index_cpu",
    "NumpyTestsCPU.test_empty_fancy_index_cpu",
    "TestIndexingCPU.test_index_cpu",
    "TestIndexingCPU.test_index_limits_cpu",
    "NumpyTestsCPU.test_boolean_indexing_weirdness_cpu",
    "TestLinalgCPU.test_inverse_cpu_float32",
    "TestLinalgCPU.test_matrix_rank_cpu_complex64",
    "TestLinalgCPU.test_slogdet_errors_and_warnings_cpu_float32",
    "TestLinalgCPU.test_inverse_cpu_complex128",
    "TestLinalgCPU.test_norm_dtype_cpu_complex128",
    "TestLinalgCPU.test_householder_product_cpu_float64",
    "TestLinalgCPU.test_linalg_lu_family_cpu_float32",
    "TestLinalgCPU.test_linalg_lu_family_cpu_float64",
    "TestLinalgCPU.test_addr_integral_cpu_int64",
    "TestLinalgCPU.test_norm_vector_cpu_float32",
    "TestLinalgCPU.test_solve_cpu_complex128",
    "TestLinalgCPU.test_lobpcg_torchscript_cpu_float64",
    "TestLinalgCPU.test_einsum_sublist_format_cpu_float64",
    "TestLinalgCPU.test_solve_cpu_float32",
    "TestLinalgCPU.test_addr_integral_cpu_int16",
    "TestLinalgCPU.test_norm_vector_cpu_float64",
    "TestLinalgCPU.test_einsum_random_cpu_complex128",
    "TestLinalgCPU.test_addmm_sizes_cpu_float64",
    "TestLinalgCPU.test_norm_dtype_cpu_float64",
    "TestLinalgCPU.test_addr_integral_cpu_int8",
    "TestLinalgCPU.test_einsum_random_cpu_float64",
    "TestLinalgCPU.test_matmul_small_brute_force_3d_Nd_cpu_complex64",
    "TestLinalgCPU.test_matrix_rank_cpu_float32",
    "TestLinalgCPU.test_pinv_cpu_float32",
    "TestLinalgCPU.test_addr_integral_cpu_uint8",
    "TestLinalgCPU.test_slogdet_errors_and_warnings_cpu_complex128",
    "TestLinalgCPU.test_addr_integral_cpu_int32",
    "TestLinalgCPU.test_matmul_small_brute_force_3d_Nd_cpu_int64",
    "TestLinalgCPU.test_solve_cpu_complex64",
    "TestLinalgCPU.test_solve_cpu_float64",
    "TestLinalgCPU.test_addmm_sizes_cpu_float32",
    "TestLinalgCPU.test_norm_bfloat16_and_half_cpu_float16",
    "TestLinalgCPU.test_householder_product_cpu_complex64",
    "TestLinalgCPU.test_linalg_lu_family_cpu_complex128",
    "TestLinalgCPU.test_inverse_cpu_float64",
    "TestLinalgCPU.test_slogdet_errors_and_warnings_cpu_complex64",
    "TestLinalgCPU.test_pinv_cpu_complex64",
    "TestLinalgCPU.test_matmul_small_brute_force_3d_Nd_cpu_float32",
    "TestLinalgCPU.test_geqrf_cpu_complex128",
    "TestLinalgCPU.test_matrix_rank_cpu_complex128",
    "TestLinalgCPU.test_einsum_sublist_format_cpu_complex128",
    "TestLinalgCPU.test_geqrf_cpu_complex64",
    "TestLinalgCPU.test_slogdet_errors_and_warnings_cpu_float64",
    "TestLinalgCPU.test_linalg_lu_family_cpu_complex64",
    "TestLinalgCPU.test_matrix_rank_cpu_float64",
    "TestLinalgCPU.test_geqrf_cpu_float64",
    "TestLinalgCPU.test_householder_product_cpu_complex128",
    "TestLinalgCPU.test_geqrf_cpu_float32",
    "TestLinalgCPU.test_pinv_cpu_complex128",
    "TestLinalgCPU.test_pinv_cpu_float64",
    "TestLinalgCPU.test_householder_product_cpu_float32",
    "TestLinalgCPU.test_norm_bfloat16_and_half_cpu_bfloat16",
    "TestLinalgCPU.test_inverse_cpu_complex64",
    "TestModuleInitCPU.test_nn_FractionalMaxPool3d_cpu_float64",
    "TestModuleInitCPU.test_nn_PReLU_cpu_float64",
    "TestModuleInitCPU.test_nn_MultiLabelSoftMarginLoss_cpu_float64",
    "TestModuleInitCPU.test_nn_TransformerEncoder_cpu_float64",
    "TestModuleInitCPU.test_nn_LazyLinear_cpu_float32",
    "TestModuleInitCPU.test_nn_BatchNorm3d_cpu_float32",
    "TestModuleInitCPU.test_nn_BCEWithLogitsLoss_cpu_float64",
    "TestModuleInitCPU.test_nn_BatchNorm1d_cpu_float32",
    "TestModuleInitCPU.test_quantizable_LSTMCell_cpu_float32",
    "TestModuleInitCPU.test_nn_InstanceNorm2d_cpu_float64",
    "TestModuleInitCPU.test_nn_LazyConvTranspose1d_cpu_float64",
    "TestModuleInitCPU.test_nn_LazyLinear_cpu_float64",
    "TestModuleInitCPU.test_nn_LazyConv2d_cpu_float64",
    "TestModuleInitCPU.test_nn_PReLU_cpu_float32",
    "TestModuleInitCPU.test_nn_InstanceNorm1d_cpu_float64",
    "TestModuleInitCPU.test_nn_InstanceNorm2d_cpu_float32",
    "TestModuleInitCPU.test_nn_ConvTranspose1d_cpu_float32",
    "TestModuleInitCPU.test_quantized_InstanceNorm1d_cpu_float64",
    "TestModuleInitCPU.test_nn_TransformerEncoderLayer_cpu_float64",
    "TestModuleInitCPU.test_qat_Conv3d_cpu_float32",
    "TestModuleInitCPU.test_nn_LazyConvTranspose3d_cpu_float32",
    "TestModuleInitCPU.test_quantized_LeakyReLU_cpu_float32",
    "TestModuleInitCPU.test_quantized_GroupNorm_cpu_float64",
    "TestModuleInitCPU.test_nn_RNNBase_cpu_float32",
    "TestModuleInitCPU.test_nn_FractionalMaxPool2d_cpu_float64",
    "TestModuleInitCPU.test_nn_LSTMCell_cpu_float64",
    "TestModuleInitCPU.test_nn_Embedding_cpu_float32",
    "TestModuleInitCPU.test_quantized_BatchNorm2d_cpu_float64",
    "TestModuleInitCPU.test_nn_RNNCellBase_cpu_float64",
    "TestModuleInitCPU.test_nn_LazyConvTranspose3d_cpu_float64",
    "TestModuleInitCPU.test_quantized_GroupNorm_cpu_float32",
    "TestModuleInitCPU.test_nn_MultiLabelSoftMarginLoss_cpu_float32",
    "TestModuleInitCPU.test_nn_GroupNorm_cpu_float32",
    "TestModuleInitCPU.test_nn_RNNCell_cpu_float64",
    "TestModuleInitCPU.test_nn_TransformerEncoder_cpu_float32",
    "TestModuleInitCPU.test_nn_InstanceNorm3d_cpu_float64",
    "TestModuleInitCPU.test_quantized_InstanceNorm2d_cpu_float32",
    "TestModuleInitCPU.test_nn_Conv3d_cpu_float64",
    "TestModuleInitCPU.test_nn_LazyConv2d_cpu_float32",
    "TestModuleInitCPU.test_nn_RNNCellBase_cpu_float32",
    "TestModuleInitCPU.test_quantized_Quantize_cpu_float32",
    "TestModuleInitCPU.test_nn_MultiheadAttention_cpu_float32",
    "TestModuleInitCPU.test_nn_TransformerEncoderLayer_cpu_float32",
    "TestModuleInitCPU.test_quantized_BatchNorm3d_cpu_float64",
    "TestModuleInitCPU.test_nn_ConvTranspose3d_cpu_float32",
    "TestModuleInitCPU.test_nn_LazyInstanceNorm1d_cpu_float32",
    "TestModuleInitCPU.test_nn_RNNBase_cpu_float64",
    "TestModuleInitCPU.test_nn_ConvTranspose2d_cpu_float64",
    "TestModuleInitCPU.test_nn_AdaptiveLogSoftmaxWithLoss_cpu_float32",
    "TestModuleInitCPU.test_nn_Transformer_cpu_float64",
    "TestModuleInitCPU.test_quantizable_LSTM_cpu_float64",
    "TestModuleInitCPU.test_nn_BCEWithLogitsLoss_cpu_float32",
    "TestModuleInitCPU.test_nn_LazyConv1d_cpu_float64",
    "TestModuleInitCPU.test_nn_LazyConv3d_cpu_float32",
    "TestModuleInitCPU.test_nn_LazyBatchNorm2d_cpu_float64",
    "TestModuleInitCPU.test_nn_Embedding_cpu_float64",
    "TestModuleInitCPU.test_nn_FractionalMaxPool3d_cpu_float32",
    "TestModuleInitCPU.test_nn_LazyBatchNorm3d_cpu_float32",
    "TestModuleInitCPU.test_nn_GroupNorm_cpu_float64",
    "TestModuleInitCPU.test_nn_LazyConv3d_cpu_float64",
    "TestModuleInitCPU.test_nn_GRU_cpu_float32",
    "TestModuleInitCPU.test_qat_Conv3d_cpu_float64",
    "TestModuleInitCPU.test_nn_LazyInstanceNorm1d_cpu_float64",
    "TestModuleInitCPU.test_nn_TransformerDecoder_cpu_float64",
    "TestModuleInitCPU.test_nn_Conv3d_cpu_float32",
    "TestModuleInitCPU.test_nn_LazyBatchNorm2d_cpu_float32",
    "TestModuleInitCPU.test_nn_LazyInstanceNorm2d_cpu_float32",
    "TestModuleInitCPU.test_qat_Embedding_cpu_float32",
    "TestModuleInitCPU.test_nn_GRU_cpu_float64",
    "TestModuleInitCPU.test_quantized_LayerNorm_cpu_float32",
    "TestModuleInitCPU.test_quantizable_MultiheadAttention_cpu_float64",
    "TestModuleInitCPU.test_qat_Embedding_cpu_float64",
    "TestModuleInitCPU.test_nn_SyncBatchNorm_cpu_float32",
    "TestModuleInitCPU.test_nn_Transformer_cpu_float32",
    "TestModuleInitCPU.test_nn_LazyBatchNorm3d_cpu_float64",
    "TestModuleInitCPU.test_nn_FractionalMaxPool2d_cpu_float32",
    "TestModuleInitCPU.test_nn_LazyInstanceNorm2d_cpu_float64",
    "TestModuleInitCPU.test_qat_Conv2d_cpu_float32",
    "TestModuleInitCPU.test_nn_BatchNorm2d_cpu_float32",
    "TestModuleInitCPU.test_nn_BatchNorm1d_cpu_float64",
    "TestModuleInitCPU.test_nn_Bilinear_cpu_float32",
    "TestModuleInitCPU.test_nn_Conv2d_cpu_float64",
    "TestModuleInitCPU.test_qat_EmbeddingBag_cpu_float32",
    "TestModuleInitCPU.test_quantized_InstanceNorm1d_cpu_float32",
    "TestModuleInitCPU.test_quantizable_LSTMCell_cpu_float64",
    "TestModuleInitCPU.test_nn_LazyBatchNorm1d_cpu_float64",
    "TestModuleInitCPU.test_nn_NLLLoss_cpu_float32",
    "TestModuleInitCPU.test_nn_LazyConv1d_cpu_float32",
    "TestModuleInitCPU.test_quantizable_MultiheadAttention_cpu_float32",
    "TestModuleInitCPU.test_nn_BCELoss_cpu_float64",
    "TestModuleInitCPU.test_nn_TransformerDecoderLayer_cpu_float32",
    "TestModuleInitCPU.test_nn_LayerNorm_cpu_float32",
    "TestModuleInitCPU.test_nn_AdaptiveLogSoftmaxWithLoss_cpu_float64",
    "TestModuleInitCPU.test_nn_CrossEntropyLoss_cpu_float32",
    "TestModuleInitCPU.test_nn_LayerNorm_cpu_float64",
    "TestModuleInitCPU.test_nn_RNNCell_cpu_float32",
    "TestModuleInitCPU.test_nn_ConvTranspose1d_cpu_float64",
    "TestModuleInitCPU.test_nn_GRUCell_cpu_float64",
    "TestModuleInitCPU.test_nn_LSTMCell_cpu_float32",
    "TestModuleInitCPU.test_qat_Linear_cpu_float32",
    "TestModuleInitCPU.test_nn_Conv2d_cpu_float32",
    "TestModuleInitCPU.test_nn_InstanceNorm1d_cpu_float32",
    "TestModuleInitCPU.test_nn_TransformerDecoderLayer_cpu_float64",
    "TestModuleInitCPU.test_quantized_InstanceNorm3d_cpu_float64",
    "TestModuleInitCPU.test_nn_SyncBatchNorm_cpu_float64",
    "TestModuleInitCPU.test_nn_RNN_cpu_float32",
    "TestModuleInitCPU.test_nn_RNN_cpu_float64",
    "TestModuleInitCPU.test_quantizable_LSTM_cpu_float32",
    "TestModuleInitCPU.test_quantized_InstanceNorm3d_cpu_float32",
    "TestModuleInitCPU.test_quantized_Hardswish_cpu_float64",
    "TestModuleInitCPU.test_nn_LazyBatchNorm1d_cpu_float32",
    "TestModuleInitCPU.test_quantized_InstanceNorm2d_cpu_float64",
    "TestModuleInitCPU.test_qat_EmbeddingBag_cpu_float64",
    "TestModuleInitCPU.test_quantized_BatchNorm2d_cpu_float32",
    "TestModuleInitCPU.test_nn_CrossEntropyLoss_cpu_float64",
    "TestModuleInitCPU.test_nn_ConvTranspose3d_cpu_float64",
    "TestModuleInitCPU.test_quantized_Quantize_cpu_float64",
    "TestModuleInitCPU.test_nn_BCELoss_cpu_float32",
    "TestModuleInitCPU.test_nn_EmbeddingBag_cpu_float32",
    "TestModuleInitCPU.test_nn_LSTM_cpu_float64",
    "TestModuleInitCPU.test_nn_Linear_cpu_float32",
    "TestModuleInitCPU.test_nn_LazyInstanceNorm3d_cpu_float64",
    "TestModuleInitCPU.test_nn_EmbeddingBag_cpu_float64",
    "TestModuleInitCPU.test_nn_ConvTranspose2d_cpu_float32",
    "TestModuleInitCPU.test_nn_BatchNorm2d_cpu_float64",
    "TestModuleInitCPU.test_nn_BatchNorm3d_cpu_float64",
    "TestModuleInitCPU.test_nn_MultiMarginLoss_cpu_float32",
    "TestModuleInitCPU.test_nn_LazyInstanceNorm3d_cpu_float32",
    "TestModuleInitCPU.test_nn_MultiMarginLoss_cpu_float64",
    "TestModuleInitCPU.test_quantized_LayerNorm_cpu_float64",
    "TestModuleInitCPU.test_nn_InstanceNorm3d_cpu_float32",
    "TestModuleInitCPU.test_nn_Bilinear_cpu_float64",
    "TestModuleInitCPU.test_qat_Conv1d_cpu_float64",
    "TestModuleInitCPU.test_nn_Conv1d_cpu_float64",
    "TestModuleInitCPU.test_nn_LazyConvTranspose2d_cpu_float32",
    "TestModuleInitCPU.test_nn_LazyConvTranspose2d_cpu_float64",
    "TestModuleInitCPU.test_nn_MultiheadAttention_cpu_float64",
    "TestModuleInitCPU.test_nn_GRUCell_cpu_float32",
    "TestModuleInitCPU.test_quantized_LeakyReLU_cpu_float64",
    "TestModuleInitCPU.test_qat_Conv2d_cpu_float64",
    "TestModuleInitCPU.test_nn_NLLLoss_cpu_float64",
    "TestModuleInitCPU.test_quantized_Hardswish_cpu_float32",
    "TestModuleInitCPU.test_nn_Linear_cpu_float64",
    "TestModuleInitCPU.test_nn_LazyConvTranspose1d_cpu_float32",
    "TestModuleInitCPU.test_nn_Conv1d_cpu_float32",
    "TestModuleInitCPU.test_nn_TransformerDecoder_cpu_float32",
    "TestModuleInitCPU.test_qat_Linear_cpu_float64",
    "TestModuleInitCPU.test_quantized_BatchNorm3d_cpu_float32",
    "TestModuleInitCPU.test_nn_LSTM_cpu_float32",
    "TestModuleInitCPU.test_qat_Conv1d_cpu_float32",
    "TestBinaryUfuncs.test_xy_and_out_casting_casting_unsafe_ufunc10_out_dtype_float32",
    "TestBinaryUfuncs.test_xy_and_out_casting_casting_safe_ufunc14_out_dtype_float32",
    "TestBinaryUfuncs.test_xy_and_out_casting_casting_unsafe_ufunc9_out_dtype_float64",
    "TestUnaryUfuncs.test_x_and_out_casting_casting_same_kind_ufunc0_out_dtype_float32",
    "TestBinaryUfuncs.test_xy_and_out_casting_casting_safe_ufunc8_out_dtype_complex128",
    "TestBinaryUfuncs.test_xy_and_out_casting_casting_unsafe_ufunc1_out_dtype_complex128",
    "TestBinaryUfuncs.test_xy_and_out_casting_casting_equiv_ufunc12_out_dtype_float64",
    "TestBinaryUfuncs.test_xy_and_out_casting_casting_equiv_ufunc4_out_dtype_float64",
    "TestBinaryUfuncs.test_xy_and_out_casting_casting_same_kind_ufunc16_out_dtype_float32",
    "TestBinaryUfuncs.test_xy_and_out_casting_casting_unsafe_ufunc6_out_dtype_float64",
    "TestBinaryUfuncs.test_xy_and_out_casting_casting_unsafe_ufunc0_out_dtype_float64",
    "TestBinaryUfuncs.test_xy_and_out_casting_casting_equiv_ufunc11_out_dtype_complex128",
    "TestBinaryUfuncs.test_xy_and_out_casting_casting_unsafe_ufunc1_out_dtype_float64",
    "TestBinaryUfuncs.test_xy_and_out_broadcast_ufunc16",
    "TestBinaryUfuncs.test_xy_and_out_casting_casting_unsafe_ufunc14_out_dtype_complex128",
    "TestBinaryUfuncs.test_xy_and_out_casting_casting_same_kind_ufunc8_out_dtype_float32",
    "TestBinaryUfuncs.test_xy_and_out_casting_casting_same_kind_ufunc1_out_dtype_float32",
    "TestBinaryUfuncs.test_xy_and_out_casting_casting_no_ufunc12_out_dtype_float32",
    "TestBinaryUfuncs.test_xy_and_out_broadcast_ufunc5",
    "TestBinaryUfuncs.test_xy_and_out_casting_casting_no_ufunc14_out_dtype_complex128",
    "TestBinaryUfuncs.test_xy_and_out_casting_casting_same_kind_ufunc2_out_dtype_float64",
    "TestBinaryUfuncs.test_xy_and_out_casting_casting_equiv_ufunc5_out_dtype_float32",
    "TestBinaryUfuncs.test_xy_and_out_casting_casting_equiv_ufunc15_out_dtype_complex128",
    "TestBinaryUfuncs.test_xy_and_out_casting_casting_no_ufunc0_out_dtype_float64",
    "TestBinaryUfuncs.test_xy_and_out_casting_casting_same_kind_ufunc12_out_dtype_float64",
    "TestBinaryUfuncs.test_xy_and_out_casting_casting_same_kind_ufunc11_out_dtype_complex128",
    "TestBinaryUfuncs.test_xy_and_out_casting_casting_unsafe_ufunc16_out_dtype_complex128",
    "TestBinaryUfuncs.test_xy_and_out_casting_casting_no_ufunc4_out_dtype_float64",
    "TestBinaryUfuncs.test_xy_and_out_casting_casting_same_kind_ufunc15_out_dtype_float32",
    "TestBinaryUfuncs.test_xy_and_out_casting_casting_unsafe_ufunc3_out_dtype_complex128",
    "TestBinaryUfuncs.test_xy_and_out_casting_casting_equiv_ufunc1_out_dtype_float64",
    "TestBinaryUfuncs.test_xy_and_out_casting_casting_no_ufunc12_out_dtype_float64",
    "TestBinaryUfuncs.test_xy_and_out_casting_casting_equiv_ufunc12_out_dtype_complex128",
    "TestBinaryUfuncs.test_xy_and_out_casting_casting_same_kind_ufunc12_out_dtype_float32",
    "TestBinaryUfuncs.test_xy_and_out_casting_casting_unsafe_ufunc0_out_dtype_complex128",
    "TestBinaryUfuncs.test_xy_and_out_casting_casting_no_ufunc16_out_dtype_complex128",
    "TestBinaryUfuncs.test_xy_and_out_casting_casting_unsafe_ufunc13_out_dtype_float64",
    "TestBinaryUfuncs.test_xy_and_out_casting_casting_unsafe_ufunc4_out_dtype_float64",
    "TestBinaryUfuncs.test_xy_and_out_casting_casting_safe_ufunc9_out_dtype_complex128",
    "TestBinaryUfuncs.test_xy_and_out_casting_casting_unsafe_ufunc12_out_dtype_float32",
    "TestBinaryUfuncs.test_xy_and_out_casting_casting_safe_ufunc12_out_dtype_float32",
    "TestBinaryUfuncs.test_xy_and_out_casting_casting_same_kind_ufunc0_out_dtype_float64",
    "TestBinaryUfuncs.test_xy_and_out_casting_casting_same_kind_ufunc11_out_dtype_float64",
    "TestBinaryUfuncs.test_xy_and_out_casting_casting_unsafe_ufunc15_out_dtype_float32",
    "TestBinaryUfuncs.test_xy_and_out_casting_casting_unsafe_ufunc8_out_dtype_complex128",
    "TestBinaryUfuncs.test_xy_and_out_casting_casting_safe_ufunc0_out_dtype_float64",
    "TestBinaryUfuncs.test_xy_and_out_casting_casting_no_ufunc10_out_dtype_float64",
    "TestBinaryUfuncs.test_xy_and_out_casting_casting_same_kind_ufunc13_out_dtype_float64",
    "TestBinaryUfuncs.test_xy_and_out_casting_casting_equiv_ufunc8_out_dtype_complex128",
    "TestBinaryUfuncs.test_xy_and_out_casting_casting_no_ufunc9_out_dtype_complex128",
    "TestBinaryUfuncs.test_xy_and_out_casting_casting_equiv_ufunc7_out_dtype_float64",
    "TestBinaryUfuncs.test_xy_and_out_casting_casting_safe_ufunc8_out_dtype_float64",
    "TestBinaryUfuncs.test_xy_and_out_casting_casting_unsafe_ufunc0_out_dtype_float32",
    "TestBinaryUfuncs.test_xy_and_out_casting_casting_unsafe_ufunc6_out_dtype_float32",
    "TestUnaryUfuncs.test_x_and_out_casting_casting_unsafe_ufunc0_out_dtype_complex128",
    "TestBinaryUfuncs.test_xy_and_out_broadcast_ufunc7",
    "TestUnaryUfuncs.test_x_and_out_casting_casting_equiv_ufunc0_out_dtype_float64",
    "TestBinaryUfuncs.test_xy_and_out_casting_casting_equiv_ufunc9_out_dtype_complex128",
    "TestBinaryUfuncs.test_xy_and_out_casting_casting_same_kind_ufunc0_out_dtype_float32",
    "TestBinaryUfuncs.test_xy_and_out_broadcast_ufunc4",
    "TestBinaryUfuncs.test_xy_and_out_casting_casting_same_kind_ufunc14_out_dtype_complex128",
    "TestBinaryUfuncs.test_xy_and_out_casting_casting_equiv_ufunc13_out_dtype_complex128",
    "TestBinaryUfuncs.test_xy_and_out_casting_casting_unsafe_ufunc9_out_dtype_complex128",
    "TestBinaryUfuncs.test_xy_and_out_casting_casting_same_kind_ufunc7_out_dtype_float32",
    "TestBinaryUfuncs.test_xy_and_out_casting_casting_equiv_ufunc6_out_dtype_float64",
    "TestUnaryUfuncs.test_x_and_out_casting_casting_safe_ufunc0_out_dtype_complex128",
    "TestBinaryUfuncs.test_xy_and_out_casting_casting_safe_ufunc5_out_dtype_complex128",
    "TestBinaryUfuncs.test_xy_and_out_casting_casting_unsafe_ufunc4_out_dtype_float32",
    "TestBinaryUfuncs.test_xy_and_out_casting_casting_unsafe_ufunc9_out_dtype_float32",
    "TestBinaryUfuncs.test_xy_and_out_casting_casting_unsafe_ufunc8_out_dtype_float32",
    "TestBinaryUfuncs.test_xy_and_out_casting_casting_same_kind_ufunc7_out_dtype_complex128",
    "TestBinaryUfuncs.test_xy_and_out_casting_casting_equiv_ufunc7_out_dtype_float32",
    "TestBinaryUfuncs.test_xy_and_out_casting_casting_unsafe_ufunc14_out_dtype_float64",
    "TestBinaryUfuncs.test_xy_and_out_casting_casting_safe_ufunc10_out_dtype_float64",
    "TestBinaryUfuncs.test_xy_and_out_casting_casting_safe_ufunc9_out_dtype_float64",
    "TestBinaryUfuncs.test_xy_and_out_casting_casting_no_ufunc14_out_dtype_float32",
    "TestBinaryUfuncs.test_xy_and_out_casting_casting_safe_ufunc4_out_dtype_complex128",
    "TestBinaryUfuncs.test_xy_and_out_casting_casting_equiv_ufunc8_out_dtype_float64",
    "TestBinaryUfuncs.test_xy_and_out_casting_casting_no_ufunc8_out_dtype_complex128",
    "TestBinaryUfuncs.test_xy_and_out_broadcast_ufunc0",
    "TestBinaryUfuncs.test_xy_and_out_casting_casting_same_kind_ufunc7_out_dtype_float64",
    "TestBinaryUfuncs.test_xy_and_out_casting_casting_safe_ufunc6_out_dtype_float64",
    "TestBinaryUfuncs.test_xy_and_out_casting_casting_no_ufunc15_out_dtype_float64",
    "TestBinaryUfuncs.test_xy_and_out_casting_casting_unsafe_ufunc12_out_dtype_float64",
    "TestBinaryUfuncs.test_xy_and_out_casting_casting_no_ufunc11_out_dtype_complex128",
    "TestBinaryUfuncs.test_xy_and_out_casting_casting_no_ufunc1_out_dtype_float64",
    "TestBinaryUfuncs.test_xy_and_out_casting_casting_equiv_ufunc15_out_dtype_float32",
    "TestBinaryUfuncs.test_xy_and_out_casting_casting_safe_ufunc0_out_dtype_complex128",
    "TestBinaryUfuncs.test_xy_and_out_casting_casting_unsafe_ufunc2_out_dtype_float32",
    "TestBinaryUfuncs.test_xy_and_out_broadcast_ufunc15",
    "TestBinaryUfuncs.test_xy_and_out_casting_casting_equiv_ufunc16_out_dtype_float64",
    "TestBinaryUfuncs.test_xy_and_out_casting_casting_no_ufunc12_out_dtype_complex128",
    "TestBinaryUfuncs.test_xy_and_out_casting_casting_equiv_ufunc16_out_dtype_float32",
    "TestBinaryUfuncs.test_xy_and_out_casting_casting_no_ufunc15_out_dtype_float32",
    "TestBinaryUfuncs.test_xy_and_out_casting_casting_safe_ufunc16_out_dtype_float64",
    "TestBinaryUfuncs.test_xy_and_out_casting_casting_no_ufunc7_out_dtype_float32",
    "TestBinaryUfuncs.test_xy_and_out_casting_casting_unsafe_ufunc1_out_dtype_float32",
    "TestBinaryUfuncs.test_xy_and_out_casting_casting_unsafe_ufunc2_out_dtype_complex128",
    "TestBinaryUfuncs.test_xy_and_out_casting_casting_unsafe_ufunc3_out_dtype_float32",
    "TestBinaryUfuncs.test_xy_and_out_casting_casting_equiv_ufunc6_out_dtype_float32",
    "TestBinaryUfuncs.test_xy_and_out_casting_casting_same_kind_ufunc6_out_dtype_float64",
    "TestBinaryUfuncs.test_xy_and_out_broadcast_ufunc3",
    "TestBinaryUfuncs.test_xy_and_out_casting_casting_safe_ufunc13_out_dtype_float32",
    "TestBinaryUfuncs.test_xy_and_out_casting_casting_unsafe_ufunc5_out_dtype_float32",
    "TestBinaryUfuncs.test_xy_and_out_casting_casting_same_kind_ufunc3_out_dtype_float32",
    "TestBinaryUfuncs.test_xy_and_out_casting_casting_no_ufunc7_out_dtype_float64",
    "TestBinaryUfuncs.test_xy_and_out_casting_casting_unsafe_ufunc6_out_dtype_complex128",
    "TestBinaryUfuncs.test_xy_and_out_casting_casting_no_ufunc5_out_dtype_complex128",
    "TestBinaryUfuncs.test_xy_and_out_casting_casting_safe_ufunc7_out_dtype_complex128",
    "TestBinaryUfuncs.test_xy_and_out_casting_casting_same_kind_ufunc2_out_dtype_complex128",
    "TestBinaryUfuncs.test_xy_and_out_casting_casting_same_kind_ufunc10_out_dtype_complex128",
    "TestBinaryUfuncs.test_xy_and_out_broadcast_ufunc10",
    "TestBinaryUfuncs.test_xy_and_out_casting_casting_safe_ufunc11_out_dtype_float32",
    "TestBinaryUfuncs.test_xy_and_out_casting_casting_unsafe_ufunc16_out_dtype_float32",
    "TestBinaryUfuncs.test_xy_and_out_casting_casting_no_ufunc11_out_dtype_float32",
    "TestBinaryUfuncs.test_xy_and_out_casting_casting_same_kind_ufunc5_out_dtype_float64",
    "TestBinaryUfuncs.test_xy_and_out_casting_casting_safe_ufunc9_out_dtype_float32",
    "TestBinaryUfuncs.test_xy_and_out_casting_casting_safe_ufunc2_out_dtype_float64",
    "TestBinaryUfuncs.test_xy_and_out_casting_casting_unsafe_ufunc5_out_dtype_float64",
    "TestBinaryUfuncs.test_xy_and_out_casting_casting_safe_ufunc3_out_dtype_float64",
    "TestBinaryUfuncs.test_xy_and_out_casting_casting_unsafe_ufunc7_out_dtype_float64",
    "TestBinaryUfuncs.test_xy_and_out_casting_casting_unsafe_ufunc15_out_dtype_complex128",
    "TestBinaryUfuncs.test_xy_and_out_casting_casting_equiv_ufunc5_out_dtype_float64",
    "TestBinaryUfuncs.test_xy_and_out_casting_casting_safe_ufunc10_out_dtype_float32",
    "TestBinaryUfuncs.test_xy_and_out_casting_casting_equiv_ufunc15_out_dtype_float64",
    "TestBinaryUfuncs.test_xy_and_out_casting_casting_safe_ufunc11_out_dtype_complex128",
    "TestBinaryUfuncs.test_xy_and_out_casting_casting_same_kind_ufunc14_out_dtype_float64",
    "TestBinaryUfuncs.test_xy_and_out_casting_casting_no_ufunc2_out_dtype_float64",
    "TestBinaryUfuncs.test_xy_and_out_casting_casting_safe_ufunc2_out_dtype_complex128",
    "TestBinaryUfuncs.test_xy_and_out_casting_casting_safe_ufunc11_out_dtype_float64",
    "TestBinaryUfuncs.test_xy_and_out_casting_casting_same_kind_ufunc12_out_dtype_complex128",
    "TestBinaryUfuncs.test_xy_and_out_casting_casting_equiv_ufunc14_out_dtype_float32",
    "TestBinaryUfuncs.test_xy_and_out_casting_casting_unsafe_ufunc8_out_dtype_float64",
    "TestUnaryUfuncs.test_x_and_out_casting_casting_same_kind_ufunc0_out_dtype_float64",
    "TestUfuncDtypeKwd.test_binary_ufunc_dtype_and_out",
    "TestUnaryUfuncs.test_x_and_out_casting_casting_same_kind_ufunc0_out_dtype_complex128",
    "TestUnaryUfuncs.test_x_and_out_casting_casting_unsafe_ufunc0_out_dtype_float64",
    "TestBinaryUfuncs.test_xy_and_out_casting_casting_safe_ufunc1_out_dtype_float64",
    "TestBinaryUfuncs.test_xy_and_out_casting_casting_unsafe_ufunc12_out_dtype_complex128",
    "TestBinaryUfuncs.test_xy_and_out_casting_casting_equiv_ufunc13_out_dtype_float64",
    "TestBinaryUfuncs.test_xy_and_out_casting_casting_equiv_ufunc5_out_dtype_complex128",
    "TestBinaryUfuncs.test_xy_and_out_casting_casting_equiv_ufunc14_out_dtype_float64",
    "TestBinaryUfuncs.test_xy_and_out_casting_casting_no_ufunc9_out_dtype_float32",
    "TestBinaryUfuncs.test_xy_and_out_casting_casting_same_kind_ufunc9_out_dtype_float32",
    "TestBinaryUfuncs.test_xy_and_out_casting_casting_safe_ufunc14_out_dtype_float64",
    "TestBinaryUfuncs.test_xy_and_out_casting_casting_unsafe_ufunc13_out_dtype_float32",
    "TestBinaryUfuncs.test_xy_and_out_casting_casting_equiv_ufunc10_out_dtype_complex128",
    "TestBinaryUfuncs.test_xy_and_out_casting_casting_equiv_ufunc3_out_dtype_float64",
    "TestBinaryUfuncs.test_xy_and_out_broadcast_ufunc11",
    "TestBinaryUfuncs.test_xy_and_out_casting_casting_no_ufunc7_out_dtype_complex128",
    "TestBinaryUfuncs.test_xy_and_out_casting_casting_same_kind_ufunc13_out_dtype_float32",
    "TestBinaryUfuncs.test_xy_and_out_casting_casting_no_ufunc5_out_dtype_float32",
    "TestBinaryUfuncs.test_xy_and_out_casting_casting_same_kind_ufunc6_out_dtype_float32",
    "TestBinaryUfuncs.test_xy_and_out_broadcast_ufunc1",
    "TestBinaryUfuncs.test_xy_and_out_casting_casting_safe_ufunc8_out_dtype_float32",
    "TestBinaryUfuncs.test_xy_and_out_casting_casting_equiv_ufunc13_out_dtype_float32",
    "TestBinaryUfuncs.test_xy_and_out_casting_casting_same_kind_ufunc0_out_dtype_complex128",
    "TestBinaryUfuncs.test_xy_and_out_casting_casting_same_kind_ufunc9_out_dtype_float64",
    "TestBinaryUfuncs.test_xy_and_out_casting_casting_unsafe_ufunc16_out_dtype_float64",
    "TestBinaryUfuncs.test_xy_and_out_casting_casting_same_kind_ufunc16_out_dtype_complex128",
    "TestBinaryUfuncs.test_xy_and_out_casting_casting_safe_ufunc5_out_dtype_float64",
    "TestBinaryUfuncs.test_xy_and_out_broadcast_ufunc12",
    "TestBinaryUfuncs.test_xy_and_out_casting_casting_safe_ufunc6_out_dtype_float32",
    "TestBinaryUfuncs.test_xy_and_out_casting_casting_same_kind_ufunc3_out_dtype_complex128",
    "TestBinaryUfuncs.test_xy_and_out_casting_casting_no_ufunc6_out_dtype_complex128",
    "TestBinaryUfuncs.test_xy_and_out_casting_casting_same_kind_ufunc14_out_dtype_float32",
    "TestBinaryUfuncs.test_xy_and_out_casting_casting_same_kind_ufunc15_out_dtype_complex128",
    "TestBinaryUfuncs.test_xy_and_out_casting_casting_unsafe_ufunc13_out_dtype_complex128",
    "TestBinaryUfuncs.test_xy_and_out_casting_casting_unsafe_ufunc7_out_dtype_complex128",
    "TestBinaryUfuncs.test_xy_and_out_casting_casting_no_ufunc14_out_dtype_float64",
    "TestBinaryUfuncs.test_xy_and_out_casting_casting_equiv_ufunc10_out_dtype_float32",
    "TestBinaryUfuncs.test_xy_and_out_casting_casting_equiv_ufunc11_out_dtype_float32",
    "TestBinaryUfuncs.test_xy_and_out_casting_casting_same_kind_ufunc4_out_dtype_float64",
    "TestBinaryUfuncs.test_xy_and_out_casting_casting_no_ufunc6_out_dtype_float64",
    "TestBinaryUfuncs.test_xy_and_out_casting_casting_safe_ufunc4_out_dtype_float64",
    "TestBinaryUfuncs.test_xy_and_out_casting_casting_unsafe_ufunc11_out_dtype_float32",
    "TestBinaryUfuncs.test_xy_and_out_casting_casting_no_ufunc3_out_dtype_float64",
    "TestBinaryUfuncs.test_xy_and_out_broadcast_ufunc9",
    "TestBinaryUfuncs.test_xy_and_out_casting_casting_no_ufunc10_out_dtype_complex128",
    "TestBinaryUfuncs.test_xy_and_out_casting_casting_unsafe_ufunc3_out_dtype_float64",
    "TestBinaryUfuncs.test_xy_and_out_casting_casting_same_kind_ufunc11_out_dtype_float32",
    "TestBinaryUfuncs.test_xy_and_out_casting_casting_no_ufunc15_out_dtype_complex128",
    "TestBinaryUfuncs.test_xy_and_out_casting_casting_no_ufunc13_out_dtype_float32",
    "TestBinaryUfuncs.test_xy_and_out_broadcast_ufunc14",
    "TestBinaryUfuncs.test_xy_and_out_casting_casting_safe_ufunc15_out_dtype_complex128",
    "TestBinaryUfuncs.test_xy_and_out_broadcast_ufunc6",
    "TestBinaryUfuncs.test_xy_and_out_casting_casting_equiv_ufunc16_out_dtype_complex128",
    "TestBinaryUfuncs.test_xy_and_out_casting_casting_no_ufunc5_out_dtype_float64",
    "TestBinaryUfuncs.test_xy_and_out_casting_casting_no_ufunc9_out_dtype_float64",
    "TestBinaryUfuncs.test_xy_and_out_casting_casting_same_kind_ufunc16_out_dtype_float64",
    "TestBinaryUfuncs.test_xy_and_out_casting_casting_same_kind_ufunc4_out_dtype_float32",
    "TestBinaryUfuncs.test_xy_and_out_casting_casting_same_kind_ufunc5_out_dtype_complex128",
    "TestBinaryUfuncs.test_xy_and_out_casting_casting_same_kind_ufunc6_out_dtype_complex128",
    "TestBinaryUfuncs.test_xy_and_out_casting_casting_unsafe_ufunc11_out_dtype_float64",
    "TestBinaryUfuncs.test_xy_and_out_casting_casting_no_ufunc13_out_dtype_float64",
    "TestBinaryUfuncs.test_xy_and_out_casting_casting_safe_ufunc15_out_dtype_float32",
    "TestBinaryUfuncs.test_xy_and_out_casting_casting_safe_ufunc7_out_dtype_float32",
    "TestUnaryUfuncs.test_x_and_out_casting_casting_unsafe_ufunc0_out_dtype_float32",
    "TestBinaryUfuncs.test_xy_and_out_casting_casting_equiv_ufunc14_out_dtype_complex128",
    "TestBinaryUfuncs.test_xy_and_out_casting_casting_same_kind_ufunc15_out_dtype_float64",
    "TestBinaryUfuncs.test_xy_and_out_casting_casting_unsafe_ufunc15_out_dtype_float64",
    "TestBinaryUfuncs.test_xy_and_out_casting_casting_no_ufunc10_out_dtype_float32",
    "TestBinaryUfuncs.test_xy_and_out_casting_casting_equiv_ufunc12_out_dtype_float32",
    "TestBinaryUfuncs.test_xy_and_out_casting_casting_same_kind_ufunc4_out_dtype_complex128",
    "TestBinaryUfuncs.test_xy_and_out_casting_casting_safe_ufunc14_out_dtype_complex128",
    "TestUnaryUfuncs.test_x_and_out_casting_casting_no_ufunc0_out_dtype_float64",
    "TestBinaryUfuncs.test_xy_and_out_casting_casting_same_kind_ufunc10_out_dtype_float32",
    "TestBinaryUfuncs.test_xy_and_out_casting_casting_same_kind_ufunc13_out_dtype_complex128",
    "TestBinaryUfuncs.test_xy_and_out_casting_casting_safe_ufunc12_out_dtype_float64",
    "TestBinaryUfuncs.test_xy_and_out_casting_casting_unsafe_ufunc2_out_dtype_float64",
    "TestUnaryUfuncs.test_x_and_out_broadcast_ufunc0",
    "TestBinaryUfuncs.test_xy_and_out_casting_casting_safe_ufunc16_out_dtype_complex128",
    "TestBinaryUfuncs.test_xy_and_out_casting_casting_safe_ufunc13_out_dtype_float64",
    "TestBinaryUfuncs.test_xy_and_out_casting_casting_same_kind_ufunc5_out_dtype_float32",
    "TestBinaryUfuncs.test_xy_and_out_casting_casting_equiv_ufunc9_out_dtype_float32",
    "TestBinaryUfuncs.test_xy_and_out_casting_casting_no_ufunc8_out_dtype_float64",
    "TestBinaryUfuncs.test_xy_and_out_casting_casting_safe_ufunc3_out_dtype_complex128",
    "TestUnaryUfuncs.test_x_and_out_casting_casting_safe_ufunc0_out_dtype_float64",
    "TestBinaryUfuncs.test_xy_and_out_casting_casting_safe_ufunc16_out_dtype_float32",
    "TestBinaryUfuncs.test_xy_and_out_casting_casting_safe_ufunc15_out_dtype_float64",
    "TestBinaryUfuncs.test_xy_and_out_casting_casting_safe_ufunc12_out_dtype_complex128",
    "TestBinaryUfuncs.test_xy_and_out_casting_casting_safe_ufunc6_out_dtype_complex128",
    "TestBinaryUfuncs.test_xy_and_out_casting_casting_same_kind_ufunc8_out_dtype_float64",
    "TestBinaryUfuncs.test_xy_and_out_casting_casting_unsafe_ufunc11_out_dtype_complex128",
    "TestBinaryUfuncs.test_xy_and_out_casting_casting_same_kind_ufunc8_out_dtype_complex128",
    "TestBinaryUfuncs.test_xy_and_out_casting_casting_unsafe_ufunc14_out_dtype_float32",
    "TestBinaryUfuncs.test_xy_and_out_casting_casting_same_kind_ufunc10_out_dtype_float64",
    "TestBinaryUfuncs.test_xy_and_out_casting_casting_unsafe_ufunc7_out_dtype_float32",
    "TestBinaryUfuncs.test_xy_and_out_casting_casting_no_ufunc11_out_dtype_float64",
    "TestBinaryUfuncs.test_xy_and_out_casting_casting_no_ufunc8_out_dtype_float32",
    "TestBinaryUfuncs.test_xy_and_out_casting_casting_same_kind_ufunc9_out_dtype_complex128",
    "TestBinaryUfuncs.test_xy_and_out_casting_casting_unsafe_ufunc10_out_dtype_complex128",
    "TestBinaryUfuncs.test_xy_and_out_casting_casting_equiv_ufunc8_out_dtype_float32",
    "TestBinaryUfuncs.test_xy_and_out_casting_casting_no_ufunc16_out_dtype_float64",
    "TestBinaryUfuncs.test_xy_and_out_casting_casting_equiv_ufunc9_out_dtype_float64",
    "TestBinaryUfuncs.test_xy_and_out_casting_casting_safe_ufunc1_out_dtype_complex128",
    "TestBinaryUfuncs.test_xy_and_out_casting_casting_same_kind_ufunc3_out_dtype_float64",
    "TestBinaryUfuncs.test_xy_and_out_casting_casting_equiv_ufunc10_out_dtype_float64",
    "TestBinaryUfuncs.test_xy_and_out_casting_casting_equiv_ufunc7_out_dtype_complex128",
    "TestBinaryUfuncs.test_xy_and_out_casting_casting_no_ufunc6_out_dtype_float32",
    "TestBinaryUfuncs.test_xy_and_out_casting_casting_safe_ufunc7_out_dtype_float64",
    "TestBinaryUfuncs.test_xy_and_out_casting_casting_equiv_ufunc0_out_dtype_float64",
    "TestBinaryUfuncs.test_xy_and_out_broadcast_ufunc8",
    "TestBinaryUfuncs.test_xy_and_out_casting_casting_equiv_ufunc11_out_dtype_float64",
    "TestBinaryUfuncs.test_xy_and_out_casting_casting_no_ufunc16_out_dtype_float32",
    "TestBinaryUfuncs.test_xy_and_out_casting_casting_no_ufunc13_out_dtype_complex128",
    "TestBinaryUfuncs.test_xy_and_out_casting_casting_safe_ufunc13_out_dtype_complex128",
    "TestBinaryUfuncs.test_xy_and_out_casting_casting_equiv_ufunc2_out_dtype_float64",
    "TestBinaryUfuncs.test_xy_and_out_casting_casting_same_kind_ufunc1_out_dtype_complex128",
    "TestBinaryUfuncs.test_xy_and_out_casting_casting_unsafe_ufunc10_out_dtype_float64",
    "TestBinaryUfuncs.test_xy_and_out_casting_casting_unsafe_ufunc5_out_dtype_complex128",
    "TestBinaryUfuncs.test_xy_and_out_casting_casting_unsafe_ufunc4_out_dtype_complex128",
    "TestBinaryUfuncs.test_xy_and_out_casting_casting_equiv_ufunc6_out_dtype_complex128",
    "TestBinaryUfuncs.test_xy_and_out_broadcast_ufunc13",
    "TestBinaryUfuncs.test_xy_and_out_casting_casting_safe_ufunc5_out_dtype_float32",
    "TestBinaryUfuncs.test_xy_and_out_casting_casting_same_kind_ufunc2_out_dtype_float32",
    "TestBinaryUfuncs.test_xy_and_out_broadcast_ufunc2",
    "TestBinaryUfuncs.test_xy_and_out_casting_casting_safe_ufunc10_out_dtype_complex128",
    "TestBinaryUfuncs.test_xy_and_out_casting_casting_same_kind_ufunc1_out_dtype_float64",
    "TestIsScalar.test_is_not_scalar_value6",
    "TestGenericReductions.test_bad_axis_func0",
    "TestGenericReductions.test_bad_axis_func11",
    "TestGenericReductions.test_bad_axis_func7",
    "TestGenericReductions.test_bad_axis_func6",
    "TestGenericReductions.test_bad_axis_func2",
    "TestGenericCumSumProd.test_bad_axis_func1",
    "TestGenericReductions.test_bad_axis_func3",
    "TestGenericReductions.test_bad_axis_func4",
    "TestGenericReductions.test_bad_axis_func10",
    "TestGenericReductions.test_bad_axis_func5",
    "TestGenericReductions.test_bad_axis_func8",
    "TestGenericReductions.test_bad_axis_func1",
    "TestGenericCumSumProd.test_bad_axis_func0",
    "TestGenericReductions.test_bad_axis_func9",
    "TestShuffle.test_1d_use_numpy_True",
    "TestShuffle.test_1d_use_numpy_False",
    "TestShuffle.test_2d_use_numpy_True",
    "TestShuffle.test_2d_use_numpy_False",
    "TestArrayCreationCopyArgument.test_buffer_interface",
    "TestWritebackIfCopy.test_take_mode_raise",
    "TestArange.test_infinite",
    "TestArrayConstruction.test_array_empty",
    "TestAttributes.test_fill_readonly",
    "TestArrayAttributeDeletion.test_multiarray_writable_attributes_deletion",
    "TestMatmul.test_out_contiguous",
    "TestMinMax.test_scalar",
    "TestFromBuffer.test_basic_little_dtype2",
    "TestArrayCreationCopyArgument.test_striding_not_ok",
    "TestArange.test_require_range",
    "TestStats.test_dtype_from_input",
    "TestArange.test_nan_step",
    "TestWritebackIfCopy.test_argmin_with_out",
    "TestArrayAttributeDeletion.test_multiarray_not_writable_attributes_deletion",
    "TestLexsort.test_datetime",
    "TestMinMax.test_axis",
    "TestLexsort.test_mixed",
    "TestWritebackIfCopy.test_dot_out",
    "TestAttributes.test_fill_struct_array",
    "TestFromBuffer.test_empty",
    "TestAssignment.test_assignment_broadcasting",
    "TestMatmul.test_out_arg",
    "TestAttributes.test_set_stridesattr",
    "TestStats.test_out",
    "TestScalarIndexing.test_invalid_subscript",
    "TestWhere.test_error",
    "TestWritebackIfCopy.test_argmax_with_out",
    "TestBool.test_sum_2",
    "TestScalarIndexing.test_invalid_newaxis",
    "TestTake.test_out_overlap",
    "TestScalarIndexing.test_invalid_subscript_assignment",
    "TestFromBuffer.test_basic_little_dtype1",
    "TestWritebackIfCopy.test_choose_mod_raise",
    "TestAttributes.test_fill_max_uint64",
    "TestPutmask.test_byteorder_dtype_<i4",
    "TestPutmask.test_byteorder_dtype_>i4",
    "TestAttributes.test_stridesattr",
    "TestArange.test_zero_step",
    "TestStats.test_dtype_from_dtype",
    "TestArrayCreationCopyArgument.test_scalars",
    "TestConversion.test_to_int_scalar",
    "TestPutmask.test_record_array",
    "TestTake.test_raise",
    "TestFromBuffer.test_basic_little_dtype0",
    "TestMatmul.test_exceptions",
    "TestFlag.test_writeable_from_readonly",
    "TestArgmaxArgminCommon.test_np_vs_ndarray_positional_arr_method_argmax_np_method0",
    "TestArgmaxArgminCommon.test_ret_is_out_ndim_1_method_argmin",
    "TestArgmaxArgminCommon.test_np_vs_ndarray_arr_method_argmax_np_method0",
    "TestArgmaxArgminCommon.test_np_vs_ndarray_arr_method_argmin_np_method1",
    "TestArgmaxArgminCommon.test_ret_is_out_ndim_0_method_argmax",
    "TestArgmaxArgminCommon.test_np_vs_ndarray_positional_arr_method_argmin_np_method1",
    "TestArgmaxArgminCommon.test_ret_is_out_ndim_1_method_argmax",
    "TestArgmaxArgminCommon.test_ret_is_out_ndim_0_method_argmin",
    "TestConvertDType.test_convert_np_dtypes_'int64'",
    "TestConvertDType.test_convert_np_dtypes_'uint8'",
    "TestConvertDType.test_convert_np_dtypes_bool",
    "TestConvertDType.test_convert_np_dtypes_'complex128'",
    "TestConvertDType.test_convert_np_dtypes_'float16'",
    "TestConvertDType.test_convert_np_dtypes_'int16'",
    "TestConvertDType.test_convert_np_dtypes_'int32'",
    "TestConvertDType.test_convert_np_dtypes_'int8'",
    "TestConvertDType.test_convert_np_dtypes_'float64'",
    "TestConvertDType.test_convert_np_dtypes_'float32'",
    "TestConvertDType.test_convert_np_dtypes_'complex64'",
    "TestConvertDType.test_convert_np_dtypes_'bool_'",
    "TestOneArr.test_asarray_list_func55",
    "TestOneArr.test_asarray_tensor_func65",
    "TestOneArr.test_asarray_tensor_func44",
    "TestOneArr.test_asarray_array_func59",
    "TestOneArr.test_asarray_array_func45",
    "TestOneArr.test_asarray_list_func70",
    "TestOneArrAndAxis.test_andaxis_list_func7_axis_0",
    "TestSequenceOfArrays.test_single_array_func1",
    "TestOneArrAndAxis.test_andaxis_array_func1_axis_1",
    "TestSequenceOfArraysToSingle.test_several_func6",
    "TestOneArr.test_asarray_list_func0",
    "TestOneArrAndAxis.test_andaxis_list_func9_axis_1",
    "TestOneArrAndAxis.test_andaxis_list_func8_axis_0",
    "TestOneArr.test_asarray_list_func36",
    "TestOneArrAndAxis.test_andaxis_array_func3_axis_0",
    "TestOneArr.test_asarray_tensor_func15",
    "TestOneArr.test_asarray_array_func51",
    "TestOneArr.test_asarray_list_func16",
    "TestOneArrAndAxis.test_andaxis_tensor_func5_axis_0",
    "TestOneArrAndAxis.test_andaxis_tensor_func1_axis_1",
    "TestOneArr.test_asarray_tensor_func1",
    "TestOneArrAndAxesTuple.test_andtuple_list_func0_axes2",
    "TestOneArrAndAxis.test_andaxis_list_func6_axis_1",
    "TestOneArrAndAxis.test_andaxis_tensor_func10_axis_-1",
    "TestSequenceOfArraysToSingle.test_several_func2",
    "TestOneArrAndAxis.test_andaxis_array_func5_axis_1",
    "TestOneArrAndAxis.test_andaxis_list_func10_axis_1",
    "TestOneArr.test_asarray_array_func72",
    "TestOneArrAndShape.test_andshape_list_func0",
    "TestCtorNested.test_arrays_in_lists",
    "TestOneArr.test_asarray_tensor_func51",
    "TestOneArr.test_asarray_array_func0",
    "TestOneArr.test_asarray_array_func10",
    "TestOneArr.test_asarray_array_func43",
    "TestOneArrToScalar.test_toscalar_array_func2_np_func2",
    "TestOneArr.test_asarray_list_func3",
    "TestOneArr.test_asarray_array_func56",
    "TestArrayToSequence.test_asarray_array_func1",
    "TestOneArrAndShape.test_andshape_tensor_func4",
    "TestOneArr.test_asarray_list_func60",
    "TestDivmod.test_divmod_out",
    "TestOneArrAndAxis.test_andaxis_list_func7_axis3",
    "TestOneArrAndAxis.test_andaxis_array_func6_axis_0",
    "TestOneArrAndAxis.test_andaxis_list_func5_axis_0",
    "TestOneArr.test_asarray_tensor_func53",
    "TestOneArrAndAxis.test_andaxis_array_func6_axis3",
    "TestOneArr.test_asarray_tensor_func73",
    "TestDivmod.test_divmod_no_out",
    "TestOneArrAndAxis.test_andaxis_array_func9_axis_1",
    "TestOneArr.test_asarray_list_func58",
    "TestOneArrAndAxis.test_andaxis_tensor_func8_axis_0",
    "TestOneArr.test_asarray_array_func49",
    "TestOneArr.test_asarray_array_func60",
    "TestOneArr.test_asarray_tensor_func62",
    "TestOneArrAndAxesTuple.test_andtuple_tensor_func0_axes0",
    "TestOneArr.test_asarray_array_func22",
    "TestOneArr.test_asarray_list_func24",
    "TestOneArr.test_asarray_list_func15",
    "TestSequenceOfArrays.test_several_func2",
    "TestOneArr.test_asarray_tensor_func66",
    "TestOneArrAndAxis.test_andaxis_tensor_func7_axis3",
    "TestOneArrAndAxis.test_andaxis_tensor_func10_axis_0",
    "TestOneArrAndAxis.test_andaxis_list_func1_axis_-1",
    "TestOneArr.test_asarray_list_func32",
    "TestOneArr.test_asarray_list_func48",
    "TestOneArrToScalar.test_toscalar_array_func1_np_func1",
    "TestOneArr.test_asarray_list_func23",
    "TestOneArr.test_asarray_list_func65",
    "TestOneArr.test_asarray_tensor_func34",
    "TestOneArr.test_asarray_array_func57",
    "TestOneArr.test_asarray_list_func31",
    "TestOneArrAndAxis.test_andaxis_array_func9_axis_0",
    "TestOneArr.test_asarray_array_func63",
    "TestOneArrAndAxis.test_andaxis_tensor_func9_axis_1",
    "TestOneArr.test_asarray_tensor_func0",
    "TestOneArr.test_asarray_list_func43",
    "TestOneArr.test_asarray_list_func62",
    "TestOneArrAndShape.test_andshape_array_func0",
    "TestSequenceOfArrays.test_several_func0",
    "TestOneArrAndAxis.test_andaxis_array_func8_axis_-1",
    "TestOneArr.test_asarray_tensor_func29",
    "TestArrayToSequence.test_asarray_array_func0",
    "TestOneArrAndAxis.test_andaxis_array_func5_axis3",
    "TestOneArr.test_asarray_array_func16",
    "TestOneArr.test_asarray_array_func68",
    "TestOneArr.test_asarray_list_func21",
    "TestOneArrAndAxis.test_andaxis_list_func7_axis_1",
    "TestOneArr.test_asarray_array_func33",
    "TestOneArr.test_asarray_list_func13",
    "TestOneArr.test_asarray_list_func40",
    "TestOneArrAndAxis.test_andaxis_array_func1_axis_0",
    "TestOneArrAndAxesTuple.test_andtuple_list_func0_axes0",
    "TestOneArr.test_asarray_list_func52",
    "TestOneArr.test_asarray_array_func42",
    "TestOneArr.test_asarray_list_func73",
    "TestOneArr.test_asarray_array_func24",
    "TestOneArr.test_asarray_list_func45",
    "TestOneArr.test_asarray_array_func38",
    "TestOneArr.test_asarray_array_func20",
    "TestOneArr.test_asarray_tensor_func45",
    "TestOneArr.test_asarray_array_func66",
    "TestOneArrAndAxis.test_andaxis_list_func2_axis_0",
    "TestOneArr.test_asarray_array_func11",
    "TestOneArrAndAxis.test_andaxis_array_func9_axis3",
    "TestOneArrAndAxis.test_andaxis_list_func5_axis_-1",
    "TestOneArrAndShape.test_andshape_list_func1",
    "TestPythonArgsToArray.test_argstoarray_simple_func4_args4",
    "TestOneArr.test_asarray_tensor_func14",
    "TestOneArr.test_asarray_array_func48",
    "TestOneArr.test_asarray_list_func53",
    "TestOneArr.test_asarray_tensor_func24",
    "TestOneArr.test_asarray_list_func54",
    "TestOneArr.test_asarray_tensor_func33",
    "TestPythonArgsToArray.test_argstoarray_simple_func7_args7",
    "TestOneArrAndAxesTuple.test_andtuple_array_func0_axes1",
    "TestOneArrAndAxis.test_andaxis_list_func2_axis_1",
    "TestSequenceOfArrays.test_single_array_func0",
    "TestOneArr.test_asarray_tensor_func69",
    "TestSequenceOfArraysToSingle.test_several_func3",
    "TestOneArr.test_asarray_array_func36",
    "TestOneArr.test_asarray_list_func11",
    "TestCopyTo.test_copyto_typecast",
    "TestOneArrAndShape.test_andshape_tensor_func1",
    "TestOneArr.test_asarray_array_func71",
    "TestOneArrAndAxis.test_andaxis_list_func6_axis_0",
    "TestOneArrAndAxis.test_andaxis_tensor_func9_axis_0",
    "TestOneArrAndAxis.test_andaxis_array_func2_axis_0",
    "TestOneArr.test_asarray_list_func72",
    "TestSequenceOfArraysToSingle.test_several_func4",
    "TestOneArrAndAxis.test_andaxis_tensor_func2_axis_0",
    "TestOneArrAndAxis.test_andaxis_list_func2_axis_-1",
    "TestOneArr.test_asarray_array_func34",
    "TestOneArr.test_asarray_array_func23",
    "TestOneArr.test_asarray_list_func20",
    "TestOneArrAndAxis.test_andaxis_array_func6_axis_1",
    "TestOneArr.test_asarray_array_func41",
    "TestOneArr.test_asarray_list_func38",
    "TestOneArrAndAxis.test_andaxis_list_func5_axis_1",
    "TestOneArrAndAxis.test_andaxis_array_func3_axis_-1",
    "TestOneArrAndAxis.test_andaxis_array_func3_axis3",
    "TestOneArrToScalar.test_toscalar_array_func0_np_func0",
    "TestOneArr.test_asarray_tensor_func37",
    "TestOneArr.test_asarray_tensor_func20",
    "TestOneArr.test_asarray_tensor_func42",
    "TestOneArr.test_asarray_list_func67",
    "TestOneArr.test_asarray_list_func30",
    "TestOneArrAndAxis.test_andaxis_list_func4_axis_1",
    "TestSequenceOfArrays.test_several_func3",
    "TestOneArr.test_asarray_array_func54",
    "TestOneArrAndShape.test_andshape_list_func4",
    "TestOneArr.test_asarray_tensor_func2",
    "TestOneArr.test_asarray_tensor_func57",
    "TestOneArrAndAxis.test_andaxis_list_func9_axis_-1",
    "TestOneArrAndAxis.test_andaxis_array_func0_axis_1",
    "TestOneArrAndAxis.test_andaxis_list_func4_axis_-1",
    "TestOneArr.test_asarray_array_func55",
    "TestOneArrAndAxis.test_andaxis_tensor_func3_axis_-1",
    "TestOneArrAndAxis.test_andaxis_tensor_func5_axis_-1",
    "TestOneArr.test_asarray_list_func14",
    "TestOneArr.test_asarray_list_func29",
    "TestOneArrAndAxis.test_andaxis_array_func7_axis_1",
    "TestOneArrAndShape.test_andshape_list_func3",
    "TestOneArr.test_asarray_tensor_func5",
    "TestOneArr.test_asarray_list_func68",
    "TestOneArr.test_asarray_tensor_func61",
    "TestSequenceOfArrays.test_single_list_func3",
    "TestOneArr.test_asarray_array_func21",
    "TestOneArr.test_asarray_list_func61",
    "TestOneArr.test_asarray_tensor_func55",
    "TestOneArr.test_asarray_tensor_func18",
    "TestOneArr.test_asarray_list_func50",
    "TestOneArrAndAxis.test_andaxis_array_func7_axis_0",
    "TestOneArr.test_asarray_array_func62",
    "TestOneArr.test_asarray_tensor_func50",
    "TestOneArr.test_asarray_array_func6",
    "TestOneArr.test_asarray_list_func66",
    "TestOneArr.test_asarray_list_func59",
    "TestOneArr.test_asarray_tensor_func28",
    "TestShapeLikeToArray.test_shape_func3",
    "TestOneArr.test_asarray_array_func9",
    "TestOneArrAndAxis.test_andaxis_array_func0_axis_0",
    "TestOneArrAndShape.test_andshape_array_func2",
    "TestPythonArgsToArray.test_argstoarray_simple_func2_args2",
    "TestOneArrAndShape.test_andshape_tensor_func0",
    "TestPythonArgsToArray.test_argstoarray_simple_func0_args0",
    "TestOneArr.test_asarray_array_func19",
    "TestOneArr.test_asarray_tensor_func39",
    "TestOneArr.test_asarray_array_func65",
    "TestSequenceOfArrays.test_single_list_func2",
    "TestOneArr.test_asarray_array_func31",
    "TestOneArrAndAxis.test_andaxis_list_func10_axis_0",
    "TestOneArr.test_asarray_list_func2",
    "TestOneArrAndAxis.test_andaxis_array_func10_axis3",
    "TestOneArrAndAxis.test_andaxis_array_func4_axis_1",
    "TestDivmod.test_divmod_out_list",
    "TestOneArr.test_asarray_list_func19",
    "TestOneArrAndAxesTuple.test_andtuple_array_func0_axes2",
    "TestOneArr.test_asarray_array_func1",
    "TestOneArrAndAxis.test_andaxis_tensor_func4_axis_1",
    "TestOneArr.test_asarray_tensor_func43",
    "TestOneArrAndAxis.test_andaxis_array_func5_axis_0",
    "TestOneArrAndAxesTuple.test_andtuple_tensor_func0_axes2",
    "TestOneArr.test_asarray_list_func10",
    "TestSequenceOfArrays.test_single_array_func3",
    "TestOneArr.test_asarray_tensor_func40",
    "TestSequenceOfArraysToSingle.test_several_func0",
    "TestOneArrAndAxis.test_andaxis_array_func7_axis3",
    "TestOneArrAndAxis.test_andaxis_array_func6_axis_-1",
    "TestOneArr.test_asarray_tensor_func35",
    "TestOneArr.test_asarray_tensor_func72",
    "TestOneArr.test_asarray_list_func18",
    "TestOneArr.test_asarray_tensor_func60",
    "TestOneArrAndAxis.test_andaxis_list_func3_axis_0",
    "TestOneArr.test_asarray_array_func37",
    "TestOneArr.test_asarray_array_func74",
    "TestNormalizations.test_unknown_args",
    "TestOneArr.test_asarray_array_func4",
    "TestOneArr.test_asarray_array_func58",
    "TestOneArrAndAxis.test_andaxis_list_func9_axis_0",
    "TestOneArr.test_asarray_tensor_func22",
    "TestOneArr.test_asarray_list_func56",
    "TestOneArrAndAxis.test_andaxis_list_func3_axis_1",
    "TestOneArrAndAxis.test_andaxis_array_func0_axis_-1",
    "TestOneArr.test_asarray_tensor_func4",
    "TestPythonArgsToArray.test_argstoarray_simple_func6_args6",
    "TestOneArrAndAxis.test_andaxis_tensor_func9_axis_-1",
    "TestOneArr.test_asarray_tensor_func68",
    "TestOneArr.test_asarray_list_func27",
    "TestOneArrAndAxis.test_andaxis_array_func4_axis_-1",
    "TestOneArr.test_asarray_array_func13",
    "TestOneArr.test_asarray_list_func6",
    "TestOneArr.test_asarray_array_func39",
    "TestOneArr.test_asarray_array_func73",
    "TestOneArr.test_asarray_tensor_func12",
    "TestOneArrAndAxis.test_andaxis_array_func7_axis_-1",
    "TestOneArr.test_asarray_list_func17",
    "TestShapeLikeToArray.test_shape_func2",
    "TestOneArrAndAxis.test_andaxis_list_func4_axis_0",
    "TestOneArrAndAxis.test_andaxis_array_func3_axis_1",
    "TestOneArrAndAxis.test_andaxis_tensor_func10_axis_1",
    "TestOneArrAndAxis.test_andaxis_list_func8_axis_1",
    "TestOneArr.test_asarray_list_func33",
    "TestOneArrAndAxis.test_andaxis_tensor_func1_axis_-1",
    "TestOneArr.test_asarray_array_func18",
    "TestOneArr.test_asarray_tensor_func3",
    "TestOneArrAndShape.test_andshape_tensor_func2",
    "TestOneArr.test_asarray_list_func35",
    "TestOneArrAndAxis.test_andaxis_tensor_func3_axis_0",
    "TestOneArr.test_asarray_array_func70",
    "TestOneArrAndAxesTuple.test_andtuple_list_func0_axes1",
    "TestOneArrAndAxis.test_andaxis_list_func8_axis_-1",
    "TestOneArr.test_asarray_tensor_func59",
    "TestOneArr.test_asarray_array_func15",
    "TestOneArrAndAxis.test_andaxis_tensor_func6_axis_1",
    "TestOneArr.test_asarray_tensor_func38",
    "TestPythonArgsToArray.test_argstoarray_simple_func8_args8",
    "TestPythonArgsToArray.test_argstoarray_simple_func3_args3",
    "TestOneArr.test_asarray_array_func14",
    "TestPythonArgsToArray.test_argstoarray_simple_func5_args5",
    "TestOneArr.test_asarray_list_func26",
    "TestOneArr.test_asarray_list_func34",
    "TestOneArr.test_asarray_list_func4",
    "TestOneArr.test_asarray_tensor_func67",
    "TestOneArr.test_asarray_array_func3",
    "TestOneArr.test_asarray_array_func5",
    "TestOneArr.test_asarray_array_func52",
    "TestOneArr.test_asarray_tensor_func58",
    "TestOneArr.test_asarray_tensor_func48",
    "TestOneArr.test_asarray_array_func50",
    "TestOneArr.test_asarray_tensor_func47",
    "TestOneArrAndAxis.test_andaxis_array_func4_axis3",
    "TestOneArrAndAxis.test_andaxis_tensor_func2_axis_1",
    "TestOneArrAndAxis.test_andaxis_array_func0_axis3",
    "TestShapeLikeToArray.test_shape_func1",
    "TestOneArrAndAxis.test_andaxis_tensor_func4_axis_-1",
    "TestOneArrAndAxis.test_andaxis_tensor_func8_axis_-1",
    "TestDefaultDtype.test_defaultdtype_defaults",
    "TestOneArr.test_asarray_list_func63",
    "TestOneArrAndShape.test_andshape_list_func2",
    "TestOneArr.test_asarray_array_func27",
    "TestOneArrAndAxis.test_andaxis_array_func4_axis_0",
    "TestOneArr.test_asarray_list_func41",
    "TestSequenceOfArrays.test_single_tensor_func2",
    "TestOneArr.test_asarray_list_func39",
    "TestOneArr.test_asarray_tensor_func6",
    "TestOneArr.test_asarray_tensor_func25",
    "TestOneArr.test_asarray_array_func2",
    "TestOneArrAndAxis.test_andaxis_array_func8_axis_1",
    "TestOneArr.test_asarray_tensor_func56",
    "TestOneArr.test_asarray_array_func69",
    "TestOneArr.test_asarray_list_func28",
    "TestOneArr.test_asarray_tensor_func26",
    "TestArrayToSequence.test_asarray_tensor_func1",
    "TestOneArr.test_asarray_array_func28",
    "TestPythonArgsToArray.test_argstoarray_simple_func1_args1",
    "TestOneArrAndAxis.test_andaxis_list_func10_axis3",
    "TestOneArr.test_asarray_list_func44",
    "TestOneArr.test_asarray_array_func46",
    "TestOneArrAndAxis.test_andaxis_array_func10_axis_1",
    "TestOneArr.test_asarray_tensor_func30",
    "TestOneArr.test_asarray_tensor_func16",
    "TestOneArrAndAxis.test_andaxis_array_func1_axis3",
    "TestOneArr.test_asarray_tensor_func46",
    "TestOneArr.test_asarray_tensor_func10",
    "TestOneArrAndAxis.test_andaxis_array_func2_axis_-1",
    "TestOneArr.test_asarray_list_func47",
    "TestSequenceOfArrays.test_single_tensor_func0",
    "TestOneArrAndAxesTuple.test_andtuple_array_func0_axes0",
    "TestOneArr.test_asarray_list_func12",
    "TestOneArrAndAxis.test_andaxis_array_func8_axis3",
    "TestShapeLikeToArray.test_shape_func0",
    "TestOneArr.test_asarray_array_func61",
    "TestOneArrAndAxis.test_andaxis_tensor_func7_axis_-1",
    "TestOneArrAndAxis.test_andaxis_list_func0_axis_0",
    "TestOneArr.test_asarray_tensor_func31",
    "TestOneArr.test_asarray_array_func67",
    "TestOneArr.test_asarray_list_func64",
    "TestOneArrAndAxis.test_andaxis_array_func5_axis_-1",
    "TestOneArrAndAxis.test_andaxis_array_func2_axis_1",
    "TestOneArr.test_asarray_array_func32",
    "TestOneArr.test_asarray_array_func8",
    "TestOneArr.test_asarray_list_func5",
    "TestOneArr.test_asarray_array_func17",
    "TestOneArrAndAxis.test_andaxis_list_func7_axis_-1",
    "TestOneArrAndAxis.test_andaxis_tensor_func5_axis_1",
    "TestOneArrAndAxis.test_andaxis_list_func0_axis_-1",
    "TestOneArrAndAxis.test_andaxis_array_func8_axis_0",
    "TestOneArr.test_asarray_array_func64",
    "TestArrayToSequence.test_asarray_tensor_func0",
    "TestSequenceOfArrays.test_single_array_func2",
    "TestOneArrAndAxis.test_andaxis_list_func10_axis_-1",
    "TestOneArr.test_asarray_list_func71",
    "TestOneArrAndAxesTuple.test_andtuple_tensor_func0_axes1",
    "TestOneArrAndAxis.test_andaxis_tensor_func1_axis_0",
    "TestOneArr.test_asarray_array_func44",
    "TestCopyTo.test_copyto_basic",
    "TestSequenceOfArrays.test_single_tensor_func1",
    "TestOneArr.test_asarray_tensor_func11",
    "TestSequenceOfArrays.test_several_func1",
    "TestOneArr.test_asarray_tensor_func74",
    "TestOneArr.test_asarray_tensor_func36",
    "TestOneArr.test_asarray_array_func53",
    "TestOneArr.test_asarray_tensor_func63",
    "TestOneArrAndShape.test_andshape_array_func3",
    "TestOneArr.test_asarray_list_func74",
    "TestOneArr.test_asarray_tensor_func49",
    "TestOneArrAndAxis.test_andaxis_tensor_func3_axis_1",
    "TestOneArr.test_asarray_tensor_func32",
    "TestOneArrAndAxis.test_andaxis_list_func1_axis_1",
    "TestOneArrAndAxis.test_andaxis_tensor_func4_axis_0",
    "TestOneArrAndShape.test_andshape_tensor_func3",
    "TestOneArr.test_asarray_tensor_func27",
    "TestOneArr.test_asarray_list_func22",
    "TestOneArr.test_asarray_list_func69",
    "TestOneArr.test_asarray_array_func26",
    "TestOneArrAndAxis.test_andaxis_array_func9_axis_-1",
    "TestOneArrAndAxis.test_andaxis_tensor_func6_axis_-1",
    "TestSequenceOfArrays.test_single_tensor_func3",
    "TestOneArrAndShape.test_andshape_array_func1",
    "TestOneArr.test_asarray_array_func25",
    "TestOneArrAndAxis.test_andaxis_tensor_func2_axis_-1",
    "TestOneArrAndAxis.test_andaxis_array_func2_axis3",
    "TestOneArr.test_asarray_tensor_func41",
    "TestOneArrAndAxis.test_andaxis_tensor_func0_axis_1",
    "TestOneArr.test_asarray_list_func49",
    "TestOneArr.test_asarray_list_func57",
    "TestOneArrAndAxis.test_andaxis_tensor_func8_axis_1",
    "TestOneArr.test_asarray_tensor_func71",
    "TestSequenceOfArrays.test_single_list_func1",
    "TestPythonArgsToArray.test_argstoarray_simple_func9_args9",
    "TestOneArr.test_asarray_list_func37",
    "TestOneArrAndAxis.test_andaxis_tensor_func0_axis_0",
    "TestOneArr.test_asarray_array_func30",
    "TestOneArr.test_asarray_tensor_func21",
    "TestOneArr.test_asarray_array_func35",
    "TestOneArr.test_asarray_tensor_func64",
    "TestOneArr.test_asarray_list_func51",
    "TestOneArr.test_asarray_array_func47",
    "TestOneArrAndAxis.test_andaxis_tensor_func7_axis_1",
    "TestOneArr.test_asarray_array_func29",
    "TestOneArrAndAxis.test_andaxis_array_func1_axis_-1",
    "TestOneArr.test_asarray_tensor_func19",
    "TestOneArrAndAxis.test_andaxis_list_func1_axis_0",
    "TestOneArr.test_asarray_tensor_func17",
    "TestOneArrAndAxis.test_andaxis_list_func0_axis_1",
    "TestOneArr.test_asarray_tensor_func70",
    "TestOneArr.test_asarray_tensor_func54",
    "TestOneArr.test_asarray_tensor_func23",
    "TestOneArr.test_asarray_array_func7",
    "TestOneArr.test_asarray_array_func12",
    "TestOneArrAndAxis.test_andaxis_list_func3_axis_-1",
    "TestOneArrAndAxis.test_andaxis_array_func10_axis_0",
    "TestOneArr.test_asarray_tensor_func13",
    "TestOneArrAndAxis.test_andaxis_tensor_func6_axis_0",
    "TestOneArrAndShape.test_andshape_array_func4",
    "TestOneArrAndAxis.test_andaxis_tensor_func10_axis3",
    "TestOneArr.test_asarray_array_func40",
    "TestOneArrAndAxis.test_andaxis_tensor_func7_axis_0",
    "TestOneArr.test_asarray_list_func42",
    "TestOneArrAndAxis.test_andaxis_tensor_func0_axis_-1",
    "TestOneArr.test_asarray_list_func25",
    "TestOneArr.test_asarray_tensor_func52",
    "TestOneArrAndAxis.test_andaxis_list_func6_axis_-1",
    "TestSequenceOfArraysToSingle.test_several_func1",
    "TestCopyTo.test_copytobcast",
    "TestOneArrAndAxis.test_andaxis_array_func10_axis_-1",
    "TestSequenceOfArraysToSingle.test_several_func5",
    "TestOneArr.test_asarray_list_func1",
    "TestOneArr.test_asarray_list_func46",
    "TestSequenceOfArrays.test_single_list_func0",
    "TestCholesky.test_basic_property_shape3_dtype1",
    "TestCond.test_sq_cases",
    "TestNormInt64.test_bad_args",
    "TestQR.test_qr_empty_m_0_n_3",
    "TestMultiDot.test_dynamic_programming_optimization_and_out",
    "TestNormDouble.test_bad_args",
    "TestCholesky.test_basic_property_shape4_dtype1",
    "TestCholesky.test_basic_property_shape3_dtype2",
    "TestCholesky.test_basic_property_shape4_dtype0",
    "TestCholesky.test_basic_property_shape3_dtype0",
    "TestCond.test_empty_sq_cases",
    "TestCholesky.test_basic_property_shape1_dtype3",
    "TestQR.test_qr_empty_m_0_n_0",
    "TestQR.test_mode_raw",
    "TestMultiDot.test_two_arguments_and_out",
    "TestCholesky.test_basic_property_shape1_dtype2",
    "TestMultiDot.test_three_arguments_and_out",
    "TestNormDouble.test_axis",
    "TestCholesky.test_basic_property_shape1_dtype1",
    "TestCholesky.test_basic_property_shape2_dtype1",
    "TestMisc.test_generalized_raise_multiloop",
    "TestEigvalsh.test_invalid",
    "TestNormDouble.test_matrix_2x2",
    "TestCholesky.test_basic_property_shape0_dtype0",
    "TestMisc.test_byteorder_check",
    "TestCholesky.test_basic_property_shape4_dtype3",
    "TestCholesky.test_basic_property_shape2_dtype2",
    "TestCholesky.test_basic_property_shape3_dtype3",
    "TestNormInt64.test_axis",
    "TestCholesky.test_basic_property_shape2_dtype0",
    "TestCholesky.test_basic_property_shape0_dtype3",
    "TestQR.test_qr_empty_m_3_n_0",
    "TestEigh.test_invalid",
    "TestNormSingle.test_bad_args",
    "TestNormSingle.test_matrix_2x2",
    "TestNormSingle.test_axis",
    "TestCholesky.test_basic_property_shape1_dtype0",
    "TestCholesky.test_basic_property_shape4_dtype2",
    "TestMultiDot.test_too_few_input_arrays",
    "TestCholesky.test_basic_property_shape0_dtype2",
    "TestCholesky.test_basic_property_shape0_dtype1",
    "TestNormInt64.test_matrix_2x2",
    "TestCholesky.test_basic_property_shape2_dtype3",
    "TestFliplr.test_basic",
    "TestHistogram2d.test_binparameter_combination",
    "TestHistogram2d.test_all_outliers",
    "TestTriuIndicesFrom.test_exceptions",
    "TestTrilIndicesFrom.test_exceptions",
    "TestHistogram2d.test_asym",
    "TestDiag.test_failure",
    "TestVsplit.test_non_iterable",
    "TestVsplit.test_1D_array",
    "TestApplyAlongAxis.test_scalar_array",
    "TestDstack.test_non_iterable",
    "TestSplit.test_unequal_split",
    "TestPutAlongAxis.test_broadcast",
    "TestArraySplit.test_integer_0_split",
    "TestDsplit.test_2D_array",
    "TestTakeAlongAxis.test_invalid",
    "TestHsplit.test_0D_array",
    "TestDsplit.test_1D_array",
    "TestDsplit.test_non_iterable",
    "TestDsplit.test_0D_array",
    "TestHsplit.test_non_iterable",
    "TestColumnStack.test_non_iterable",
    "TestApplyAlongAxis.test_axis_insertion",
    "TestVsplit.test_0D_array",
    "TestExpandDims.test_repeated_axis",
    "TestExpandDims.test_axis_out_of_range",
    "TestApplyAlongAxis.test_0d_array",
    "TestHistogramdd.test_bins_errors",
    "TestHistogramdd.test_equal_edges",
    "TestHistogram.test_precision",
    "TestHistogramdd.test_finite_range",
    "TestHistogramdd.test_weights",
    "TestHistogram.test_error_binnum_type",
    "TestHistogram.test_finite_range",
    "TestHistogramdd.test_inf_edges",
    "TestHistogramdd.test_bins_error_2",
    "TestHistogramdd.test_simple",
    "TestHistogram.test_one_bin",
    "TestHistogram.test_unsigned_monotonicity_check",
    "TestQuantile.test_quantile_monotonic_method_weibull",
    "TestGradient.test_badargs",
    "TestRot90.test_basic",
    "TestDiff.test_axis",
    "TestQuantile.test_quantile_monotonic_method_median_unbiased",
    "TestGradient.test_values",
    "TestCov.test_aweights",
    "TestQuantile.test_quantile_monotonic_method_interpolated_inverted_cdf",
    "TestQuantile.test_quantile_monotonic_method_inverted_cdf",
    "TestPercentile.test_keepdims_out_q1_axis_1",
    "TestSortComplex.test_sort_real_type_in_g_type_out_G",
    "TestMedian.test_keepdims_out_axis2",
    "TestMeshgrid.test_invalid_arguments",
    "TestGradient.test_specific_axes",
    "TestPercentile.test_keepdims_out_q_7_axis4",
    "TestPercentile.test_keepdims_out_q1_axis4",
    "TestDelete.test_slices",
    "TestPercentile.test_extended_axis_invalid",
    "TestGradient.test_second_order_accurate",
    "TestMedian.test_keepdims_out_axis0",
    "TestDiff.test_prepend",
    "TestMedian.test_keepdims_out_axis_1",
    "TestPercentile.test_keepdims_out_q1_axis0",
    "TestQuantile.test_quantile_monotonic_method_averaged_inverted_cdf",
    "TestMedian.test_keepdims_out_axis4",
    "TestBincount.test_with_incorrect_minlength",
    "TestSortComplex.test_sort_real_type_in_H_type_out_F",
    "TestDiff.test_n",
    "TestMeshgrid.test_indexing",
    "TestQuantile.test_quantile_monotonic_method_closest_observation",
    "TestFlip.test_axes",
    "TestPercentile.test_keepdims_out_q1_axis3",
    "TestPercentile.test_keepdims_out_q_7_axis0",
    "TestMedian.test_keepdims_out_axis3",
    "TestCov.test_fweights",
    "TestDiff.test_append",
    "TestPercentile.test_scalar_q",
    "TestMedian.test_extended_axis_invalid",
    "TestMedian.test_out",
    "TestPercentile.test_keepdims_out_q_7_axis2",
    "TestPercentile.test_keepdims_out_q1_axis2",
    "TestQuantile.test_quantile_monotonic_method_hazen",
    "TestPercentile.test_keepdims_out_q_7_axis3",
    "TestPercentile.test_keepdims_out_q_7_axis_1",
    "TestPercentile.test_api",
    "TestQuantile.test_quantile_monotonic_method_normal_unbiased",
    "TestSetOps.test_in1d_mixed_dtype_dtype11_dtype21_kind_table",
    "TestSetOps.test_in1d_mixed_dtype_dtype10_dtype20_kind0",
    "TestSetOps.test_in1d_mixed_dtype_dtype10_dtype20_kind_table",
    "TestSetOps.test_ediff1d_forbidden_type_casts_ary1_prepend1_append1_expected_to_begin",
    "TestSetOps.test_in1d_mixed_dtype_dtype11_dtype21_kind0",
    "TestSetOps.test_in1d_mixed_dtype_dtype11_dtype21_kind_sort",
    "TestSetOps.test_in1d_table_timedelta_fails",
    "TestUnique.test_unique_axis_errors",
    "TestSetOps.test_setdiff1d",
    "TestSetOps.test_in1d_mixed_dtype_dtype10_dtype20_kind_sort",
    "TestSetOps.test_in1d_timedelta_kind_sort",
    "TestSetOps.test_in1d_timedelta_kind0",
    "TestUnique.test_unique_axis",
    "TestConstant.test_check_constant_float3",
    "TestConstant.test_check_constant_pad_2d",
    "TestConcatenate.test_out_and_dtype_axis0_out_dtype_f8_casting_safe",  # torch_np/numpy_tests/core/test_shape_base
    "TestConcatenate.test_out_and_dtype_axis_0_out_dtype_c8_casting_same_kind",  # torch_np/numpy_tests/core/test_shape_base
    "TestStackMisc.test_stack_out_and_dtype_axis_0_out_dtype_f8_casting_same_kind",  # torch_np/numpy_tests/core/test_shape_base
    "TestConcatenate.test_out_and_dtype_axis_0_out_dtype_f8_casting_no",  # torch_np/numpy_tests/core/test_shape_base
    "TestConcatenate.test_exceptions",  # torch_np/numpy_tests/core/test_shape_base
    "TestStackMisc.test_stack_out_and_dtype_axis_0_out_dtype_c8_casting_same_kind",  # torch_np/numpy_tests/core/test_shape_base
    "TestStackMisc.test_stack_out_and_dtype_axis_0_out_dtype_i8_casting_equiv",  # torch_np/numpy_tests/core/test_shape_base
    "TestConcatenate.test_large_concatenate_axis_None",  # torch_np/numpy_tests/core/test_shape_base
    "TestConcatenate.test_concatenate",  # torch_np/numpy_tests/core/test_shape_base
    "TestVstack.test_empty_input",  # torch_np/numpy_tests/core/test_shape_base
    "TestConcatenate.test_out_and_dtype_axis_0_out_dtype_i8_casting_unsafe",  # torch_np/numpy_tests/core/test_shape_base
    "TestStackMisc.test_stack_out_and_dtype_axis_0_out_dtype_i8_casting_no",  # torch_np/numpy_tests/core/test_shape_base
    "TestConcatenate.test_out_and_dtype_axis_0_out_dtype_f8_casting_same_kind",  # torch_np/numpy_tests/core/test_shape_base
    "TestConcatenate.test_out_and_dtype_axis0_out_dtype_f8_casting_no",  # torch_np/numpy_tests/core/test_shape_base
    "TestConcatenate.test_out_and_dtype_axis_0_out_dtype_f4_casting_unsafe",  # torch_np/numpy_tests/core/test_shape_base
    "TestStackMisc.test_stack_out_and_dtype_axis_0_out_dtype_f8_casting_unsafe",  # torch_np/numpy_tests/core/test_shape_base
    "TestVstack.test_non_iterable",  # torch_np/numpy_tests/core/test_shape_base
    "TestConcatenate.test_out_and_dtype_axis0_out_dtype_i8_casting_unsafe",  # torch_np/numpy_tests/core/test_shape_base
    "TestConcatenate.test_out_and_dtype_axis_0_out_dtype_f4_casting_same_kind",  # torch_np/numpy_tests/core/test_shape_base
    "TestConcatenate.test_out_and_dtype_axis_0_out_dtype_f8_casting_unsafe",  # torch_np/numpy_tests/core/test_shape_base
    "TestConcatenate.test_out_and_dtype_axis0_out_dtype_f8_casting_same_kind",  # torch_np/numpy_tests/core/test_shape_base
    "TestStackMisc.test_stack_out_and_dtype_axis_0_out_dtype_f8_casting_safe",  # torch_np/numpy_tests/core/test_shape_base
    "TestConcatenate.test_out_and_dtype_axis0_out_dtype_f4_casting_same_kind",  # torch_np/numpy_tests/core/test_shape_base
    "TestStackMisc.test_stack_out_and_dtype_axis_0_out_dtype_i8_casting_same_kind",  # torch_np/numpy_tests/core/test_shape_base
    "TestConcatenate.test_out_and_dtype_axis_0_out_dtype_c8_casting_unsafe",  # torch_np/numpy_tests/core/test_shape_base
    "TestConcatenate.test_out_and_dtype_axis_0_out_dtype_f8_casting_safe",  # torch_np/numpy_tests/core/test_shape_base
    "TestConcatenate.test_out_and_dtype_axis0_out_dtype_c8_casting_unsafe",  # torch_np/numpy_tests/core/test_shape_base
    "TestStackMisc.test_stack_out_and_dtype_axis_0_out_dtype_f4_casting_same_kind",  # torch_np/numpy_tests/core/test_shape_base
    "TestConcatenate.test_out_and_dtype_axis0_out_dtype_f4_casting_unsafe",  # torch_np/numpy_tests/core/test_shape_base
    "TestStackMisc.test_stack",  # torch_np/numpy_tests/core/test_shape_base
    "TestStackMisc.test_stack_out_and_dtype_axis_0_out_dtype_c8_casting_unsafe",  # torch_np/numpy_tests/core/test_shape_base
    "TestConcatenate.test_out_and_dtype_axis0_out_dtype_f8_casting_unsafe",  # torch_np/numpy_tests/core/test_shape_base
    "TestStackMisc.test_stack_out_and_dtype_axis_0_out_dtype_i8_casting_safe",  # torch_np/numpy_tests/core/test_shape_base
    "TestConcatenate.test_bad_out_shape",  # torch_np/numpy_tests/core/test_shape_base
    "TestConcatenate.test_out_and_dtype_axis0_out_dtype_f8_casting_equiv",  # torch_np/numpy_tests/core/test_shape_base
    "TestHstack.test_non_iterable",  # torch_np/numpy_tests/core/test_shape_base
    "TestConcatenate.test_out_and_dtype_axis0_out_dtype_c8_casting_same_kind",  # torch_np/numpy_tests/core/test_shape_base
    "TestHstack.test_empty_input",  # torch_np/numpy_tests/core/test_shape_base
    "TestStackMisc.test_stack_out_and_dtype_axis_0_out_dtype_f4_casting_unsafe",  # torch_np/numpy_tests/core/test_shape_base
    "TestConcatenate.test_out_and_dtype_axis_0_out_dtype_f8_casting_equiv",  # torch_np/numpy_tests/core/test_shape_base
    "TestStackMisc.test_stack_out_and_dtype_axis_0_out_dtype_i8_casting_unsafe",  # torch_np/numpy_tests/core/test_shape_base
    "TestNegative.test_exceptions",  # torch_np/numpy_tests/core/test_scalarmath
    "TestPower.test_modular_power",  # torch_np/numpy_tests/core/test_scalarmath
    "TestBaseMath.test_lower_align",  # torch_np/numpy_tests/core/test_scalarmath
    "TestArrayFromScalar.test_integers_np_longlong_t26",  # torch_np/numpy_tests/core/test_scalar_ctors
    "TestArrayFromScalar.test_integers_np_intc_np_longlong",  # torch_np/numpy_tests/core/test_scalar_ctors
    "TestArrayFromScalar.test_integers_t15_np_longlong",  # torch_np/numpy_tests/core/test_scalar_ctors
    "TestArrayFromScalar.test_integers_np_longlong_np_longlong",  # torch_np/numpy_tests/core/test_scalar_ctors
    "TestArrayFromScalar.test_integers_np_byte_np_longlong",  # torch_np/numpy_tests/core/test_scalar_ctors
    "TestArrayFromScalar.test_integers_np_short_np_longlong",  # torch_np/numpy_tests/core/test_scalar_ctors
    "TestArrayFromScalar.test_integers_np_int__np_longlong",  # torch_np/numpy_tests/core/test_scalar_ctors
    "TestScalarTypeNames.test_names_reflect_attributes_t4",  # torch_np/numpy_tests/core/test_numerictypes
    "TestScalarTypeNames.test_names_reflect_attributes_t1",  # torch_np/numpy_tests/core/test_numerictypes
    "TestScalarTypeNames.test_names_reflect_attributes_t7",  # torch_np/numpy_tests/core/test_numerictypes
    "TestScalarTypeNames.test_names_reflect_attributes_t5",  # torch_np/numpy_tests/core/test_numerictypes
    "TestScalarTypeNames.test_names_reflect_attributes_t9",  # torch_np/numpy_tests/core/test_numerictypes
    "TestIsSubDType.test_both_abstract",  # torch_np/numpy_tests/core/test_numerictypes
    "TestScalarTypeNames.test_names_reflect_attributes_t6",  # torch_np/numpy_tests/core/test_numerictypes
    "TestScalarTypeNames.test_names_reflect_attributes_t2",  # torch_np/numpy_tests/core/test_numerictypes
    "TestScalarTypeNames.test_names_reflect_attributes_t8",  # torch_np/numpy_tests/core/test_numerictypes
    "TestScalarTypeNames.test_names_reflect_attributes_t0",  # torch_np/numpy_tests/core/test_numerictypes
    "TestIsSubDType.test_nondtype_nonscalartype",  # torch_np/numpy_tests/core/test_numerictypes
    "TestScalarTypeNames.test_names_reflect_attributes_t3",  # torch_np/numpy_tests/core/test_numerictypes
    "TestClip.test_clip_inplace_array",  # torch_np/numpy_tests/core/test_numeric
    "TestRequire.test_require_each",  # torch_np/numpy_tests/core/test_numeric
    "TestClip.test_clip_with_out_simple_int32",  # torch_np/numpy_tests/core/test_numeric
    "TestClip.test_simple_inplace_01",  # torch_np/numpy_tests/core/test_numeric
    "TestStdVar.test_out_scalar",  # torch_np/numpy_tests/core/test_numeric
    "TestClip.test_simple_int32_inout_casting_unsafe",  # torch_np/numpy_tests/core/test_numeric
    "TestMoveaxis.test_errors",  # torch_np/numpy_tests/core/test_numeric
    "TestNonzeroAndCountNonzero.test_count_nonzero_axis",  # torch_np/numpy_tests/core/test_numeric
    "TestClip.test_clip_with_out_memory_overlap",  # torch_np/numpy_tests/core/test_numeric
    "TestClip.test_clip_func_takes_out",  # torch_np/numpy_tests/core/test_numeric
    "TestClip.test_noncontig_inplace",  # torch_np/numpy_tests/core/test_numeric
    "TestClip.test_type_cast_12",  # torch_np/numpy_tests/core/test_numeric
    "TestClip.test_simple_int64_out",  # torch_np/numpy_tests/core/test_numeric
    "TestRollaxis.test_exceptions",  # torch_np/numpy_tests/core/test_numeric
    "TestClip.test_simple_inplace_02",  # torch_np/numpy_tests/core/test_numeric
    "TestRequire.test_C_and_F_simul",  # torch_np/numpy_tests/core/test_numeric
    "TestNonarrayArgs.test_dunder_round_edgecases_val_2147483647_ndigits_-1",  # torch_np/numpy_tests/core/test_numeric
    "TestClip.test_simple_complex",  # torch_np/numpy_tests/core/test_numeric
    "TestBoolArray.test_logical_not_abs",  # torch_np/numpy_tests/core/test_numeric
    "TestClip.test_simple_out",  # torch_np/numpy_tests/core/test_numeric
    "TestBroadcast.test_broadcast_single_arg",  # torch_np/numpy_tests/core/test_numeric
    "TestRequire.test_unknown_requirement",  # torch_np/numpy_tests/core/test_numeric
    "TestBoolArray.test_logical_and_or_xor",  # torch_np/numpy_tests/core/test_numeric
    "TestBroadcast.test_broadcast_error_kwargs",  # torch_np/numpy_tests/core/test_numeric
    "TestNonarrayArgs.test_dunder_round_edgecases_val_2147483647_ndigits_-9",  # torch_np/numpy_tests/core/test_numeric
    "TestNonarrayArgs.test_dunder_round_edgecases_val_2147483647_ndigits_-10",  # torch_np/numpy_tests/core/test_numeric
    "TestClip.test_type_cast_10",  # torch_np/numpy_tests/core/test_numeric
    "TestOuterMisc.test_outer_out_param",  # torch_np/numpy_tests/core/test_numeric
    "TestClip.test_clip_inplace_simple",  # torch_np/numpy_tests/core/test_numeric
    "TestClip.test_clip_with_out_transposed",  # torch_np/numpy_tests/core/test_numeric
    "TestClip.test_clip_with_out_simple",  # torch_np/numpy_tests/core/test_numeric
    "TestCross.test_broadcasting_shapes",  # torch_np/numpy_tests/core/test_numeric
    "TestIndexing.test_index_no_floats",  # torch_np/numpy_tests/core/test_indexing
    "TestBooleanIndexing.test_boolean_indexing_weirdness",  # torch_np/numpy_tests/core/test_indexing
    "TestBooleanIndexing.test_bool_as_int_argument_errors",  # torch_np/numpy_tests/core/test_indexing
    "TestBroadcastedAssignments.test_simple_broadcasting_errors",  # torch_np/numpy_tests/core/test_indexing
    "TestFloatNonIntegerArgument.test_non_integer_argument_errors",  # torch_np/numpy_tests/core/test_indexing
    "TestIndexing.test_slicing_no_floats",  # torch_np/numpy_tests/core/test_indexing
    "TestBroadcastedAssignments.test_prepend_not_one",  # torch_np/numpy_tests/core/test_indexing
    "TestFloatNonIntegerArgument.test_reduce_axis_float_index",  # torch_np/numpy_tests/core/test_indexing
    "TestEinsum.test_different_paths_dtype_f",  # torch_np/numpy_tests/core/test_einsum
    "TestEinsum.test_different_paths_dtype_D",  # torch_np/numpy_tests/core/test_einsum
    "TestEinsum.test_different_paths_dtype_e",  # torch_np/numpy_tests/core/test_einsum
    "TestEinsum.test_einsum_fixed_collapsingbug",  # torch_np/numpy_tests/core/test_einsum
    "TestEinsum.test_combined_views_mapping",  # torch_np/numpy_tests/core/test_einsum
    "TestEinsum.test_different_paths_dtype_B",  # torch_np/numpy_tests/core/test_einsum
    "TestEinsum.test_einsum_sums_cfloat64",  # torch_np/numpy_tests/core/test_einsum
    "TestEinsum.test_einsum_broadcast",  # torch_np/numpy_tests/core/test_einsum
    "TestEinsum.test_einsum_sums_int32",  # torch_np/numpy_tests/core/test_einsum
    "TestEinsum.test_different_paths_dtype_b",  # torch_np/numpy_tests/core/test_einsum
    "TestEinsum.test_einsum_fixedstridebug",  # torch_np/numpy_tests/core/test_einsum
    "TestEinsum.test_out_is_res",  # torch_np/numpy_tests/core/test_einsum
    "TestEinsum.test_subscript_range",  # torch_np/numpy_tests/core/test_einsum
    "TestEinsum.test_einsum_sums_float64",  # torch_np/numpy_tests/core/test_einsum
    "TestEinsum.test_einsum_sums_float32",  # torch_np/numpy_tests/core/test_einsum
    "TestEinsum.test_einsum_sums_cfloat128",  # torch_np/numpy_tests/core/test_einsum
    "TestEinsum.test_small_boolean_arrays",  # torch_np/numpy_tests/core/test_einsum
    "TestEinsum.test_different_paths_dtype_i",  # torch_np/numpy_tests/core/test_einsum
    "TestEinsum.test_different_paths_dtype_d",  # torch_np/numpy_tests/core/test_einsum
    "TestEinsum.test_different_paths_dtype_l",  # torch_np/numpy_tests/core/test_einsum
    "TestEinsum.test_different_paths_dtype_h",  # torch_np/numpy_tests/core/test_einsum
    "TestEinsum.test_einsum_misc",  # torch_np/numpy_tests/core/test_einsum
    "TestMisc.test_overlap",  # torch_np/numpy_tests/core/test_einsum
    "TestEinsum.test_einsum_sums_int64",  # torch_np/numpy_tests/core/test_einsum
    "TestEinsum.test_einsum_failed_on_p9_and_s390x",  # torch_np/numpy_tests/core/test_einsum
    "TestEinsum.test_different_paths_dtype_F",  # torch_np/numpy_tests/core/test_einsum
    "TestDLPack.test_dtype_passthrough_dtype4",  # torch_np/numpy_tests/core/test_dlpack
    "TestDLPack.test_higher_dims_ndim_23",  # torch_np/numpy_tests/core/test_dlpack
    "TestDLPack.test_higher_dims_ndim_12",  # torch_np/numpy_tests/core/test_dlpack
    "TestDLPack.test_higher_dims_ndim_27",  # torch_np/numpy_tests/core/test_dlpack
    "TestDLPack.test_higher_dims_ndim_32",  # torch_np/numpy_tests/core/test_dlpack
    "TestDLPack.test_from_dlpack_refcount",  # torch_np/numpy_tests/core/test_dlpack
    "TestDLPack.test_dtype_passthrough_dtype2",  # torch_np/numpy_tests/core/test_dlpack
    "TestDLPack.test_higher_dims_ndim_2",  # torch_np/numpy_tests/core/test_dlpack
    "TestDLPack.test_ndim0",  # torch_np/numpy_tests/core/test_dlpack
    "TestDLPack.test_higher_dims_ndim_1",  # torch_np/numpy_tests/core/test_dlpack
    "TestDLPack.test_higher_dims_ndim_17",  # torch_np/numpy_tests/core/test_dlpack
    "TestDLPack.test_higher_dims_ndim_13",  # torch_np/numpy_tests/core/test_dlpack
    "TestDLPack.test_higher_dims_ndim_14",  # torch_np/numpy_tests/core/test_dlpack
    "TestDLPack.test_dtype_passthrough_dtype7",  # torch_np/numpy_tests/core/test_dlpack
    "TestDLPack.test_dtype_passthrough_dtype9",  # torch_np/numpy_tests/core/test_dlpack
    "TestDLPack.test_higher_dims_ndim_29",  # torch_np/numpy_tests/core/test_dlpack
    "TestDLPack.test_dunder_dlpack_refcount",  # torch_np/numpy_tests/core/test_dlpack
    "TestDLPack.test_higher_dims_ndim_15",  # torch_np/numpy_tests/core/test_dlpack
    "TestDLPack.test_non_contiguous",  # torch_np/numpy_tests/core/test_dlpack
    "TestDLPack.test_dtype_passthrough_dtype3",  # torch_np/numpy_tests/core/test_dlpack
    "TestDLPack.test_higher_dims_ndim_30",  # torch_np/numpy_tests/core/test_dlpack
    "TestDLPack.test_higher_dims_ndim_6",  # torch_np/numpy_tests/core/test_dlpack
    "TestDLPack.test_higher_dims_ndim_7",  # torch_np/numpy_tests/core/test_dlpack
    "TestDLPack.test_dtype_passthrough_dtype6",  # torch_np/numpy_tests/core/test_dlpack
    "TestDLPack.test_dtype_passthrough_dtype5",  # torch_np/numpy_tests/core/test_dlpack
    "TestDLPack.test_higher_dims_ndim_4",  # torch_np/numpy_tests/core/test_dlpack
    "TestDLPack.test_higher_dims_ndim_31",  # torch_np/numpy_tests/core/test_dlpack
    "TestDLPack.test_from_torch",  # torch_np/numpy_tests/core/test_dlpack
    "TestDLPack.test_higher_dims_ndim_24",  # torch_np/numpy_tests/core/test_dlpack
    "TestDLPack.test_higher_dims_ndim_21",  # torch_np/numpy_tests/core/test_dlpack
    "TestDLPack.test_dtype_passthrough_dtype8",  # torch_np/numpy_tests/core/test_dlpack
    "TestDLPack.test_higher_dims_ndim_28",  # torch_np/numpy_tests/core/test_dlpack
    "TestDLPack.test_higher_dims_ndim_3",  # torch_np/numpy_tests/core/test_dlpack
    "TestDLPack.test_higher_dims_ndim_10",  # torch_np/numpy_tests/core/test_dlpack
    "TestDLPack.test_higher_dims_ndim_0",  # torch_np/numpy_tests/core/test_dlpack
    "TestDLPack.test_higher_dims_ndim_16",  # torch_np/numpy_tests/core/test_dlpack
    "TestDLPack.test_higher_dims_ndim_18",  # torch_np/numpy_tests/core/test_dlpack
    "TestDLPack.test_higher_dims_ndim_20",  # torch_np/numpy_tests/core/test_dlpack
    "TestDLPack.test_higher_dims_ndim_11",  # torch_np/numpy_tests/core/test_dlpack
    "TestDLPack.test_higher_dims_ndim_25",  # torch_np/numpy_tests/core/test_dlpack
    "TestDLPack.test_higher_dims_ndim_5",  # torch_np/numpy_tests/core/test_dlpack
    "TestDLPack.test_higher_dims_ndim_22",  # torch_np/numpy_tests/core/test_dlpack
    "TestDLPack.test_dlpack_device",  # torch_np/numpy_tests/core/test_dlpack
    "TestDLPack.test_higher_dims_ndim_9",  # torch_np/numpy_tests/core/test_dlpack
    "TestDLPack.test_dtype_passthrough_dtype0",  # torch_np/numpy_tests/core/test_dlpack
    "TestDLPack.test_dtype_passthrough_dtype1",  # torch_np/numpy_tests/core/test_dlpack
    "TestDLPack.test_higher_dims_ndim_19",  # torch_np/numpy_tests/core/test_dlpack
    "TestDLPack.test_higher_dims_ndim_26",  # torch_np/numpy_tests/core/test_dlpack
    "TestDLPack.test_higher_dims_ndim_8",  # torch_np/numpy_tests/core/test_dlpack
    "WeakTest.test_make_weak_keyed_dict_from_weak_keyed_dict",  # test_weak
    "WeakKeyDictionaryTestCase.test_update",  # test_weak
    "TestViewOpsLAZY.test_advanced_indexing_assignment_lazy",  # test_view_ops
    "TestOldViewOpsCPU.test_crow_col_indices_cpu",  # test_view_ops
    "TestViewOpsLAZY.test_advanced_indexing_nonview_lazy",  # test_view_ops
    "TestTypePromotionCPU.test_alpha_mismatch_cpu",  # test_type_promotion
    "TestTypePromotionCPU.test_alternate_result_cpu",  # test_type_promotion
    "TestTypeHints.test_doc_examples",  # test_type_hints
    "TestSDPACPU.test_scaled_dot_product_fused_attention_vs_math_cpu_fused_kernel0_bfloat16_batch_size_12_seq_len_267_n_head_1_head_dim_8_causal_True_train_True_cpu_bfloat16",
    "TestSDPACPU.test_scaled_dot_product_fused_attention_vs_math_cpu_fused_kernel0_bfloat16_batch_size_2_seq_len_267_n_head_3_head_dim_8_causal_True_train_False_cpu_bfloat16",
    "TestSDPACPU.test_scaled_dot_product_fused_attention_vs_math_cpu_fused_kernel0_float32_batch_size_2_seq_len_267_n_head_3_head_dim_8_causal_False_train_False_cpu_float32",
    "TestSDPACPU.test_scaled_dot_product_fused_attention_vs_math_cpu_fused_kernel0_float32_batch_size_12_seq_len_267_n_head_1_head_dim_8_causal_True_train_True_cpu_float32",
    "TestSDPACPU.test_scaled_dot_product_fused_attention_vs_math_cpu_fused_kernel0_bfloat16_batch_size_12_seq_len_1030_n_head_1_head_dim_16_causal_False_train_False_cpu_bfloat16",
    "TestSDPACPU.test_scaled_dot_product_fused_attention_vs_math_cpu_fused_kernel0_float32_batch_size_2_seq_len_1030_n_head_1_head_dim_8_causal_True_train_False_cpu_float32",
    "TestSDPACPU.test_scaled_dot_product_fused_attention_vs_math_cpu_fused_kernel0_bfloat16_batch_size_12_seq_len_267_n_head_1_head_dim_8_causal_False_train_True_cpu_bfloat16",
    "TestSDPACPU.test_fused_sdp_choice_cpu_type_dense_dropout_0_0_float32_cpu_float32",
    "TestSDPACPU.test_scaled_dot_product_fused_attention_vs_math_cpu_fused_kernel0_float32_batch_size_12_seq_len_267_n_head_3_head_dim_16_causal_False_train_True_cpu_float32",
    "TestSDPACPU.test_scaled_dot_product_fused_attention_vs_math_cpu_fused_kernel0_float32_batch_size_2_seq_len_267_n_head_1_head_dim_16_causal_True_train_True_cpu_float32",
    "TestSDPACPU.test_scaled_dot_product_fused_attention_vs_math_cpu_fused_kernel0_bfloat16_batch_size_2_seq_len_267_n_head_3_head_dim_8_causal_True_train_True_cpu_bfloat16",
    "TestSDPACPU.test_scaled_dot_product_fused_attention_vs_math_cpu_fused_kernel0_float32_batch_size_12_seq_len_267_n_head_1_head_dim_8_causal_True_train_False_cpu_float32",
    "TestSDPACPU.test_scaled_dot_product_fused_attention_vs_math_cpu_fused_kernel0_float64_batch_size_12_seq_len_267_n_head_3_head_dim_8_causal_True_train_False_cpu_float64",
    "TestSDPACPU.test_scaled_dot_product_fused_attention_vs_math_cpu_fused_kernel0_bfloat16_batch_size_2_seq_len_1030_n_head_1_head_dim_16_causal_True_train_False_cpu_bfloat16",
    "TestSDPACPU.test_scaled_dot_product_fused_attention_vs_math_cpu_fused_kernel0_float32_batch_size_12_seq_len_267_n_head_1_head_dim_16_causal_True_train_True_cpu_float32",
    "TestSDPACPU.test_scaled_dot_product_fused_attention_vs_math_cpu_fused_kernel0_float32_batch_size_2_seq_len_1030_n_head_1_head_dim_16_causal_False_train_True_cpu_float32",
    "TestSDPACPU.test_scaled_dot_product_fused_attention_vs_math_cpu_fused_kernel0_float32_batch_size_12_seq_len_267_n_head_3_head_dim_8_causal_True_train_True_cpu_float32",
    "TestSDPACPU.test_scaled_dot_product_fused_attention_vs_math_cpu_fused_kernel0_bfloat16_batch_size_2_seq_len_267_n_head_3_head_dim_8_causal_False_train_True_cpu_bfloat16",
    "TestAttnMasksCPU.test_is_causal_equals_upper_left_shape0_cpu",
    "TestSDPACPU.test_scaled_dot_product_fused_attention_vs_math_cpu_fused_kernel0_bfloat16_batch_size_12_seq_len_267_n_head_3_head_dim_8_causal_False_train_True_cpu_bfloat16",
    "TestSDPACPU.test_scaled_dot_product_fused_attention_vs_math_cpu_fused_kernel0_float32_batch_size_2_seq_len_267_n_head_3_head_dim_16_causal_True_train_False_cpu_float32",
    "TestSDPACPU.test_scaled_dot_product_fused_attention_vs_math_cpu_fused_kernel0_bfloat16_batch_size_12_seq_len_1030_n_head_3_head_dim_8_causal_False_train_False_cpu_bfloat16",
    "TestSDPACPU.test_scaled_dot_product_fused_attention_vs_math_cpu_fused_kernel0_bfloat16_batch_size_12_seq_len_267_n_head_1_head_dim_8_causal_True_train_False_cpu_bfloat16",
    "TestSDPACPU.test_scaled_dot_product_fused_attention_vs_math_cpu_fused_kernel0_float64_batch_size_12_seq_len_267_n_head_1_head_dim_8_causal_True_train_False_cpu_float64",
    "TestSDPACPU.test_scaled_dot_product_fused_attention_vs_math_cpu_fused_kernel0_float32_batch_size_2_seq_len_267_n_head_1_head_dim_8_causal_True_train_True_cpu_float32",
    "TestSDPAFailureModesCPU.test_invalid_inputs_different_datatypes_kernel2_cpu",
    "TestSDPACPU.test_scaled_dot_product_fused_attention_vs_math_cpu_fused_kernel0_float64_batch_size_2_seq_len_267_n_head_3_head_dim_8_causal_False_train_True_cpu_float64",
    "TestSDPACPU.test_scaled_dot_product_fused_attention_vs_math_cpu_fused_kernel0_float32_batch_size_12_seq_len_267_n_head_3_head_dim_16_causal_False_train_False_cpu_float32",
    "TestSDPACPU.test_scaled_dot_product_fused_attention_vs_math_cpu_fused_kernel0_bfloat16_batch_size_2_seq_len_1030_n_head_3_head_dim_16_causal_False_train_False_cpu_bfloat16",
    "TestSDPACPU.test_scaled_dot_product_fused_attention_vs_math_cpu_fused_kernel0_bfloat16_batch_size_2_seq_len_1030_n_head_1_head_dim_8_causal_True_train_True_cpu_bfloat16",
    "TestSDPACPU.test_scaled_dot_product_fused_attention_vs_math_cpu_fused_kernel0_float64_batch_size_12_seq_len_1030_n_head_3_head_dim_8_causal_False_train_True_cpu_float64",
    "TestSDPACPU.test_scaled_dot_product_fused_attention_vs_math_cpu_fused_kernel0_bfloat16_batch_size_12_seq_len_1030_n_head_3_head_dim_16_causal_True_train_True_cpu_bfloat16",
    "TestSDPACPU.test_scaled_dot_product_fused_attention_vs_math_cpu_fused_kernel0_bfloat16_batch_size_2_seq_len_1030_n_head_3_head_dim_8_causal_False_train_True_cpu_bfloat16",
    "TestSDPACPU.test_scaled_dot_product_fused_attention_vs_math_cpu_fused_kernel0_float64_batch_size_2_seq_len_1030_n_head_1_head_dim_16_causal_True_train_False_cpu_float64",
    "TestSDPACPU.test_scaled_dot_product_fused_attention_vs_math_cpu_fused_kernel0_float64_batch_size_2_seq_len_1030_n_head_1_head_dim_16_causal_True_train_True_cpu_float64",
    "TestSDPACPU.test_scaled_dot_product_fused_attention_vs_math_cpu_fused_kernel0_bfloat16_batch_size_12_seq_len_267_n_head_3_head_dim_8_causal_True_train_False_cpu_bfloat16",
    "TestSDPACPU.test_scaled_dot_product_fused_attention_vs_math_cpu_fused_kernel0_float64_batch_size_2_seq_len_267_n_head_1_head_dim_8_causal_False_train_True_cpu_float64",
    "TestSDPACPU.test_scaled_dot_product_fused_attention_vs_math_cpu_fused_kernel0_float64_batch_size_12_seq_len_1030_n_head_3_head_dim_16_causal_True_train_True_cpu_float64",
    "TestSDPACPU.test_scaled_dot_product_fused_attention_vs_math_cpu_fused_kernel0_bfloat16_batch_size_2_seq_len_1030_n_head_3_head_dim_16_causal_True_train_False_cpu_bfloat16",
    "TestSDPACPU.test_scaled_dot_product_fused_attention_vs_math_cpu_fused_kernel0_float64_batch_size_2_seq_len_267_n_head_1_head_dim_16_causal_False_train_False_cpu_float64",
    "TestSDPACPU.test_scaled_dot_product_fused_attention_vs_math_cpu_fused_kernel0_float32_batch_size_2_seq_len_1030_n_head_3_head_dim_16_causal_True_train_True_cpu_float32",
    "TestSDPACPU.test_scaled_dot_product_fused_attention_vs_math_cpu_fused_kernel0_float32_batch_size_2_seq_len_267_n_head_1_head_dim_8_causal_True_train_False_cpu_float32",
    "TestSDPACPU.test_scaled_dot_product_fused_attention_vs_math_cpu_fused_kernel0_bfloat16_batch_size_2_seq_len_267_n_head_1_head_dim_16_causal_True_train_True_cpu_bfloat16",
    "TestSDPACPU.test_scaled_dot_product_fused_attention_vs_math_cpu_fused_kernel0_bfloat16_batch_size_2_seq_len_267_n_head_1_head_dim_16_causal_False_train_False_cpu_bfloat16",
    "TestSDPACPU.test_scaled_dot_product_fused_attention_vs_math_cpu_fused_kernel0_float64_batch_size_12_seq_len_267_n_head_1_head_dim_16_causal_False_train_False_cpu_float64",
    "TestSDPACPU.test_fused_sdp_choice_cpu_type_dense_dropout_0_0_float64_cpu_float64",
    "TestSDPACPU.test_scaled_dot_product_fused_attention_vs_math_cpu_fused_kernel0_bfloat16_batch_size_2_seq_len_267_n_head_3_head_dim_16_causal_True_train_True_cpu_bfloat16",
    "TestSDPACPU.test_scaled_dot_product_fused_attention_vs_math_cpu_fused_kernel0_float32_batch_size_12_seq_len_267_n_head_3_head_dim_8_causal_True_train_False_cpu_float32",
    "TestSDPACPU.test_scaled_dot_product_fused_attention_vs_math_cpu_fused_kernel0_float64_batch_size_2_seq_len_267_n_head_1_head_dim_16_causal_True_train_False_cpu_float64",
    "TestSDPACPU.test_scaled_dot_product_fused_attention_vs_math_cpu_fused_kernel0_float64_batch_size_2_seq_len_1030_n_head_1_head_dim_8_causal_False_train_False_cpu_float64",
    "TestSDPACPU.test_scaled_dot_product_fused_attention_vs_math_cpu_fused_kernel0_float64_batch_size_2_seq_len_267_n_head_1_head_dim_8_causal_False_train_False_cpu_float64",
    "TestSDPACPU.test_scaled_dot_product_fused_attention_vs_math_cpu_fused_kernel0_float32_batch_size_2_seq_len_267_n_head_1_head_dim_16_causal_True_train_False_cpu_float32",
    "TestSDPACPU.test_scaled_dot_product_fused_attention_vs_math_cpu_fused_kernel0_float32_batch_size_2_seq_len_1030_n_head_1_head_dim_16_causal_True_train_False_cpu_float32",
    "TestSDPACPU.test_scaled_dot_product_fused_attention_vs_math_cpu_fused_kernel0_bfloat16_batch_size_2_seq_len_1030_n_head_1_head_dim_16_causal_False_train_False_cpu_bfloat16",
    "TestSDPACPU.test_scaled_dot_product_fused_attention_vs_math_cpu_fused_kernel0_float32_batch_size_2_seq_len_1030_n_head_3_head_dim_16_causal_True_train_False_cpu_float32",
    "TestSDPACPU.test_scaled_dot_product_fused_attention_vs_math_cpu_fused_kernel0_float64_batch_size_2_seq_len_1030_n_head_1_head_dim_16_causal_False_train_True_cpu_float64",
    "TestSDPACPU.test_fused_sdp_choice_cpu_type_dense_dropout_0_7_float16_cpu_float16",
    "TestSDPACPU.test_scaled_dot_product_fused_attention_vs_math_cpu_fused_kernel0_bfloat16_batch_size_2_seq_len_1030_n_head_1_head_dim_8_causal_False_train_False_cpu_bfloat16",
    "TestSDPACPU.test_scaled_dot_product_fused_attention_vs_math_cpu_fused_kernel0_float32_batch_size_12_seq_len_267_n_head_3_head_dim_8_causal_False_train_False_cpu_float32",
    "TestSDPACPU.test_scaled_dot_product_fused_attention_vs_math_cpu_fused_kernel0_bfloat16_batch_size_12_seq_len_267_n_head_1_head_dim_16_causal_False_train_True_cpu_bfloat16",
    "TestSDPACPU.test_scaled_dot_product_fused_attention_vs_math_cpu_fused_kernel0_float64_batch_size_12_seq_len_267_n_head_3_head_dim_8_causal_True_train_True_cpu_float64",
    "TestSDPACPU.test_scaled_dot_product_fused_attention_vs_math_cpu_fused_kernel0_float64_batch_size_2_seq_len_267_n_head_3_head_dim_16_causal_False_train_True_cpu_float64",
    "TestSDPACPU.test_scaled_dot_product_fused_attention_vs_math_cpu_fused_kernel0_float32_batch_size_2_seq_len_1030_n_head_3_head_dim_8_causal_False_train_False_cpu_float32",
    "TestSDPACPU.test_scaled_dot_product_fused_attention_vs_math_cpu_fused_kernel0_float64_batch_size_12_seq_len_1030_n_head_1_head_dim_8_causal_True_train_True_cpu_float64",
    "TestSDPACPU.test_scaled_dot_product_fused_attention_vs_math_cpu_fused_kernel0_float32_batch_size_12_seq_len_1030_n_head_1_head_dim_8_causal_False_train_True_cpu_float32",
    "TestSDPACPU.test_scaled_dot_product_fused_attention_vs_math_cpu_fused_kernel0_float32_batch_size_12_seq_len_1030_n_head_3_head_dim_16_causal_False_train_True_cpu_float32",
    "TestSDPACPU.test_scaled_dot_product_fused_attention_vs_math_cpu_fused_kernel0_float64_batch_size_12_seq_len_1030_n_head_3_head_dim_8_causal_True_train_True_cpu_float64",
    "TestSDPACPU.test_scaled_dot_product_fused_attention_vs_math_cpu_fused_kernel0_float32_batch_size_2_seq_len_267_n_head_3_head_dim_8_causal_True_train_True_cpu_float32",
    "TestSDPACPU.test_scaled_dot_product_fused_attention_vs_math_cpu_fused_kernel0_float32_batch_size_12_seq_len_1030_n_head_1_head_dim_16_causal_False_train_False_cpu_float32",
    "TestSDPACPU.test_scaled_dot_product_fused_attention_vs_math_cpu_fused_kernel0_float64_batch_size_12_seq_len_1030_n_head_1_head_dim_16_causal_False_train_False_cpu_float64",
    "TestSDPACPU.test_scaled_dot_product_fused_attention_vs_math_cpu_fused_kernel0_float64_batch_size_12_seq_len_267_n_head_1_head_dim_8_causal_False_train_True_cpu_float64",
    "TestSDPACPU.test_scaled_dot_product_fused_attention_vs_math_cpu_fused_kernel0_bfloat16_batch_size_12_seq_len_1030_n_head_3_head_dim_16_causal_False_train_False_cpu_bfloat16",
    "TestAttnMasksCPU.test_is_causal_equals_upper_left_shape1_cpu",
    "TestSDPACPU.test_scaled_dot_product_fused_attention_vs_math_cpu_fused_kernel0_bfloat16_batch_size_12_seq_len_267_n_head_1_head_dim_16_causal_True_train_False_cpu_bfloat16",
    "TestSDPACPU.test_scaled_dot_product_fused_attention_vs_math_cpu_fused_kernel0_bfloat16_batch_size_2_seq_len_1030_n_head_3_head_dim_8_causal_True_train_False_cpu_bfloat16",
    "TestSDPACPU.test_scaled_dot_product_fused_attention_vs_math_cpu_fused_kernel0_float32_batch_size_12_seq_len_1030_n_head_3_head_dim_8_causal_False_train_False_cpu_float32",
    "TestSDPACPU.test_scaled_dot_product_fused_attention_vs_math_cpu_fused_kernel0_bfloat16_batch_size_12_seq_len_1030_n_head_3_head_dim_16_causal_True_train_False_cpu_bfloat16",
    "TestSDPACPU.test_scaled_dot_product_fused_attention_vs_math_cpu_fused_kernel0_bfloat16_batch_size_12_seq_len_267_n_head_1_head_dim_16_causal_False_train_False_cpu_bfloat16",
    "TestSDPACPU.test_scaled_dot_product_fused_attention_vs_math_cpu_fused_kernel0_float64_batch_size_12_seq_len_267_n_head_1_head_dim_16_causal_False_train_True_cpu_float64",
    "TestSDPACPU.test_scaled_dot_product_fused_attention_vs_math_cpu_fused_kernel0_bfloat16_batch_size_12_seq_len_1030_n_head_1_head_dim_8_causal_True_train_True_cpu_bfloat16",
    "TestSDPACPU.test_scaled_dot_product_fused_attention_vs_math_cpu_fused_kernel0_float32_batch_size_12_seq_len_267_n_head_1_head_dim_16_causal_False_train_False_cpu_float32",
    "TestSDPACPU.test_scaled_dot_product_fused_attention_vs_math_cpu_fused_kernel0_bfloat16_batch_size_12_seq_len_267_n_head_3_head_dim_16_causal_False_train_False_cpu_bfloat16",
    "TestSDPACPU.test_scaled_dot_product_fused_attention_vs_math_cpu_fused_kernel0_bfloat16_batch_size_2_seq_len_1030_n_head_1_head_dim_8_causal_True_train_False_cpu_bfloat16",
    "TestSDPACPU.test_scaled_dot_product_fused_attention_vs_math_cpu_fused_kernel0_bfloat16_batch_size_12_seq_len_1030_n_head_3_head_dim_8_causal_True_train_True_cpu_bfloat16",
    "TestSDPACPU.test_scaled_dot_product_fused_attention_vs_math_cpu_fused_kernel0_float32_batch_size_12_seq_len_267_n_head_1_head_dim_16_causal_False_train_True_cpu_float32",
    "TestSDPAFailureModesCPU.test_invalid_inputs_different_datatypes_kernel1_cpu",
    "TestSDPACPU.test_scaled_dot_product_fused_attention_vs_math_cpu_fused_kernel0_float32_batch_size_2_seq_len_1030_n_head_3_head_dim_16_causal_False_train_False_cpu_float32",
    "TestSDPACPU.test_scaled_dot_product_fused_attention_vs_math_cpu_fused_kernel0_float64_batch_size_12_seq_len_1030_n_head_3_head_dim_8_causal_False_train_False_cpu_float64",
    "TestSDPACPU.test_scaled_dot_product_fused_attention_vs_math_cpu_fused_kernel0_float64_batch_size_2_seq_len_1030_n_head_3_head_dim_8_causal_False_train_True_cpu_float64",
    "TestSDPACPU.test_scaled_dot_product_fused_attention_vs_math_cpu_fused_kernel0_float32_batch_size_2_seq_len_1030_n_head_3_head_dim_8_causal_True_train_False_cpu_float32",
    "TestSDPACPU.test_scaled_dot_product_fused_attention_vs_math_cpu_fused_kernel0_float64_batch_size_12_seq_len_1030_n_head_1_head_dim_8_causal_False_train_False_cpu_float64",
    "TestSDPACPU.test_scaled_dot_product_fused_attention_vs_math_cpu_fused_kernel0_float64_batch_size_2_seq_len_1030_n_head_3_head_dim_16_causal_False_train_False_cpu_float64",
    "TestSDPACPU.test_scaled_dot_product_fused_attention_vs_math_cpu_fused_kernel0_float32_batch_size_12_seq_len_1030_n_head_3_head_dim_8_causal_True_train_False_cpu_float32",
    "TestAttnMasksCPU.test_is_causal_and_mask_fails_cpu",
    "TestSDPACPU.test_scaled_dot_product_fused_attention_vs_math_cpu_fused_kernel0_bfloat16_batch_size_2_seq_len_1030_n_head_1_head_dim_8_causal_False_train_True_cpu_bfloat16",
    "TestSDPACPU.test_scaled_dot_product_attention_math_with_negative_scale_kernel0_cpu",
    "TestSDPACPU.test_scaled_dot_product_fused_attention_vs_math_cpu_fused_kernel0_bfloat16_batch_size_12_seq_len_1030_n_head_3_head_dim_8_causal_False_train_True_cpu_bfloat16",
    "TestSDPACPU.test_scaled_dot_product_fused_attention_vs_math_cpu_fused_kernel0_bfloat16_batch_size_12_seq_len_1030_n_head_3_head_dim_8_causal_True_train_False_cpu_bfloat16",
    "TestSDPACPU.test_scaled_dot_product_fused_attention_vs_math_cpu_fused_kernel0_float32_batch_size_2_seq_len_1030_n_head_1_head_dim_16_causal_True_train_True_cpu_float32",
    "TestAttnMasksCPU.test_is_causal_equals_upper_left_shape2_cpu",
    "TestSDPACPU.test_scaled_dot_product_fused_attention_vs_math_cpu_fused_kernel0_float64_batch_size_2_seq_len_1030_n_head_3_head_dim_8_causal_True_train_False_cpu_float64",
    "TestSDPACPU.test_scaled_dot_product_fused_attention_vs_math_cpu_fused_kernel0_float32_batch_size_12_seq_len_267_n_head_1_head_dim_8_causal_False_train_False_cpu_float32",
    "TestSDPACPU.test_scaled_dot_product_fused_attention_vs_math_cpu_fused_kernel0_float64_batch_size_2_seq_len_267_n_head_1_head_dim_16_causal_False_train_True_cpu_float64",
    "TestSDPACPU.test_scaled_dot_product_fused_attention_vs_math_cpu_fused_kernel0_bfloat16_batch_size_2_seq_len_267_n_head_3_head_dim_16_causal_True_train_False_cpu_bfloat16",
    "TestSDPACPU.test_scaled_dot_product_fused_attention_vs_math_cpu_fused_kernel0_bfloat16_batch_size_2_seq_len_267_n_head_3_head_dim_16_causal_False_train_True_cpu_bfloat16",
    "TestSDPACPU.test_scaled_dot_product_fused_attention_vs_math_cpu_fused_kernel0_float32_batch_size_2_seq_len_267_n_head_3_head_dim_16_causal_True_train_True_cpu_float32",
    "TestSDPACPU.test_scaled_dot_product_fused_attention_vs_math_cpu_fused_kernel0_bfloat16_batch_size_2_seq_len_267_n_head_1_head_dim_16_causal_True_train_False_cpu_bfloat16",
    "TestSDPACPU.test_scaled_dot_product_fused_attention_vs_math_cpu_fused_kernel0_bfloat16_batch_size_12_seq_len_1030_n_head_1_head_dim_8_causal_False_train_False_cpu_bfloat16",
    "TestSDPACPU.test_scaled_dot_product_fused_attention_vs_math_cpu_fused_kernel0_float64_batch_size_2_seq_len_267_n_head_3_head_dim_16_causal_False_train_False_cpu_float64",
    "TestTransformersCPU.test_train_with_is_causal_cpu",
    "TestSDPACPU.test_scaled_dot_product_fused_attention_vs_math_cpu_fused_kernel0_float32_batch_size_12_seq_len_1030_n_head_1_head_dim_8_causal_True_train_True_cpu_float32",
    "TestSDPACPU.test_scaled_dot_product_fused_attention_vs_math_cpu_fused_kernel0_float64_batch_size_12_seq_len_267_n_head_3_head_dim_16_causal_False_train_True_cpu_float64",
    "TestSDPACPU.test_scaled_dot_product_fused_attention_vs_math_cpu_fused_kernel0_float64_batch_size_12_seq_len_267_n_head_3_head_dim_8_causal_False_train_True_cpu_float64",
    "TestSDPACPU.test_scaled_dot_product_fused_attention_vs_math_cpu_fused_kernel0_float32_batch_size_2_seq_len_267_n_head_3_head_dim_8_causal_False_train_True_cpu_float32",
    "TestSDPACPU.test_scaled_dot_product_fused_attention_vs_math_cpu_fused_kernel0_float32_batch_size_2_seq_len_1030_n_head_3_head_dim_8_causal_True_train_True_cpu_float32",
    "TestSDPACPU.test_fused_sdp_choice_cpu_type_dense_dropout_0_0_bfloat16_cpu_bfloat16",
    "TestSDPACPU.test_scaled_dot_product_fused_attention_vs_math_cpu_fused_kernel0_float32_batch_size_12_seq_len_1030_n_head_1_head_dim_16_causal_True_train_True_cpu_float32",
    "TestSDPACPU.test_scaled_dot_product_fused_attention_vs_math_cpu_fused_kernel0_float64_batch_size_12_seq_len_267_n_head_1_head_dim_16_causal_True_train_True_cpu_float64",
    "TestSDPAFailureModesCPU.test_invalid_inputs_1_dimensional_inputs_kernel0_cpu",
    "TestSDPACPU.test_scaled_dot_product_fused_attention_vs_math_cpu_fused_kernel0_float32_batch_size_12_seq_len_1030_n_head_1_head_dim_8_causal_True_train_False_cpu_float32",
    "TestSDPACPU.test_scaled_dot_product_fused_attention_vs_math_cpu_fused_kernel0_float64_batch_size_12_seq_len_1030_n_head_1_head_dim_16_causal_True_train_True_cpu_float64",
    "TestSDPACPU.test_scaled_dot_product_fused_attention_vs_math_cpu_fused_kernel0_bfloat16_batch_size_2_seq_len_267_n_head_1_head_dim_8_causal_True_train_True_cpu_bfloat16",
    "TestSDPACPU.test_scaled_dot_product_fused_attention_vs_math_cpu_fused_kernel0_float32_batch_size_12_seq_len_267_n_head_1_head_dim_16_causal_True_train_False_cpu_float32",
    "TestSDPACPU.test_scaled_dot_product_fused_attention_vs_math_cpu_fused_kernel0_float64_batch_size_2_seq_len_1030_n_head_1_head_dim_16_causal_False_train_False_cpu_float64",
    "TestSDPACPU.test_scaled_dot_product_fused_attention_vs_math_cpu_fused_kernel0_float64_batch_size_12_seq_len_1030_n_head_1_head_dim_16_causal_False_train_True_cpu_float64",
    "TestSDPACPU.test_scaled_dot_product_fused_attention_vs_math_cpu_fused_kernel0_float64_batch_size_12_seq_len_1030_n_head_3_head_dim_16_causal_False_train_True_cpu_float64",
    "TestSDPAFailureModesCPU.test_invalid_inputs_different_datatypes_kernel0_cpu",
    "TestSDPACPU.test_scaled_dot_product_fused_attention_vs_math_cpu_fused_kernel0_float64_batch_size_12_seq_len_267_n_head_1_head_dim_8_causal_True_train_True_cpu_float64",
    "TestSDPACPU.test_scaled_dot_product_fused_attention_vs_math_cpu_fused_kernel0_bfloat16_batch_size_2_seq_len_1030_n_head_1_head_dim_16_causal_True_train_True_cpu_bfloat16",
    "TestSDPACPU.test_scaled_dot_product_fused_attention_vs_math_cpu_fused_kernel0_float64_batch_size_12_seq_len_267_n_head_1_head_dim_16_causal_True_train_False_cpu_float64",
    "TestSDPACPU.test_scaled_dot_product_fused_attention_vs_math_cpu_fused_kernel0_float32_batch_size_2_seq_len_1030_n_head_3_head_dim_8_causal_False_train_True_cpu_float32",
    "TestSDPACPU.test_scaled_dot_product_fused_attention_vs_math_cpu_fused_kernel0_float64_batch_size_2_seq_len_1030_n_head_3_head_dim_8_causal_True_train_True_cpu_float64",
    "TestSDPACPU.test_scaled_dot_product_fused_attention_vs_math_cpu_fused_kernel0_float32_batch_size_2_seq_len_1030_n_head_1_head_dim_8_causal_False_train_True_cpu_float32",
    "TestSDPACPU.test_scaled_dot_product_fused_attention_vs_math_cpu_fused_kernel0_float64_batch_size_2_seq_len_1030_n_head_3_head_dim_16_causal_True_train_True_cpu_float64",
    "TestSDPACPU.test_scaled_dot_product_fused_attention_vs_math_cpu_fused_kernel0_float64_batch_size_12_seq_len_267_n_head_3_head_dim_16_causal_True_train_False_cpu_float64",
    "TestSDPACPU.test_scaled_dot_product_fused_attention_vs_math_cpu_fused_kernel0_bfloat16_batch_size_12_seq_len_1030_n_head_1_head_dim_8_causal_True_train_False_cpu_bfloat16",
    "TestSDPACPU.test_scaled_dot_product_fused_attention_vs_math_cpu_fused_kernel0_bfloat16_batch_size_2_seq_len_267_n_head_1_head_dim_16_causal_False_train_True_cpu_bfloat16",
    "TestSDPACPU.test_scaled_dot_product_fused_attention_vs_math_cpu_fused_kernel0_float32_batch_size_12_seq_len_267_n_head_1_head_dim_8_causal_False_train_True_cpu_float32",
    "TestSDPACPU.test_scaled_dot_product_fused_attention_vs_math_cpu_fused_kernel0_float64_batch_size_2_seq_len_267_n_head_3_head_dim_8_causal_False_train_False_cpu_float64",
    "TestAttnMasksCPU.test_is_causal_equals_upper_left_shape3_cpu",
    "TestSDPACPU.test_scaled_dot_product_fused_attention_vs_math_cpu_fused_kernel0_float64_batch_size_2_seq_len_267_n_head_3_head_dim_8_causal_True_train_True_cpu_float64",
    "TestSDPACPU.test_scaled_dot_product_fused_attention_vs_math_cpu_fused_kernel0_bfloat16_batch_size_12_seq_len_1030_n_head_1_head_dim_8_causal_False_train_True_cpu_bfloat16",
    "TestSDPACPU.test_scaled_dot_product_fused_attention_vs_math_cpu_fused_kernel0_bfloat16_batch_size_12_seq_len_267_n_head_3_head_dim_8_causal_True_train_True_cpu_bfloat16",
    "TestSDPACPU.test_scaled_dot_product_fused_attention_vs_math_cpu_fused_kernel0_float32_batch_size_2_seq_len_267_n_head_1_head_dim_16_causal_False_train_False_cpu_float32",
    "TestSDPACPU.test_scaled_dot_product_fused_attention_vs_math_cpu_fused_kernel0_bfloat16_batch_size_12_seq_len_1030_n_head_1_head_dim_16_causal_False_train_True_cpu_bfloat16",
    "TestSDPACPU.test_scaled_dot_product_fused_attention_vs_math_cpu_fused_kernel0_float64_batch_size_12_seq_len_267_n_head_3_head_dim_16_causal_False_train_False_cpu_float64",
    "TestSDPACPU.test_scaled_dot_product_fused_attention_vs_math_cpu_fused_kernel0_float32_batch_size_12_seq_len_267_n_head_3_head_dim_16_causal_True_train_False_cpu_float32",
    "TestSDPACPU.test_scaled_dot_product_fused_attention_vs_math_cpu_fused_kernel0_bfloat16_batch_size_2_seq_len_1030_n_head_3_head_dim_16_causal_True_train_True_cpu_bfloat16",
    "TestSDPACPU.test_scaled_dot_product_fused_attention_vs_math_cpu_fused_kernel0_float32_batch_size_12_seq_len_1030_n_head_1_head_dim_16_causal_False_train_True_cpu_float32",
    "TestSDPACPU.test_scaled_dot_product_fused_attention_vs_math_cpu_fused_kernel0_float32_batch_size_2_seq_len_1030_n_head_1_head_dim_8_causal_True_train_True_cpu_float32",
    "TestSDPACPU.test_scaled_dot_product_fused_attention_vs_math_cpu_fused_kernel0_float32_batch_size_12_seq_len_1030_n_head_1_head_dim_8_causal_False_train_False_cpu_float32",
    "TestSDPACPU.test_fused_sdp_choice_cpu_type_dense_dropout_0_7_float32_cpu_float32",
    "TestSDPACPU.test_scaled_dot_product_fused_attention_vs_math_cpu_fused_kernel0_bfloat16_batch_size_2_seq_len_1030_n_head_3_head_dim_8_causal_False_train_False_cpu_bfloat16",
    "TestSDPACPU.test_scaled_dot_product_fused_attention_vs_math_cpu_fused_kernel0_float32_batch_size_12_seq_len_1030_n_head_3_head_dim_16_causal_True_train_False_cpu_float32",
    "TestSDPACPU.test_scaled_dot_product_fused_attention_vs_math_cpu_fused_kernel0_float32_batch_size_12_seq_len_1030_n_head_3_head_dim_16_causal_True_train_True_cpu_float32",
    "TestSDPAFailureModesCPU.test_invalid_inputs_1_dimensional_inputs_kernel2_cpu",
    "TestSDPACPU.test_scaled_dot_product_fused_attention_vs_math_cpu_fused_kernel0_bfloat16_batch_size_12_seq_len_267_n_head_3_head_dim_16_causal_True_train_True_cpu_bfloat16",
    "TestSDPACPU.test_scaled_dot_product_fused_attention_vs_math_cpu_fused_kernel0_float32_batch_size_12_seq_len_1030_n_head_1_head_dim_16_causal_True_train_False_cpu_float32",
    "TestSDPACPU.test_scaled_dot_product_fused_attention_vs_math_cpu_fused_kernel0_bfloat16_batch_size_2_seq_len_267_n_head_1_head_dim_8_causal_True_train_False_cpu_bfloat16",
    "TestSDPACPU.test_scaled_dot_product_fused_attention_vs_math_cpu_fused_kernel0_float32_batch_size_12_seq_len_1030_n_head_3_head_dim_8_causal_False_train_True_cpu_float32",
    "TestSDPACPU.test_scaled_dot_product_fused_attention_vs_math_cpu_fused_kernel0_float64_batch_size_12_seq_len_267_n_head_1_head_dim_8_causal_False_train_False_cpu_float64",
    "TestSDPACPU.test_scaled_dot_product_fused_attention_vs_math_cpu_fused_kernel0_float32_batch_size_12_seq_len_1030_n_head_3_head_dim_8_causal_True_train_True_cpu_float32",
    "TestSDPACPU.test_scaled_dot_product_fused_attention_vs_math_cpu_fused_kernel0_float64_batch_size_12_seq_len_1030_n_head_1_head_dim_16_causal_True_train_False_cpu_float64",
    "TestSDPACPU.test_scaled_dot_product_fused_attention_vs_math_cpu_fused_kernel0_float64_batch_size_2_seq_len_1030_n_head_1_head_dim_8_causal_True_train_True_cpu_float64",
    "TestSDPACPU.test_scaled_dot_product_fused_attention_vs_math_cpu_fused_kernel0_bfloat16_batch_size_2_seq_len_267_n_head_3_head_dim_16_causal_False_train_False_cpu_bfloat16",
    "TestSDPACPU.test_scaled_dot_product_fused_attention_vs_math_cpu_fused_kernel0_float32_batch_size_2_seq_len_1030_n_head_3_head_dim_16_causal_False_train_True_cpu_float32",
    "TestSDPACPU.test_scaled_dot_product_fused_attention_vs_math_cpu_fused_kernel0_float64_batch_size_12_seq_len_1030_n_head_3_head_dim_16_causal_True_train_False_cpu_float64",
    "TestSDPACPU.test_scaled_dot_product_fused_attention_vs_math_cpu_fused_kernel0_float64_batch_size_2_seq_len_1030_n_head_3_head_dim_16_causal_False_train_True_cpu_float64",
    "TestSDPACPU.test_scaled_dot_product_fused_attention_vs_math_cpu_fused_kernel0_float64_batch_size_2_seq_len_267_n_head_1_head_dim_16_causal_True_train_True_cpu_float64",
    "TestSDPACPU.test_scaled_dot_product_fused_attention_vs_math_cpu_fused_kernel0_float64_batch_size_2_seq_len_267_n_head_1_head_dim_8_causal_True_train_False_cpu_float64",
    "TestSDPACPU.test_scaled_dot_product_fused_attention_vs_math_cpu_fused_kernel0_float64_batch_size_12_seq_len_1030_n_head_1_head_dim_8_causal_True_train_False_cpu_float64",
    "TestSDPACPU.test_scaled_dot_product_fused_attention_vs_math_cpu_fused_kernel0_float64_batch_size_2_seq_len_267_n_head_3_head_dim_8_causal_True_train_False_cpu_float64",
    "TestSDPACPU.test_scaled_dot_product_fused_attention_vs_math_cpu_fused_kernel0_float32_batch_size_12_seq_len_1030_n_head_3_head_dim_16_causal_False_train_False_cpu_float32",
    "TestSDPAFailureModesCPU.test_invalid_inputs_1_dimensional_inputs_kernel1_cpu",
    "TestSDPACPU.test_scaled_dot_product_fused_attention_vs_math_cpu_fused_kernel0_float64_batch_size_2_seq_len_267_n_head_1_head_dim_8_causal_True_train_True_cpu_float64",
    "TestSDPACPU.test_scaled_dot_product_fused_attention_vs_math_cpu_fused_kernel0_bfloat16_batch_size_2_seq_len_267_n_head_1_head_dim_8_causal_False_train_False_cpu_bfloat16",
    "TestSDPACPU.test_scaled_dot_product_fused_attention_vs_math_cpu_fused_kernel0_bfloat16_batch_size_12_seq_len_267_n_head_3_head_dim_16_causal_False_train_True_cpu_bfloat16",
    "TestSDPACPU.test_scaled_dot_product_fused_attention_vs_math_cpu_fused_kernel0_float32_batch_size_2_seq_len_1030_n_head_1_head_dim_16_causal_False_train_False_cpu_float32",
    "TestSDPACPU.test_scaled_dot_product_fused_attention_vs_math_cpu_fused_kernel0_float32_batch_size_2_seq_len_267_n_head_1_head_dim_16_causal_False_train_True_cpu_float32",
    "TestSDPACPU.test_scaled_dot_product_fused_attention_vs_math_cpu_fused_kernel0_float64_batch_size_12_seq_len_1030_n_head_3_head_dim_16_causal_False_train_False_cpu_float64",
    "TestSDPACPU.test_scaled_dot_product_fused_attention_vs_math_cpu_fused_kernel0_bfloat16_batch_size_2_seq_len_267_n_head_3_head_dim_8_causal_False_train_False_cpu_bfloat16",
    "TestSDPACPU.test_scaled_dot_product_fused_attention_vs_math_cpu_fused_kernel0_float64_batch_size_2_seq_len_267_n_head_3_head_dim_16_causal_True_train_False_cpu_float64",
    "TestSDPACPU.test_scaled_dot_product_fused_attention_vs_math_cpu_fused_kernel0_bfloat16_batch_size_12_seq_len_267_n_head_3_head_dim_16_causal_True_train_False_cpu_bfloat16",
    "TestSDPACPU.test_scaled_dot_product_fused_attention_vs_math_cpu_fused_kernel0_bfloat16_batch_size_12_seq_len_1030_n_head_1_head_dim_16_causal_True_train_True_cpu_bfloat16",
    "TestSDPACPU.test_scaled_dot_product_fused_attention_vs_math_cpu_fused_kernel0_float64_batch_size_12_seq_len_267_n_head_3_head_dim_8_causal_False_train_False_cpu_float64",
    "TestSDPACPU.test_scaled_dot_product_fused_attention_vs_math_cpu_fused_kernel0_float64_batch_size_2_seq_len_1030_n_head_1_head_dim_8_causal_False_train_True_cpu_float64",
    "TestSDPACPU.test_scaled_dot_product_fused_attention_vs_math_cpu_fused_kernel0_float64_batch_size_12_seq_len_267_n_head_3_head_dim_16_causal_True_train_True_cpu_float64",
    "TestSDPACPU.test_scaled_dot_product_fused_attention_vs_math_cpu_fused_kernel0_float64_batch_size_2_seq_len_1030_n_head_1_head_dim_8_causal_True_train_False_cpu_float64",
    "TestSDPACPU.test_fused_sdp_choice_cpu_type_dense_dropout_0_7_float64_cpu_float64",
    "TestSDPACPU.test_scaled_dot_product_fused_attention_vs_math_cpu_fused_kernel0_float32_batch_size_2_seq_len_267_n_head_1_head_dim_8_causal_False_train_False_cpu_float32",
    "TestSDPACPU.test_scaled_dot_product_fused_attention_vs_math_cpu_fused_kernel0_bfloat16_batch_size_2_seq_len_267_n_head_1_head_dim_8_causal_False_train_True_cpu_bfloat16",
    "TestSDPACPU.test_scaled_dot_product_fused_attention_vs_math_cpu_fused_kernel0_bfloat16_batch_size_12_seq_len_1030_n_head_1_head_dim_16_causal_True_train_False_cpu_bfloat16",
    "TestSDPACPU.test_scaled_dot_product_fused_attention_vs_math_cpu_fused_kernel0_bfloat16_batch_size_12_seq_len_267_n_head_3_head_dim_8_causal_False_train_False_cpu_bfloat16",
    "TestSDPACPU.test_scaled_dot_product_fused_attention_vs_math_cpu_fused_kernel0_float32_batch_size_2_seq_len_1030_n_head_1_head_dim_8_causal_False_train_False_cpu_float32",
    "TestSDPACPU.test_scaled_dot_product_fused_attention_vs_math_cpu_fused_kernel0_float32_batch_size_2_seq_len_267_n_head_3_head_dim_16_causal_False_train_True_cpu_float32",
    "TestSDPACPU.test_scaled_dot_product_fused_attention_vs_math_cpu_fused_kernel0_float64_batch_size_12_seq_len_1030_n_head_1_head_dim_8_causal_False_train_True_cpu_float64",
    "TestSDPACPU.test_scaled_dot_product_fused_attention_vs_math_cpu_fused_kernel0_bfloat16_batch_size_12_seq_len_267_n_head_1_head_dim_8_causal_False_train_False_cpu_bfloat16",
    "TestSDPACPU.test_scaled_dot_product_fused_attention_vs_math_cpu_fused_kernel0_float64_batch_size_12_seq_len_1030_n_head_3_head_dim_8_causal_True_train_False_cpu_float64",
    "TestSDPACPU.test_scaled_dot_product_fused_attention_vs_math_cpu_fused_kernel0_float32_batch_size_2_seq_len_267_n_head_3_head_dim_16_causal_False_train_False_cpu_float32",
    "TestSDPACPU.test_scaled_dot_product_fused_attention_vs_math_cpu_fused_kernel0_bfloat16_batch_size_2_seq_len_1030_n_head_1_head_dim_16_causal_False_train_True_cpu_bfloat16",
    "TestSDPACPU.test_scaled_dot_product_fused_attention_vs_math_cpu_fused_kernel0_float64_batch_size_2_seq_len_1030_n_head_3_head_dim_8_causal_False_train_False_cpu_float64",
    "TestSDPACPU.test_scaled_dot_product_fused_attention_vs_math_cpu_fused_kernel0_float32_batch_size_12_seq_len_267_n_head_3_head_dim_8_causal_False_train_True_cpu_float32",
    "TestSDPACPU.test_fused_sdp_choice_cpu_type_dense_dropout_0_0_float16_cpu_float16",
    "TestSDPACPU.test_scaled_dot_product_fused_attention_vs_math_cpu_fused_kernel0_bfloat16_batch_size_2_seq_len_1030_n_head_3_head_dim_16_causal_False_train_True_cpu_bfloat16",
    "TestSDPACPU.test_scaled_dot_product_fused_attention_vs_math_cpu_fused_kernel0_bfloat16_batch_size_2_seq_len_1030_n_head_3_head_dim_8_causal_True_train_True_cpu_bfloat16",
    "TestSDPACPU.test_scaled_dot_product_fused_attention_vs_math_cpu_fused_kernel0_float64_batch_size_2_seq_len_1030_n_head_3_head_dim_16_causal_True_train_False_cpu_float64",
    "TestSDPACPU.test_fused_sdp_choice_cpu_type_dense_dropout_0_7_bfloat16_cpu_bfloat16",
    "TestSDPACPU.test_scaled_dot_product_fused_attention_vs_math_cpu_fused_kernel0_bfloat16_batch_size_12_seq_len_267_n_head_1_head_dim_16_causal_True_train_True_cpu_bfloat16",
    "TestSDPACPU.test_scaled_dot_product_fused_attention_vs_math_cpu_fused_kernel0_float32_batch_size_2_seq_len_267_n_head_1_head_dim_8_causal_False_train_True_cpu_float32",
    "TestSDPACPU.test_scaled_dot_product_fused_attention_vs_math_cpu_fused_kernel0_float32_batch_size_2_seq_len_267_n_head_3_head_dim_8_causal_True_train_False_cpu_float32",
    "TestSDPACPU.test_scaled_dot_product_fused_attention_vs_math_cpu_fused_kernel0_bfloat16_batch_size_12_seq_len_1030_n_head_3_head_dim_16_causal_False_train_True_cpu_bfloat16",
    "TestSDPACPU.test_scaled_dot_product_fused_attention_vs_math_cpu_fused_kernel0_float64_batch_size_2_seq_len_267_n_head_3_head_dim_16_causal_True_train_True_cpu_float64",
    "TestSDPACPU.test_scaled_dot_product_fused_attention_vs_math_cpu_fused_kernel0_float32_batch_size_12_seq_len_267_n_head_3_head_dim_16_causal_True_train_True_cpu_float32",
    "TestAssertCloseSparseCOO.test_matching_coalesced",  # test_testing
    "TestImports.test_circular_dependencies",  # test_testing
    "TestAssertCloseSparseCSR.test_mismatching_crow_indices_msg",  # test_testing
    "TestAssertCloseSparseBSC.test_mismatching_row_indices_msg",  # test_testing
    "TestAssertCloseSparseCOO.test_mismatching_values_msg",  # test_testing
    "TestAssertCloseQuantized.test_matching_per_channel",  # test_testing
    "TestTestParametrizationDeviceTypeCPU.test_ops_decorator_applies_op_and_param_specific_decorators_cpu",  # test_testing
    "TestAssertCloseSparseCOO.test_matching_uncoalesced",  # test_testing
    "TestAssertCloseSparseCSR.test_matching",  # test_testing
    "TestAssertCloseSparseBSR.test_mismatching_crow_indices_msg",  # test_testing
    "TestAssertCloseSparseBSR.test_matching",  # test_testing
    "TestAssertCloseQuantized.test_mismatching_is_quantized",  # test_testing
    "TestAssertCloseSparseCOO.test_mismatching_indices_msg",  # test_testing
    "TestAssertCloseSparseBSC.test_mismatching_ccol_indices_msg",  # test_testing
    "TestAssertCloseSparseBSC.test_mismatching_values_msg",  # test_testing
    "TestAssertCloseSparseCSC.test_mismatching_row_indices_msg",  # test_testing
    "TestAssertCloseSparseBSC.test_matching",  # test_testing
    "TestAssertCloseSparseCSC.test_matching",  # test_testing
    "TestAssertCloseSparseCSR.test_mismatching_values_msg",  # test_testing
    "TestAssertCloseSparseBSR.test_mismatching_values_msg",  # test_testing
    "TestAssertCloseSparseCSC.test_mismatching_values_msg",  # test_testing
    "TestAssertCloseSparseBSR.test_mismatching_col_indices_msg",  # test_testing
    "TestAssertCloseSparseCOO.test_mismatching_nnz",  # test_testing
    "TestAssertCloseSparseCSR.test_mismatching_col_indices_msg",  # test_testing
    "TestAssertCloseQuantized.test_mismatching_qscheme",  # test_testing
    "TestAssertCloseQuantized.test_matching_per_tensor",  # test_testing
    "TestAssertCloseSparseCSC.test_mismatching_ccol_indices_msg",  # test_testing
    "TestTensorBoardUtils.test_to_HWC",  # test_tensorboard
    "TestTensorBoardEmbedding.test_embedding",  # test_tensorboard
    "TestTensorProtoSummary.test_float_tensor_proto",  # test_tensorboard
    "TestTensorBoardSummary.test_image_without_channel",  # test_tensorboard
    "TestTensorBoardSummary.test_hparams_smoke",  # test_tensorboard
    "TestTensorBoardUtils.test_numpy_vid_uint8",  # test_tensorboard
    "TestTensorProtoSummary.test_complex_tensor_proto",  # test_tensorboard
    "TestTensorBoardSummary.test_image_with_one_channel",  # test_tensorboard
    "TestTensorBoardEmbedding.test_embedding_64",  # test_tensorboard
    "TestTensorBoardSummary.test_hparams_domain_discrete",  # test_tensorboard
    "TestTensorBoardSummary.test_hparams_wrong_parameter",  # test_tensorboard
    "TestTensorBoardSummary.test_video",  # test_tensorboard
    "TestTensorProtoSummary.test_int_tensor_proto",  # test_tensorboard
    "TestTensorBoardSummary.test_hparams_number",  # test_tensorboard
    "TestTensorBoardWriter.test_writer",  # test_tensorboard
    "TestTensorProtoSummary.test_empty_tensor_proto",  # test_tensorboard
    "TestTensorBoardSummary.test_hparams_string",  # test_tensorboard
    "TestTensorBoardSummary.test_hparams_bool",  # test_tensorboard
    "TestTensorBoardSummary.test_uint8_image",  # test_tensorboard
    "TestBufferProtocolCPU.test_shared_buffer_cpu_uint8",  # test_tensor_creation_ops
    "TestBufferProtocolCPU.test_with_count_and_offset_cpu_complex128",  # test_tensor_creation_ops
    "TestBufferProtocolCPU.test_same_type_cpu_complex128",  # test_tensor_creation_ops
    "TestBufferProtocolCPU.test_invalid_positional_args_cpu_float16",  # test_tensor_creation_ops
    "TestBufferProtocolCPU.test_requires_grad_cpu_int32",  # test_tensor_creation_ops
    "TestBufferProtocolCPU.test_invalid_positional_args_cpu_uint8",  # test_tensor_creation_ops
    "TestBufferProtocolCPU.test_with_count_cpu_complex128",  # test_tensor_creation_ops
    "TestBufferProtocolCPU.test_requires_grad_cpu_uint8",  # test_tensor_creation_ops
    "TestBufferProtocolCPU.test_with_count_cpu_uint8",  # test_tensor_creation_ops
    "TestBufferProtocolCPU.test_with_count_cpu_float64",  # test_tensor_creation_ops
    "TestBufferProtocolCPU.test_shared_buffer_cpu_complex128",  # test_tensor_creation_ops
    "TestAsArrayCPU.test_copy_list_cpu_float64",  # test_tensor_creation_ops
    "TestBufferProtocolCPU.test_with_count_cpu_float32",  # test_tensor_creation_ops
    "TestAsArrayCPU.test_copy_list_cpu_int64",  # test_tensor_creation_ops
    "TestAsArrayCPU.test_alias_from_buffer_cpu_float16",  # test_tensor_creation_ops
    "TestBufferProtocolCPU.test_with_offset_cpu_int64",  # test_tensor_creation_ops
    "TestBufferProtocolCPU.test_same_type_cpu_int16",  # test_tensor_creation_ops
    "TestBufferProtocolCPU.test_with_offset_cpu_float64",  # test_tensor_creation_ops
    "TestBufferProtocolCPU.test_invalid_positional_args_cpu_float64",  # test_tensor_creation_ops
    "TestBufferProtocolCPU.test_same_type_cpu_float32",  # test_tensor_creation_ops
    "TestBufferProtocolCPU.test_with_count_and_offset_cpu_uint8",  # test_tensor_creation_ops
    "TestBufferProtocolCPU.test_with_count_and_offset_cpu_bool",  # test_tensor_creation_ops
    "TestBufferProtocolCPU.test_same_type_cpu_int32",  # test_tensor_creation_ops
    "TestAsArrayCPU.test_alias_from_buffer_cpu_int16",  # test_tensor_creation_ops
    "TestAsArrayCPU.test_alias_from_buffer_cpu_float32",  # test_tensor_creation_ops
    "TestAsArrayCPU.test_copy_list_cpu_int32",  # test_tensor_creation_ops
    "TestBufferProtocolCPU.test_requires_grad_cpu_int8",  # test_tensor_creation_ops
    "TestAsArrayCPU.test_copy_from_buffer_cpu_int16",  # test_tensor_creation_ops
    "TestBufferProtocolCPU.test_with_count_and_offset_cpu_int8",  # test_tensor_creation_ops
    "TestAsArrayCPU.test_copy_from_buffer_cpu_int8",  # test_tensor_creation_ops
    "TestBufferProtocolCPU.test_requires_grad_cpu_float16",  # test_tensor_creation_ops
    "TestBufferProtocolCPU.test_invalid_positional_args_cpu_int64",  # test_tensor_creation_ops
    "TestBufferProtocolCPU.test_same_type_cpu_int64",  # test_tensor_creation_ops
    "TestBufferProtocolCPU.test_with_count_and_offset_cpu_float16",  # test_tensor_creation_ops
    "TestAsArrayCPU.test_copy_from_buffer_cpu_complex64",  # test_tensor_creation_ops
    "TestAsArrayCPU.test_alias_from_buffer_cpu_uint8",  # test_tensor_creation_ops
    "TestBufferProtocolCPU.test_with_count_and_offset_cpu_int64",  # test_tensor_creation_ops
    "TestBufferProtocolCPU.test_invalid_positional_args_cpu_complex128",  # test_tensor_creation_ops
    "TestBufferProtocolCPU.test_with_count_and_offset_cpu_complex64",  # test_tensor_creation_ops
    "TestAsArrayCPU.test_copy_from_buffer_cpu_uint8",  # test_tensor_creation_ops
    "TestBufferProtocolCPU.test_invalid_positional_args_cpu_bool",  # test_tensor_creation_ops
    "TestBufferProtocolCPU.test_with_count_cpu_int32",  # test_tensor_creation_ops
    "TestBufferProtocolCPU.test_invalid_positional_args_cpu_int16",  # test_tensor_creation_ops
    "TestAsArrayCPU.test_copy_from_buffer_cpu_complex128",  # test_tensor_creation_ops
    "TestAsArrayCPU.test_copy_from_buffer_cpu_float32",  # test_tensor_creation_ops
    "TestBufferProtocolCPU.test_with_offset_cpu_int16",  # test_tensor_creation_ops
    "TestAsArrayCPU.test_copy_list_cpu_float32",  # test_tensor_creation_ops
    "TestBufferProtocolCPU.test_with_count_and_offset_cpu_float64",  # test_tensor_creation_ops
    "TestBufferProtocolCPU.test_requires_grad_cpu_float32",  # test_tensor_creation_ops
    "TestBufferProtocolCPU.test_same_type_cpu_uint8",  # test_tensor_creation_ops
    "TestBufferProtocolCPU.test_with_count_and_offset_cpu_int16",  # test_tensor_creation_ops
    "TestBufferProtocolCPU.test_shared_buffer_cpu_int8",  # test_tensor_creation_ops
    "TestAsArrayCPU.test_copy_from_buffer_cpu_float64",  # test_tensor_creation_ops
    "TestBufferProtocolCPU.test_with_count_cpu_int8",  # test_tensor_creation_ops
    "TestBufferProtocolCPU.test_invalid_positional_args_cpu_int8",  # test_tensor_creation_ops
    "TestBufferProtocolCPU.test_with_count_and_offset_cpu_float32",  # test_tensor_creation_ops
    "TestAsArrayCPU.test_alias_from_buffer_cpu_complex64",  # test_tensor_creation_ops
    "TestBufferProtocolCPU.test_same_type_cpu_float16",  # test_tensor_creation_ops
    "TestBufferProtocolCPU.test_same_type_cpu_bool",  # test_tensor_creation_ops
    "TestTensorCreationCPU.test_tensor_factory_type_inference_cpu",  # test_tensor_creation_ops
    "TestAsArrayCPU.test_copy_from_buffer_cpu_float16",  # test_tensor_creation_ops
    "TestBufferProtocolCPU.test_with_count_cpu_bool",  # test_tensor_creation_ops
    "TestBufferProtocolCPU.test_byte_to_int_cpu",  # test_tensor_creation_ops
    "TestTensorCreationCPU.test_block_diag_cpu",  # test_tensor_creation_ops
    "TestBufferProtocolCPU.test_with_offset_cpu_complex64",  # test_tensor_creation_ops
    "TestBufferProtocolCPU.test_with_offset_cpu_uint8",  # test_tensor_creation_ops
    "TestBufferProtocolCPU.test_with_count_cpu_int64",  # test_tensor_creation_ops
    "TestBufferProtocolCPU.test_requires_grad_cpu_int16",  # test_tensor_creation_ops
    "TestBufferProtocolCPU.test_requires_grad_cpu_complex128",  # test_tensor_creation_ops
    "TestAsArrayCPU.test_copy_list_cpu_int8",  # test_tensor_creation_ops
    "TestAsArrayCPU.test_alias_from_buffer_cpu_complex128",  # test_tensor_creation_ops
    "TestAsArrayCPU.test_copy_list_cpu_float16",  # test_tensor_creation_ops
    "TestBufferProtocolCPU.test_with_offset_cpu_complex128",  # test_tensor_creation_ops
    "TestBufferProtocolCPU.test_with_offset_cpu_float32",  # test_tensor_creation_ops
    "TestBufferProtocolCPU.test_with_offset_cpu_int32",  # test_tensor_creation_ops
    "TestAsArrayCPU.test_copy_from_buffer_cpu_int32",  # test_tensor_creation_ops
    "TestAsArrayCPU.test_copy_from_buffer_cpu_int64",  # test_tensor_creation_ops
    "TestBufferProtocolCPU.test_with_offset_cpu_bool",  # test_tensor_creation_ops
    "TestAsArrayCPU.test_copy_list_cpu_complex64",  # test_tensor_creation_ops
    "TestBufferProtocolCPU.test_with_count_and_offset_cpu_int32",  # test_tensor_creation_ops
    "TestBufferProtocolCPU.test_shared_buffer_cpu_int64",  # test_tensor_creation_ops
    "TestAsArrayCPU.test_copy_list_cpu_uint8",  # test_tensor_creation_ops
    "TestBufferProtocolCPU.test_with_offset_cpu_float16",  # test_tensor_creation_ops
    "TestBufferProtocolCPU.test_with_offset_cpu_int8",  # test_tensor_creation_ops
    "TestAsArrayCPU.test_copy_list_cpu_bfloat16",  # test_tensor_creation_ops
    "TestBufferProtocolCPU.test_invalid_positional_args_cpu_int32",  # test_tensor_creation_ops
    "TestAsArrayCPU.test_copy_list_cpu_bool",  # test_tensor_creation_ops
    "TestBufferProtocolCPU.test_shared_buffer_cpu_bool",  # test_tensor_creation_ops
    "TestBufferProtocolCPU.test_same_type_cpu_float64",  # test_tensor_creation_ops
    "TestTensorCreationCPU.test_constructor_dtypes_cpu",  # test_tensor_creation_ops
    "TestAsArrayCPU.test_alias_from_buffer_cpu_int64",  # test_tensor_creation_ops
    "TestAsArrayCPU.test_alias_from_buffer_cpu_bool",  # test_tensor_creation_ops
    "TestBufferProtocolCPU.test_same_type_cpu_complex64",  # test_tensor_creation_ops
    "TestBufferProtocolCPU.test_requires_grad_cpu_float64",  # test_tensor_creation_ops
    "TestAsArrayCPU.test_copy_list_cpu_complex128",  # test_tensor_creation_ops
    "TestBufferProtocolCPU.test_same_type_cpu_int8",  # test_tensor_creation_ops
    "TestBufferProtocolCPU.test_invalid_positional_args_cpu_float32",  # test_tensor_creation_ops
    "TestBufferProtocolCPU.test_shared_buffer_cpu_int16",  # test_tensor_creation_ops
    "TestTensorCreationCPU.test_tensor_factory_copy_var_cpu",  # test_tensor_creation_ops
    "TestAsArrayCPU.test_copy_list_cpu_int16",  # test_tensor_creation_ops
    "TestBufferProtocolCPU.test_requires_grad_cpu_int64",  # test_tensor_creation_ops
    "TestBufferProtocolCPU.test_requires_grad_cpu_bool",  # test_tensor_creation_ops
    "TestBufferProtocolCPU.test_shared_buffer_cpu_int32",  # test_tensor_creation_ops
    "TestAsArrayCPU.test_alias_from_buffer_cpu_int32",  # test_tensor_creation_ops
    "TestAsArrayCPU.test_copy_from_buffer_cpu_bool",  # test_tensor_creation_ops
    "TestBufferProtocolCPU.test_with_count_cpu_complex64",  # test_tensor_creation_ops
    "TestBufferProtocolCPU.test_shared_buffer_cpu_float64",  # test_tensor_creation_ops
    "TestBufferProtocolCPU.test_requires_grad_cpu_complex64",  # test_tensor_creation_ops
    "TestBufferProtocolCPU.test_with_count_cpu_int16",  # test_tensor_creation_ops
    "TestAsArrayCPU.test_alias_from_buffer_cpu_float64",  # test_tensor_creation_ops
    "TestBufferProtocolCPU.test_with_count_cpu_float16",  # test_tensor_creation_ops
    "TestBufferProtocolCPU.test_invalid_positional_args_cpu_complex64",  # test_tensor_creation_ops
    "TestBufferProtocolCPU.test_shared_buffer_cpu_complex64",  # test_tensor_creation_ops
    "TestAsArrayCPU.test_alias_from_buffer_cpu_int8",  # test_tensor_creation_ops
    "TestBufferProtocolCPU.test_shared_buffer_cpu_float32",  # test_tensor_creation_ops
    "TestBufferProtocolCPU.test_shared_buffer_cpu_float16",  # test_tensor_creation_ops
    "TestTensorCreationCPU.test_cartesian_prod_cpu",  # test_tensor_creation_ops
}

dynamo_skips = {
    "TestMatmulOperator.test_matmul_raises",
    "TestMatmulOperator.test_exceptions",
    "TestMatmulOperator.test_matmul_inplace",
    "TestMethods.test_diagonal",
    "TestMethods.test_searchsorted_complex",
    "TestMethods.test_round",
    "TestMethods.test_searchsorted_type_specific_2",
    "TestMethods.test_dot",
    "TestMethods.test_dot_out_mem_overlap",
    "TestMethods.test_partition_iterative",
    "TestMethods.test_trace",
    "TestMethods.test_matmul_out",
    "TestMethods.test_transpose",
    "TestMethods.test_conjugate",
    "TestMethods.test_choose_2",
    "TestMethods.test_size_zero_memleak",
    "TestMethods.test_searchsorted_with_invalid_sorter",
    "TestMethods.test_choose",
    "TestMethods.test_conjugate_out",
    "TestMethods.test_compress",
    "TestArgmaxArgminCommon.test_np_vs_ndarray_arr_method_argmax_np_method0",
    "TestArgmaxArgminCommon.test_np_vs_ndarray_arr_method_argmin_np_method1",
    "TestArgmaxArgminCommon.test_ret_is_out_ndim_0_method_argmin",
    "TestArgmaxArgminCommon.test_ret_is_out_ndim_0_method_argmax",
    "TestArgmaxArgminCommon.test_ret_is_out_ndim_1_method_argmax",
    "TestArgmaxArgminCommon.test_ret_is_out_ndim_1_method_argmin",
    "TestIsreal.test_fail",  # known py311 fail
    "TestIscomplexobj.test_basic",  # known py311 fail
    "TestIsrealobj.test_basic",  # known py311 fail
    "TestIsreal.test_pass",  # known py311 fail
    "TestIscomplex.test_pass",  # known py311 fail
    "TestIscomplexobj.test_list",  # known py311 fail
    "TestDiag.test_matrix",  # known py311 fail
    "TestVander.test_dtypes",  # known py311 fail
    "TestDstack.test_generator",  # known py311 fail
    "TestColumnStack.test_generator",  # known py311 fail
    "TestCov.test_complex",  # known py311 fail
    "TestSortComplex.test_sort_complex",  # known py311 fail
    "TestCorrCoef.test_xy",  # known py311 fail
    "TestCov.test_xy",  # known py311 fail
    "TestCorrCoef.test_complex",  # known py311 fail
    "TestUnique.test_simple_complex",  # known py311 fail
    "TestDigitize.test_casting_error",  # known py311 fail
    "TestConstant.test_check_constant",  # known py311 fail
    "TestFFTShift.test_fft_n",  # known py311 fail
    "TestHstack.test_generator",  # known py311 fail
    "TestVstack.test_generator",  # known py311 fail
    "TestScalarOpsMisc.test_scalar_integer_operation_divbyzero_dtype_I_operation0",  # torch_np/numpy_tests/core/test_scalarmath
    "TestScalarOpsMisc.test_scalar_integer_operation_divbyzero_dtype_I_operation1",  # torch_np/numpy_tests/core/test_scalarmath
    "TestScalarOpsMisc.test_scalar_integer_operation_divbyzero_dtype_L_operation1",  # torch_np/numpy_tests/core/test_scalarmath
    "TestScalarOpsMisc.test_scalar_integer_operation_divbyzero_dtype_Q_operation1",  # torch_np/numpy_tests/core/test_scalarmath
    "TestScalarOpsMisc.test_scalar_integer_operation_divbyzero_dtype_Q_operation0",  # torch_np/numpy_tests/core/test_scalarmath
    "TestScalarOpsMisc.test_scalar_integer_operation_divbyzero_dtype_P_operation0",  # torch_np/numpy_tests/core/test_scalarmath
    "TestScalarOpsMisc.test_scalar_integer_operation_divbyzero_dtype_P_operation1",  # torch_np/numpy_tests/core/test_scalarmath
    "TestScalarOpsMisc.test_scalar_integer_operation_divbyzero_dtype_H_operation0",  # torch_np/numpy_tests/core/test_scalarmath
    "TestScalarOpsMisc.test_scalar_integer_operation_divbyzero_dtype_H_operation1",  # torch_np/numpy_tests/core/test_scalarmath
    "TestScalarOpsMisc.test_scalar_integer_operation_divbyzero_dtype_L_operation0",  # torch_np/numpy_tests/core/test_scalarmath
    "TestCorrelate.test_complex",  # known py311 fail
    "TestStdVarComplex.test_basic",  # known py311 fail
    "TestEinsum.test_broadcasting_dot_cases",  # known py311 fail
    "WeakTest.test_make_weak_keyed_dict_from_dict",  # known py311 fail
    "TestViewOpsCPU.test_as_strided_gradients_cpu",  # known py311 fail
    "TestViewOpsLAZY.test_as_strided_gradients_lazy",  # known py311 fail
    "TestAttnMasksCPU.test_causal_variants_causal_variant_CausalVariant_LOWER_RIGHT_shape3_cpu",  # known py38 fail
    "TestAttnMasksCPU.test_causal_variants_causal_variant_CausalVariant_UPPER_LEFT_shape0_cpu",  # known py38 fail
    "TestAttnMasksCPU.test_causal_variants_causal_variant_CausalVariant_LOWER_RIGHT_shape1_cpu",  # known py38 fail
    "TestAttnMasksCPU.test_causal_variants_causal_variant_CausalVariant_LOWER_RIGHT_shape2_cpu",  # known py38 fail
    "TestAttnMasksCPU.test_causal_variants_causal_variant_CausalVariant_UPPER_LEFT_shape3_cpu",  # known py38 fail
    "TestAttnMasksCPU.test_causal_variants_causal_variant_CausalVariant_LOWER_RIGHT_shape0_cpu",  # known py38 fail
    "TestAttnMasksCPU.test_causal_variants_causal_variant_CausalVariant_UPPER_LEFT_shape2_cpu",  # known py38 fail
    "TestAttnMasksCPU.test_causal_variants_causal_variant_CausalVariant_UPPER_LEFT_shape1_cpu",  # known py38 fail
    "TestAttnMasksCPU.test_causal_variants_causal_variant_1_shape0_cpu",  # known py311 fail
    "TestAttnMasksCPU.test_causal_variants_causal_variant_2_shape2_cpu",  # known py311 fail
    "TestAttnMasksCPU.test_causal_variants_causal_variant_2_shape0_cpu",  # known py311 fail
    "TestTransformersCPU.test_decoder_padding_and_src_mask_bool_cpu",  # known py311 fail
    "TestAttnMasksCPU.test_causal_variants_causal_variant_2_shape3_cpu",  # known py311 fail
    "TestAttnMasksCPU.test_causal_variants_causal_variant_1_shape3_cpu",  # known py311 fail
    "TestAttnMasksCPU.test_causal_variants_causal_variant_1_shape2_cpu",  # known py311 fail
    "TestAttnMasksCPU.test_causal_variants_causal_variant_1_shape1_cpu",  # known py311 fail
    "TestAttnMasksCPU.test_causal_variants_causal_variant_2_shape1_cpu",  # known py311 fail
    "TestFrameworkUtils.test_filtering_env_var",  # known py38 fail
<<<<<<< HEAD
    "TestTensorExprPyBind.test_call_raw",  # known py311 fail
    "TestAsArrayCPU.test_default_device_cpu",  # known py38 fail
    "TestAsArrayCPU.test_astensor_consistency_cpu",  # known py311 fail
    "TestTensorCreationCPU.test_vander_types_cpu_complex128",  # known py311 fail
    "TestTensorCreationCPU.test_vander_types_cpu_complex64",  # known py311 fail
    "TestTensorCreationCPU.test_torch_polar_cpu_float32",  # known py311 fail
    "TestTensorCreationCPU.test_torch_polar_cpu_float64",  # known py311 fail
=======
>>>>>>> aa83657e
}<|MERGE_RESOLUTION|>--- conflicted
+++ resolved
@@ -266,12 +266,8 @@
     "test_stateless",
     "test_subclass",
     "test_sympy_utils",
-<<<<<<< HEAD
-=======
-    "test_tensor_creation_ops",
     "test_tensorexpr",
     "test_tensorexpr_pybind",
->>>>>>> aa83657e
     "test_torch",
     "test_unary_ufuncs",
     "test_utils",
@@ -2074,14 +2070,10 @@
     "TestAttnMasksCPU.test_causal_variants_causal_variant_1_shape1_cpu",  # known py311 fail
     "TestAttnMasksCPU.test_causal_variants_causal_variant_2_shape1_cpu",  # known py311 fail
     "TestFrameworkUtils.test_filtering_env_var",  # known py38 fail
-<<<<<<< HEAD
-    "TestTensorExprPyBind.test_call_raw",  # known py311 fail
     "TestAsArrayCPU.test_default_device_cpu",  # known py38 fail
     "TestAsArrayCPU.test_astensor_consistency_cpu",  # known py311 fail
     "TestTensorCreationCPU.test_vander_types_cpu_complex128",  # known py311 fail
     "TestTensorCreationCPU.test_vander_types_cpu_complex64",  # known py311 fail
     "TestTensorCreationCPU.test_torch_polar_cpu_float32",  # known py311 fail
     "TestTensorCreationCPU.test_torch_polar_cpu_float64",  # known py311 fail
-=======
->>>>>>> aa83657e
 }