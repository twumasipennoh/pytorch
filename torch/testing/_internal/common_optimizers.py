import functools
import itertools
import math
import unittest
from copy import deepcopy
from enum import Enum
from typing import Any, Dict, List, Tuple, Union

import torch
from torch import Tensor
from torch.nn import Parameter
from torch.optim import (
    Adadelta,
    Adagrad,
    Adam,
    Adamax,
    AdamW,
    ASGD,
    LBFGS,
    NAdam,
    Optimizer,
    RAdam,
    RMSprop,
    Rprop,
    SGD,
    SparseAdam,
)
from torch.testing._internal.common_device_type import tol, toleranceOverride
from torch.testing._internal.common_methods_invocations import DecorateInfo
from torch.testing._internal.common_utils import (
    _TestParametrizer,
    set_single_threaded_if_parallel_tbb,
    skipIfMps,
    skipIfTorchDynamo,
    TEST_WITH_TORCHDYNAMO,
)
from torch.utils._foreach_utils import (
    _get_foreach_kernels_supported_devices,
    _get_fused_kernels_supported_devices,
)


class OptimizerInput:
    """Contains args / kwargs to be passed to an optimizer constructor."""

    __slots__ = ["params", "kwargs", "desc"]

    def __init__(
        self,
        params: Union[List[Parameter], List[Tensor], Dict[Any, Any]],
        kwargs: Dict[str, Any],
        desc: str = "",
    ):
        # params can be a list of Tensors OR param_groups OR None
        self.params = params
        self.kwargs = kwargs
        self.desc = desc

    def __repr__(self):
        return f"params={self.params}, kwargs={self.kwargs}, desc={self.desc}"


class OptimizerErrorEnum(Enum):
    """Enumerates when an error is raised when testing optimizers."""

    CONSTRUCTION_ERROR = 0
    STEP_ERROR = 1


class ErrorOptimizerInput:
    """
    An OptimizerInput that will cause the optimizer to throw an error when constructed.
    Includes the type and string of the resulting error.
    """

    __slots__ = ["optimizer_error_input", "error_on", "error_type", "error_regex"]

    def __init__(
        self,
        optimizer_error_input,
        *,
        error_on=OptimizerErrorEnum.CONSTRUCTION_ERROR,
        error_type=RuntimeError,
        error_regex="",
    ):
        self.optimizer_error_input = optimizer_error_input
        self.error_on = error_on
        self.error_type = error_type
        self.error_regex = error_regex


class OptimizerInfo:
    """Optimizer information to be used in testing."""

    def __init__(
        self,
        optim_cls: Optimizer,  # Class object for the Optimizer under test
        *,
        # Function to generate optimizer inputs EXCLUDING params. We delegate params responsibility
        # to the test using the OptimizerInfo. OptimizerInput.params is likely None.
        # Can optionally take in device to filter out certain unsupported configs
        optim_inputs_func,
        # A subset of the global-cliquey flags (fused, foreach, differentiable) the optimizer
        # supports. See NOTE: [optimizer kwarg categories] for what global-cliquey means.
        supported_impls: Tuple[str] = ("foreach", "differentiable"),
        # the devices on which the optim supports sparse tensors for params and grads, see SGD
        supports_sparse_on: Tuple[str] = (),
        # the optim only supports one config: sparse grads w/ dense params, see SparseAdam
        only_supports_sparse_grads: bool = False,
        # whether the optimizer.step() function requires a closure to be passed
        step_requires_closure: bool = False,
        # whether the optimizer supports per-param options with parameter groups
        supports_param_groups: bool = True,
        # whether the optimizer supports parameters on multiple devices
        supports_multiple_devices: bool = True,
        skips=(),  # Indicates which tests to skip
        decorators=None,  # Additional decorators to apply to generated tests
        optim_error_inputs_func=None,  # Function to generate optim inputs that error
    ):
        self.optim_cls = optim_cls
        self.optim_inputs_func = optim_inputs_func
        self.supported_impls = supported_impls
        self.supports_sparse_on = supports_sparse_on
        self.only_supports_sparse_grads = only_supports_sparse_grads
        self.step_requires_closure = step_requires_closure
        self.supports_param_groups = supports_param_groups
        self.supports_multiple_devices = supports_multiple_devices
        self.decorators = (
            *(decorators if decorators else []),
            *(skips if skips else []),
        )
        self.optim_error_inputs_func = optim_error_inputs_func

    def get_decorators(self, test_class, test_name, device, dtype, param_kwargs):
        result = [set_single_threaded_if_parallel_tbb]
        for decorator in self.decorators:
            if isinstance(decorator, DecorateInfo):
                if decorator.is_active(
                    test_class, test_name, device, dtype, param_kwargs
                ):
                    result.extend(decorator.decorators)
            else:
                result.append(decorator)
        return result

    @property
    def name(self):
        return self.optim_cls.__name__


class optims(_TestParametrizer):
    """Decorator for specifying a list of optimizers over which to run a test."""

    def __init__(self, optim_info_iterable, dtypes=None):
        self.optim_info_list = list(optim_info_iterable)

        # optimizers aren't limited to be one dtype as parameters can have different dtypes
        # We default to torch.float32, but dtypes should be specified through passed in
        # parameters.
        self.dtypes = dtypes if dtypes is not None else [torch.float32]

    def _parametrize_test(self, test, generic_cls, device_cls):
        if device_cls is None:
            raise RuntimeError(
                "The @optims decorator is only intended to be used in a device-specific "
                "context; use it with instantiate_device_type_tests() instead of "
                "instantiate_parametrized_tests()"
            )

        for optim_info, dtype in itertools.product(self.optim_info_list, self.dtypes):
            # Construct the test name; device / dtype parts are handled outside.
            # See [Note: device and dtype suffix placement]
            test_name = optim_info.name

            # Construct parameter kwargs to pass to the test.
            param_kwargs = {"optim_info": optim_info, "dtype": dtype}

            try:

                @functools.wraps(test)
                def test_wrapper(*args, **kwargs):
                    return test(*args, **kwargs)

                decorator_fn = functools.partial(
                    optim_info.get_decorators,
                    generic_cls.__name__,
                    test.__name__,
                    device_cls.device_type,
                    dtype,
                )

                yield (test_wrapper, test_name, param_kwargs, decorator_fn)
            except Exception as ex:
                # Provides an error message for debugging before rethrowing the exception
                print(
                    f"Failed to instantiate {test_name} for module {optim_info.name}!"
                )
                raise ex


# Helper function for generating error inputs for all optimizers, used below.
def get_error_inputs_for_all_optims(device, dtype):
    if str(device) == "cpu":
        sample_param = Parameter(torch.randn(1, device=device, dtype=dtype))
        return [
            ErrorOptimizerInput(
                OptimizerInput(
                    params=sample_param,
                    kwargs={},
                    desc="invalid param type",
                ),
                error_type=TypeError,
                error_regex="params argument given to the optimizer should be an iterable of Tensors or dicts",
            ),
            ErrorOptimizerInput(
                OptimizerInput(
                    params=[sample_param, sample_param],
                    kwargs={},
                    desc="a param group cannot have duplicate parameters",
                ),
                error_type=UserWarning,
                error_regex=".*a parameter group with duplicate parameters.*",
            ),
            ErrorOptimizerInput(
                OptimizerInput(
                    params=[{"params": sample_param}, {"params": sample_param}],
                    kwargs={},
                    desc="duplicate parameters should not occur across param groups either",
                ),
                error_type=ValueError,
                error_regex="some parameters appear in more than one parameter group",
            ),
        ]
    else:
        return []


# ------------------------------------------------------------------------------------------
# NOTE: [optimizer kwarg categories]
# We categorize optimizer kwargs as 3 types:
#  1. optimizer-specific flags are like amsgrad or rho or beta, flags that are specific to
#     algorithms and thus only show up for certain optimizers. There are many of these, so I
#     do not bother gathering them all and listing them here. The converse to these would be
#     global flags that every optimizer ideally _should_ support. We break global flags into
#     2 further categories and list them all below.
#  2. global-friendly = ["lr", "weight_decay", "maximize", "capturable"]
#     global-friendly flags are global flags who play nicely with all other global flags,
#     i.e., are mutually exclusive in function. This means that any pair of the following
#     flags can be toggled at once (e.g., maximize and weight_decay). Furthermore, any of the
#     following flags theoretically can be enabled with ANY other global flag, including the
#     cliquey ones (e.g, capturable and foreach).
#  3. global-cliquey = ["foreach", "fused", "differentiable"]
#     global-cliquey flags are global flags that do NOT coexist with other cliquey flags,
#     usually because they contradict each other in function. For example, one should not flip
#     both foreach AND fused to True, because they are two differing performance optimizations
#     in which you can only opt into one.
#
# The following optim_inputs_func_* sampling functions only return constructor combinations of
# optimizer-specific and global-friendly flags. This is because we are confident they would mesh
# well with additional kwargs. On the flip side of the same coin, we reserve setting the
# global-cliquey flags to individual tests and fully expect tests to edit OptimizerInput.kwargs.


def optim_inputs_func_adadelta(device=None):
    return [
        OptimizerInput(params=None, kwargs={}, desc="default"),
        OptimizerInput(params=None, kwargs={"lr": 0.01}, desc="non-default lr"),
        OptimizerInput(
            params=None, kwargs={"weight_decay": 0.9}, desc="nonzero weight_decay"
        ),
        OptimizerInput(
            params=None,
            kwargs={"weight_decay": 0.9, "maximize": True},
            desc="maximize",
        ),
        OptimizerInput(
            params=None, kwargs={"rho": 0.95, "weight_decay": 0.9}, desc="rho"
<<<<<<< HEAD
        ),  # TODO: Move out to testing in param_group?
=======
        ),
>>>>>>> e1f9eca1
    ]


def optim_error_inputs_func_adadelta(device, dtype):
    error_inputs = get_error_inputs_for_all_optims(device, dtype)
    if str(device) == "cpu":
        error_inputs += [
            ErrorOptimizerInput(
                OptimizerInput(
                    params=None,
                    kwargs=dict(lr=1e-2, rho=1.1),
                    desc="rho should be between 0 and 1",
                ),
                error_type=ValueError,
                error_regex="Invalid rho value: 1.1",
            ),
        ]
    return error_inputs


def optim_inputs_func_adagrad(device=None):
    return [
        OptimizerInput(params=None, kwargs={}, desc="default"),
        OptimizerInput(
            params=None, kwargs={"weight_decay": 0.9}, desc="nonzero weight_decay"
        ),
        OptimizerInput(
            params=None,
            kwargs={"weight_decay": 0.9, "maximize": True},
            desc="maximize",
        ),
        OptimizerInput(
            params=None,
            kwargs={"initial_accumulator_value": 0.1, "weight_decay": 0.9},
            desc="initial_accumulator_value",
        ),
        OptimizerInput(
            params=None,
            kwargs={"lr": 0.1, "lr_decay": 0.5, "weight_decay": 0.9},
            desc="lr_decay",
        ),  # TODO: Move out to testing in param_group?
    ]


def optim_error_inputs_func_adagrad(device, dtype):
    error_inputs = get_error_inputs_for_all_optims(device, dtype)
    if str(device) == "cpu":
        error_inputs += [
            ErrorOptimizerInput(
                OptimizerInput(
                    params=None,
                    kwargs=dict(lr=1e-2, lr_decay=-0.5),
                    desc="lr_decay must be bigger than 0",
                ),
                error_type=ValueError,
                error_regex="Invalid lr_decay value: -0.5",
            ),
        ]
    return error_inputs


# TODO: consider tensor LR! See multi_tensor_optimizer_configs in test_optim.py --> tensor LR should work
# with all implementation code paths...
def optim_inputs_func_adam(device=None):
    cuda_supported_configs = [
        OptimizerInput(params=None, kwargs={"capturable": True}, desc="capturable"),
        OptimizerInput(
            params=None,
            kwargs={"weight_decay": 0.9, "amsgrad": True, "capturable": True},
            desc="capturable, amsgrad",
        ),
        OptimizerInput(
            params=None,
            kwargs={"lr": torch.tensor(0.001), "amsgrad": True, "capturable": True},
            desc="Tensor lr with capturable and amsgrad",
        ),
    ]

    return [
        OptimizerInput(params=None, kwargs={}, desc="default"),
        OptimizerInput(params=None, kwargs={"lr": 0.01}, desc="non-default lr"),
        OptimizerInput(
            params=None, kwargs={"weight_decay": 0.9}, desc="nonzero weight_decay"
        ),
        OptimizerInput(
            params=None,
            kwargs={"weight_decay": 0.9, "maximize": True},
            desc="maximize",
        ),
        OptimizerInput(
            params=None, kwargs={"weight_decay": 0.9, "amsgrad": True}, desc="amsgrad"
        ),
    ] + (cuda_supported_configs if str(device) == "cuda" else [])


def optim_error_inputs_func_adam(device, dtype):
    error_inputs = get_error_inputs_for_all_optims(device, dtype)
    if str(device) == "cpu":
        error_inputs += [
            ErrorOptimizerInput(
                OptimizerInput(
                    params=None,
                    kwargs=dict(lr=1e-2, betas=(1.0, 0.0)),
                    desc="beta1 should be between 0 and 1",
                ),
                error_type=ValueError,
                error_regex="Invalid beta parameter at index 0: 1.0",
            ),
            ErrorOptimizerInput(
                OptimizerInput(
                    params=None,
                    kwargs=dict(lr=1e-2, weight_decay=-1),
                    desc="weight_decay should > 0",
                ),
                error_type=ValueError,
                error_regex="Invalid weight_decay value: -1",
            ),
            ErrorOptimizerInput(
                OptimizerInput(
                    params=None,
                    kwargs=dict(lr=torch.tensor(0.001), foreach=True),
                    desc="lr as Tensor doesn't work with foreach & not capturable",
                ),
                error_type=ValueError,
                error_regex="lr as a Tensor is not supported for capturable=False and foreach=True",
            ),
        ]
    if str(device) == "cuda":
        sample_tensor = torch.empty((), device=device, dtype=dtype)
        error_inputs += [
            ErrorOptimizerInput(
                OptimizerInput(
                    params=[sample_tensor],
                    kwargs={"foreach": True, "fused": True},
                    desc="`fused` and `foreach` cannot be `True` together",
                ),
                error_type=RuntimeError,
                error_regex="`fused` and `foreach` cannot be `True` together",
            ),
            ErrorOptimizerInput(
                OptimizerInput(
                    params=[sample_tensor],
                    kwargs={"fused": True, "differentiable": True},
                    desc="`fused` does not support `differentiable`",
                ),
                error_type=RuntimeError,
                error_regex="`fused` does not support `differentiable`",
            ),
        ]
    return error_inputs


def optim_inputs_func_adamax(device=None):
    cuda_supported_configs = [
        OptimizerInput(params=None, kwargs={"capturable": True}, desc="capturable"),
        OptimizerInput(
            params=None,
            kwargs={"weight_decay": 0.9, "maximize": True, "capturable": True},
            desc="capturable, maximize, weight_decay",
        ),
        OptimizerInput(
            params=None,
            kwargs={"weight_decay": 0, "maximize": True, "capturable": True},
            desc="capturable, maximize",
        ),
        OptimizerInput(
            params=None,
            kwargs={"weight_decay": 0.9, "maximize": False, "capturable": True},
            desc="capturable, weight_decay",
        ),
    ]

    return [
        OptimizerInput(params=None, kwargs={}, desc="default"),
        OptimizerInput(params=None, kwargs={"lr": 0.001}, desc="non-default lr"),
        OptimizerInput(
            params=None, kwargs={"weight_decay": 0.9}, desc="nonzero weight_decay"
        ),
        OptimizerInput(
            params=None,
            kwargs={"weight_decay": 0.9, "maximize": True},
            desc="maximize",
        ),
    ] + (cuda_supported_configs if str(device) == "cuda" else [])


def optim_error_inputs_func_adamax(device, dtype):
    error_inputs = get_error_inputs_for_all_optims(device, dtype)
    if str(device) == "cpu":
        error_inputs += [
            ErrorOptimizerInput(
                OptimizerInput(
                    params=None,
                    kwargs=dict(lr=1e-2, betas=(0.0, 1.0)),
                    desc="beta2 should be between 0 and 1",
                ),
                error_type=ValueError,
                error_regex="Invalid beta parameter at index 1: 1.0",
            ),
        ]
    return error_inputs


def optim_inputs_func_adamw(device=None):
    return optim_inputs_func_adam(device=device)


def optim_error_inputs_func_adamw(device, dtype):
    return optim_error_inputs_func_adam(device, dtype)


def optim_inputs_func_asgd(device=None):
    return [
        OptimizerInput(params=None, kwargs={}, desc="default"),
        OptimizerInput(params=None, kwargs={"lr": 0.02}, desc="non-default lr"),
        OptimizerInput(params=None, kwargs={"t0": 100}, desc="t0"),
        OptimizerInput(params=None, kwargs={"maximize": True}, desc="maximize"),
        OptimizerInput(
            params=None, kwargs={"weight_decay": 0.9}, desc="nonzero weight_decay"
        ),
        OptimizerInput(
            params=None,
            kwargs={"weight_decay": 0.9, "maximize": True},
            desc="maximize",
        ),
    ]


def optim_error_inputs_func_asgd(device, dtype):
    error_inputs = get_error_inputs_for_all_optims(device, dtype)
    if str(device) == "cpu":
        error_inputs += [
            ErrorOptimizerInput(
                OptimizerInput(
                    params=None,
                    kwargs=dict(lr=1e-2, weight_decay=-0.5),
                    desc="weight_decay should > 0",
                ),
                error_type=ValueError,
                error_regex="Invalid weight_decay value: -0.5",
            ),
        ]
    return error_inputs


def optim_inputs_func_lbfgs(device=None):
    return [
        OptimizerInput(params=None, kwargs={}, desc="default"),
        OptimizerInput(params=None, kwargs={"lr": 0.01}, desc="non-default lr"),
        OptimizerInput(
            params=None, kwargs={"tolerance_grad": math.inf}, desc="tolerance_grad"
        ),
        OptimizerInput(
            params=None,
            kwargs={"line_search_fn": "strong_wolfe"},
            desc="strong_wolfe",
        ),
    ]


def optim_error_inputs_func_lbfgs(device, dtype):
    error_inputs = get_error_inputs_for_all_optims(device, dtype)
    if str(device) == "cpu":
        complex_param = torch.rand(2, 3, device=device, dtype=torch.complex64)
        error_inputs += [
            ErrorOptimizerInput(
                OptimizerInput(
                    params=[complex_param],
                    kwargs=dict(),
                    desc="complex not supported",
                ),
                error_type=ValueError,
                error_regex="LBFGS doesn't support complex parameters",
            ),
        ]
    return error_inputs


# Weird story bro, NAdam and RAdam do not have maximize.
def optim_inputs_func_nadam(device=None):
    cuda_supported_configs = [
        OptimizerInput(params=None, kwargs={"capturable": True}, desc="capturable"),
        OptimizerInput(
            params=None,
            kwargs={"weight_decay": 0.9, "momentum_decay": 6e-3, "capturable": True},
            desc="weight_decay, capturable",
        ),
        OptimizerInput(
            params=None,
            kwargs={
                "weight_decay": 0.9,
                "momentum_decay": 6e-3,
                "decoupled_weight_decay": True,
                "capturable": True,
            },
            desc="decoupled_weight_decay, capturable",
        ),
    ]
    return [
        OptimizerInput(params=None, kwargs={}, desc="default"),
        OptimizerInput(params=None, kwargs={"lr": 1e-3}, desc="non-default lr"),
        OptimizerInput(
            params=None,
            kwargs={"momentum_decay": 6e-3},
            desc="non-zero momentum_decay",
        ),
        OptimizerInput(
            params=None,
            kwargs={"weight_decay": 0.9, "momentum_decay": 6e-3},
            desc="weight_decay",
        ),
        OptimizerInput(
            params=None,
            kwargs={
                "weight_decay": 0.9,
                "momentum_decay": 6e-3,
                "decoupled_weight_decay": True,
            },
            desc="decoupled_weight_decay",
        ),
    ] + (cuda_supported_configs if str(device) == "cuda" else [])


def optim_error_inputs_func_nadam(device, dtype):
    error_inputs = get_error_inputs_for_all_optims(device, dtype)
    if str(device) == "cpu":
        error_inputs += [
            ErrorOptimizerInput(
                OptimizerInput(
                    params=None,
                    kwargs=dict(lr=1e-2, betas=(1.0, 0.0)),
                    desc="beta1 should be between 0 and 1",
                ),
                error_type=ValueError,
                error_regex="Invalid beta parameter at index 0: 1.0",
            ),
            ErrorOptimizerInput(
                OptimizerInput(
                    params=None,
                    kwargs=dict(lr=1e-2, momentum_decay=-0.2),
                    desc="momentum_decay should > 0",
                ),
                error_type=ValueError,
                error_regex="Invalid momentum_decay value: -0.2",
            ),
        ]
    return error_inputs


# Weird story bro, NAdam and RAdam do not have maximize.
def optim_inputs_func_radam(device=None):
    return [
        OptimizerInput(params=None, kwargs={}, desc="default"),
        OptimizerInput(params=None, kwargs={"lr": 2e-3}, desc="non-default lr"),
        OptimizerInput(params=None, kwargs={"eps": 1e-6}, desc="non-default eps"),
        OptimizerInput(
            params=None, kwargs={"weight_decay": 0.9}, desc="nonzero weight_decay"
        ),
        OptimizerInput(
            params=None,
            kwargs={"weight_decay": 0.9, "decoupled_weight_decay": True},
            desc="decoupled_weight_decay",
        ),
    ]


def optim_error_inputs_func_radam(device, dtype):
    error_inputs = get_error_inputs_for_all_optims(device, dtype)
    if str(device) == "cpu":
        error_inputs += [
            ErrorOptimizerInput(
                OptimizerInput(
                    params=None,
                    kwargs=dict(lr=1e-2, betas=(1.0, 0.0)),
                    desc="beta1 should be between 0 and 1",
                ),
                error_type=ValueError,
                error_regex="Invalid beta parameter at index 0: 1.0",
            ),
            ErrorOptimizerInput(
                OptimizerInput(
                    params=None,
                    kwargs=dict(lr=1e-2, weight_decay=-1),
                    desc="weight_decay should > 0",
                ),
                error_type=ValueError,
                error_regex="Invalid weight_decay value: -1",
            ),
        ]
    return error_inputs


def optim_inputs_func_rmsprop(device=None):
    return [
        OptimizerInput(params=None, kwargs={}, desc="default"),
        OptimizerInput(params=None, kwargs={"lr": 1e-3}, desc="non-default lr"),
        OptimizerInput(
            params=None, kwargs={"weight_decay": 0.9}, desc="nonzero weight_decay"
        ),
        OptimizerInput(
            params=None,
            kwargs={"weight_decay": 0.9, "centered": True},
            desc="centered",
        ),
        OptimizerInput(
            params=None,
            kwargs={"weight_decay": 0.9, "centered": True, "momentum": 0.1},
            desc="momentum",
        ),
        OptimizerInput(
            params=None,
            kwargs={
                "weight_decay": 0.9,
                "centered": True,
                "momentum": 0.1,
                "maximize": True,
            },
            desc="maximize",
        ),
    ]


def optim_error_inputs_func_rmsprop(device, dtype):
    error_inputs = get_error_inputs_for_all_optims(device, dtype)
    if str(device) == "cpu":
        error_inputs += [
            ErrorOptimizerInput(
                OptimizerInput(
                    params=None,
                    kwargs=dict(lr=1e-2, momentum=-1.0),
                    desc="momentum should be between 0 and 1",
                ),
                error_type=ValueError,
                error_regex="Invalid momentum value: -1.0",
            ),
        ]
    return error_inputs


def optim_inputs_func_rprop(device=None):
    return [
        OptimizerInput(params=None, kwargs={}, desc="default"),
        OptimizerInput(params=None, kwargs={"lr": 2e-4}, desc="non-default lr"),
        OptimizerInput(
            params=None, kwargs={"etas": (0.5, 1.5)}, desc="non-default etas"
        ),
        OptimizerInput(
            params=None,
            kwargs={"step_sizes": (2e-6, 100)},
            desc="non-default step_sizes",
        ),
        OptimizerInput(params=None, kwargs={"maximize": True}, desc="maximize"),
    ]


def optim_error_inputs_func_rprop(device, dtype):
    error_inputs = get_error_inputs_for_all_optims(device, dtype)
    if str(device) == "cpu":
        error_inputs += [
            ErrorOptimizerInput(
                OptimizerInput(
                    params=None,
                    kwargs=dict(lr=1e-2, etas=(1.0, 0.5)),
                    desc="0 < eta1 < 1 < eta2",
                ),
                error_type=ValueError,
                error_regex="Invalid eta values: 1.0, 0.5",
            ),
        ]
    return error_inputs


def optim_inputs_func_sgd(device=None):
    return [
        OptimizerInput(params=None, kwargs={"lr": 1e-2}, desc="default"),
        OptimizerInput(params=None, kwargs={"lr": 1e-2}, desc="Tensor lr"),
        OptimizerInput(
            params=None, kwargs={"lr": 1e-2, "momentum": 0.9}, desc="momentum"
        ),
        OptimizerInput(
            params=None,
            kwargs={"lr": 1e-2, "momentum": 0.9, "dampening": 0.5},
            desc="dampening",
        ),
        OptimizerInput(
            params=None,
            kwargs={"lr": 1e-2, "momentum": 0.9, "weight_decay": 0.9},
            desc="non-zero weight_decay",
        ),
        OptimizerInput(
            params=None,
            kwargs={"lr": 1e-2, "momentum": 0.9, "nesterov": True, "weight_decay": 0.9},
            desc="nesterov",
        ),
        OptimizerInput(
            params=None,
            kwargs={"lr": 1e-2, "weight_decay": 0.9, "maximize": True},
            desc="maximize",
        ),
    ]


def optim_error_inputs_func_sgd(device, dtype):
    error_inputs = get_error_inputs_for_all_optims(device, dtype)
    if str(device) == "cpu":
        error_inputs += [
            ErrorOptimizerInput(
                OptimizerInput(
                    params=None,
                    kwargs=dict(lr=1e-2, momentum=-0.5),
                    desc="momentum should be between 0 and 1",
                ),
                error_type=ValueError,
                error_regex="Invalid momentum value: -0.5",
            ),
        ]
    return error_inputs


def optim_inputs_func_sparseadam(device=None):
    return [
        OptimizerInput(params=None, kwargs={}, desc="default"),
        OptimizerInput(
            params=None, kwargs={"lr": 0.01}, desc="non-default lr"
        ),  # TODO: Move out to testing in param_group?
        OptimizerInput(params=None, kwargs={"maximize": True}, desc="maximize"),
    ]


def optim_error_inputs_func_sparseadam(device, dtype):
    error_inputs = get_error_inputs_for_all_optims(device, dtype)

    if str(device) == "cpu":
        # SparseAdam raises a warning and not an error for the first entry. We
        # update it here:
        error_inputs[0].error_type = FutureWarning
        error_inputs[
            0
        ].error_regex = "Passing in a raw Tensor as ``params`` to SparseAdam"

        error_inputs += [
            ErrorOptimizerInput(
                OptimizerInput(
                    params=None,
                    kwargs=dict(lr=1e-2, betas=(1.0, 0.0)),
                    desc="beta1 should be between 0 and 1",
                ),
                error_type=ValueError,
                error_regex="Invalid beta parameter at index 0: 1.0",
            ),
            ErrorOptimizerInput(
                OptimizerInput(
                    params=[
                        torch.zeros(
                            3, layout=torch.sparse_coo, device=device, dtype=dtype
                        )
                    ],
                    kwargs={},
                    desc="dense params required",
                ),
                error_type=ValueError,
                error_regex="SparseAdam requires dense parameter tensors",
            ),
            ErrorOptimizerInput(
                OptimizerInput(
                    params=[
                        {
                            "params": [
                                torch.zeros(
                                    3,
                                    layout=torch.sparse_coo,
                                    device=device,
                                    dtype=dtype,
                                )
                            ]
                        }
                    ],
                    kwargs={},
                    desc="dense params required in param_groups",
                ),
                error_type=ValueError,
                error_regex="SparseAdam requires dense parameter tensors",
            ),
            ErrorOptimizerInput(
                OptimizerInput(
                    params=[torch.rand(2, 3, device=device, dtype=torch.complex64)],
                    kwargs=dict(),
                    desc="complex not supported",
                ),
                error_type=ValueError,
                error_regex="SparseAdam does not support complex parameters",
            ),
        ]
    return error_inputs


def _get_optim_inputs_including_global_cliquey_kwargs(
    device, dtype, optim_info, skip=()
) -> List[OptimizerInput]:
    """
    Return a list of all configs for a given optimizer as a list of OptimizerInputs,
    including configs that have supported global cliquey kwargs (foreach, fused,
    differentiable) based on optim_info.supported_impls.

    The configs (optim_inputs) returned by optim_info.optim_inputs_func(...)
    intentionally do NOT include global cliquey kwargs to give flexibility to tests.
    For example, testing correctness between toggling foreach on and off is now
    trivial. That said, we sometimes want to test for all possible configs on an
    optimizer including all supported flags, so this helper returns all optim inputs.
    """
    assert all(
        x in ["foreach", "fused", "differentiable"] for x in skip
    ), "skip must be a subset of ['foreach', 'fused', 'differentiable']"

    optim_inputs = optim_info.optim_inputs_func(device=device)

    supported_impls = tuple(
        x
        for x in optim_info.supported_impls
        if x not in skip
        and (str(device) in _get_fused_kernels_supported_devices() or x != "fused")
        and (str(device) in _get_foreach_kernels_supported_devices() or x != "foreach")
    )

    all_optim_inputs = []
    for optim_input in optim_inputs:
        # Add the base config where all the flags are False
        base_kwargs = deepcopy(optim_input.kwargs)
        if len(supported_impls) != 0:
            for flag in supported_impls:
                base_kwargs[flag] = False
            all_optim_inputs.append(
                OptimizerInput(params=None, kwargs=base_kwargs, desc=optim_input.desc)
            )
        else:
            all_optim_inputs.append(optim_input)
        # Add a config for when each of the global cliquey kwargs is True
        # Note that in [optimizer kwarg categories], these kwargs are mutually
        # exclusive, so we do not need to product them together.
        for flag in supported_impls:
            new_kwargs = deepcopy(base_kwargs)
            new_kwargs[flag] = True
            all_optim_inputs.append(
                OptimizerInput(
                    params=None, kwargs=new_kwargs, desc=f"{optim_input.desc} & {flag}"
                )
            )
    return all_optim_inputs


# Database of OptimizerInfo entries in alphabetical order.
optim_db: List[OptimizerInfo] = [
    OptimizerInfo(
        Adadelta,
        optim_inputs_func=optim_inputs_func_adadelta,
        optim_error_inputs_func=optim_error_inputs_func_adadelta,
        supported_impls=("foreach", "differentiable"),
        skips=(
            DecorateInfo(
                skipIfTorchDynamo(
                    "See https://github.com/pytorch/pytorch/issues/115679"
                ),
                "TestOptimRenewed",
                "test_foreach_matches_forloop",
            ),
            DecorateInfo(
                skipIfTorchDynamo(
                    "Dynamo memory usage is flaky, see https://github.com/pytorch/pytorch/issues/116046"
                ),
                "TestOptimRenewed",
                "test_peak_memory_foreach",
            ),
            DecorateInfo(
                skipIfTorchDynamo(
                    "See https://github.com/pytorch/pytorch/issues/115679 and #116028"
                ),
                "TestOptimRenewed",
                "test_set_default_dtype_works_with_foreach",
            ),
            DecorateInfo(
                skipIfTorchDynamo(
                    "See https://github.com/pytorch/pytorch/issues/116494"
                ),
                "TestOptimRenewed",
                "test_state_dict_deterministic",
            ),
            DecorateInfo(
                skipIfTorchDynamo(
                    "See https://github.com/pytorch/pytorch/issues/115679"
                ),
                "TestOptimRenewed",
                "test_state_dict_with_cuda_params",
            ),
            DecorateInfo(
                skipIfTorchDynamo(
                    "fails, https://github.com/pytorch/pytorch/issues/117165"
                ),
                "TestOptimRenewed",
                "test_deepcopy_copies_all_public_attrs",
            ),
        ),
    ),
    OptimizerInfo(
        Adagrad,
        optim_inputs_func=optim_inputs_func_adagrad,
        optim_error_inputs_func=optim_error_inputs_func_adagrad,
        supported_impls=("foreach", "differentiable"),
        supports_sparse_on=("cpu"),
        skips=(
            DecorateInfo(
                skipIfTorchDynamo(
                    "See https://github.com/pytorch/pytorch/issues/115607"
                ),
                "TestOptimRenewed",
                "test_foreach_matches_forloop",
            ),
            DecorateInfo(
                skipIfTorchDynamo(
                    "Dynamo memory usage is flaky, see https://github.com/pytorch/pytorch/issues/116046"
                ),
                "TestOptimRenewed",
                "test_peak_memory_foreach",
            ),
            DecorateInfo(
                skipIfTorchDynamo(
                    "See https://github.com/pytorch/pytorch/issues/115607 and #116028"
                ),
                "TestOptimRenewed",
                "test_set_default_dtype_works_with_foreach",
            ),
            DecorateInfo(
                skipIfTorchDynamo(
                    "See https://github.com/pytorch/pytorch/issues/116494"
                ),
                "TestOptimRenewed",
                "test_state_dict_deterministic",
            ),
            DecorateInfo(
                skipIfTorchDynamo(
                    "fails, https://github.com/pytorch/pytorch/issues/117165"
                ),
                "TestOptimRenewed",
                "test_deepcopy_copies_all_public_attrs",
            ),
        ),
    ),
    OptimizerInfo(
        Adam,
        optim_inputs_func=optim_inputs_func_adam,
        optim_error_inputs_func=optim_error_inputs_func_adam,
        supported_impls=("foreach", "differentiable", "fused"),
        skips=(
            DecorateInfo(
                skipIfTorchDynamo(
                    "Errors w/ Global state changed, see https://github.com/pytorch/pytorch/issues/116028"
                ),
                "TestOptimRenewed",
                "test_set_default_dtype_works_with_foreach",
            ),
            DecorateInfo(
                skipIfTorchDynamo(
                    "Fixing #115607 should fix this test. fused is correct, but forloop is not."
                ),
                "TestOptimRenewed",
                "test_fused_matches_forloop",
            ),
            DecorateInfo(
                skipIfTorchDynamo(
                    "See https://github.com/pytorch/pytorch/issues/116046"
                ),
                "TestOptimRenewed",
                "test_peak_memory_foreach",
            ),
            DecorateInfo(
                skipIfTorchDynamo(
                    "See https://github.com/pytorch/pytorch/issues/116494"
                ),
                "TestOptimRenewed",
                "test_state_dict_deterministic",
            ),
            DecorateInfo(
                skipIfTorchDynamo(
                    "fails, https://github.com/pytorch/pytorch/issues/117165"
                ),
                "TestOptimRenewed",
                "test_deepcopy_copies_all_public_attrs",
            ),
        ),
    ),
    OptimizerInfo(
        Adamax,
        optim_inputs_func=optim_inputs_func_adamax,
        optim_error_inputs_func=optim_error_inputs_func_adamax,
        supported_impls=("foreach", "differentiable"),
        skips=(
            DecorateInfo(
<<<<<<< HEAD
=======
                skipIfMps,  # addcdiv doesn't work for non-contiguous, see #118115
                "TestOptimRenewed",
                "test_forloop_goes_right_direction",
                active_if=lambda kwargs: not kwargs["contiguous"],
            ),
            DecorateInfo(
                skipIfTorchDynamo(
                    "No closure handling, https://github.com/pytorch/pytorch/issues/116494"
                ),
                "TestOptimRenewed",
                "test_forloop_goes_right_direction",
            ),
            DecorateInfo(
                skipIfTorchDynamo(
                    "No closure handling, https://github.com/pytorch/pytorch/issues/116494"
                ),
                "TestOptimRenewed",
                "test_forloop_goes_right_direction_multigpu",
            ),
            DecorateInfo(
                skipIfTorchDynamo("Mismatched _foreach_addcdiv_ types, see #118159"),
                "TestOptimRenewed",
                "test_complex",
            ),
            DecorateInfo(
>>>>>>> e1f9eca1
                skipIfTorchDynamo(
                    "See https://github.com/pytorch/pytorch/issues/115607"
                ),
                "TestOptimRenewed",
                "test_foreach_matches_forloop",
            ),
            DecorateInfo(
                skipIfTorchDynamo(
                    "See https://github.com/pytorch/pytorch/issues/115607 and #116028"
                ),
                "TestOptimRenewed",
                "test_set_default_dtype_works_with_foreach",
            ),
            DecorateInfo(
                skipIfTorchDynamo(
                    "See https://github.com/pytorch/pytorch/issues/116046"
                ),
                "TestOptimRenewed",
                "test_peak_memory_foreach",
            ),
            DecorateInfo(
                unittest.skip("Uses too much memory, even for H100, surprisingly."),
                "TestOptimRenewed",
                "test_foreach_large_tensor",
            ),
            DecorateInfo(
                skipIfTorchDynamo(
                    "See https://github.com/pytorch/pytorch/issues/116494"
                ),
                "TestOptimRenewed",
                "test_state_dict_deterministic",
            ),
            DecorateInfo(
                skipIfTorchDynamo(
                    "fails, https://github.com/pytorch/pytorch/issues/117165"
                ),
                "TestOptimRenewed",
                "test_deepcopy_copies_all_public_attrs",
            ),
        ),
    ),
    OptimizerInfo(
        AdamW,
        optim_inputs_func=optim_inputs_func_adamw,
        optim_error_inputs_func=optim_error_inputs_func_adamw,
        supported_impls=("foreach", "differentiable", "fused"),
        skips=(
            DecorateInfo(
                skipIfTorchDynamo(
                    "Errors w/ Global state changed, see https://github.com/pytorch/pytorch/issues/116028"
                ),
                "TestOptimRenewed",
                "test_set_default_dtype_works_with_foreach",
            ),
            DecorateInfo(
                skipIfTorchDynamo(
                    "Fixing #115607 should fix this test. fused is correct, but forloop is not."
                ),
                "TestOptimRenewed",
                "test_fused_matches_forloop",
            ),
            DecorateInfo(
                skipIfTorchDynamo(
                    "See https://github.com/pytorch/pytorch/issues/116046"
                ),
                "TestOptimRenewed",
                "test_peak_memory_foreach",
            ),
            DecorateInfo(
                skipIfTorchDynamo(
                    "See https://github.com/pytorch/pytorch/issues/116494"
                ),
                "TestOptimRenewed",
                "test_state_dict_deterministic",
            ),
            DecorateInfo(
                skipIfTorchDynamo(
                    "fails, https://github.com/pytorch/pytorch/issues/117165"
                ),
                "TestOptimRenewed",
                "test_deepcopy_copies_all_public_attrs",
            ),
        ),
    ),
    OptimizerInfo(
        ASGD,
        optim_inputs_func=optim_inputs_func_asgd,
        optim_error_inputs_func=optim_error_inputs_func_asgd,
        supported_impls=("foreach", "differentiable"),
        skips=(
            DecorateInfo(
                skipIfTorchDynamo(
                    "See discrepancy in https://github.com/pytorch/pytorch/issues/115607"
                ),
                "TestOptimRenewed",
                "test_foreach_matches_forloop",
            ),
            DecorateInfo(
                skipIfTorchDynamo(
                    "Dynamo memory usage is flaky, see https://github.com/pytorch/pytorch/issues/116046"
                ),
                "TestOptimRenewed",
                "test_peak_memory_foreach",
            ),
            DecorateInfo(
                skipIfTorchDynamo(
                    "Errors w/ Global state changed, see https://github.com/pytorch/pytorch/issues/116028"
                ),
                "TestOptimRenewed",
                "test_set_default_dtype_works_with_foreach",
            ),
            DecorateInfo(
                toleranceOverride(
                    {
                        torch.float32: tol(atol=1.5e-5, rtol=1e-5),
                    }
                ),
                "TestOptimRenewed",
                "test_step_is_noop_for_zero_grads",
            ),
            DecorateInfo(
                skipIfTorchDynamo(
                    "See https://github.com/pytorch/pytorch/issues/116494"
                ),
                "TestOptimRenewed",
                "test_state_dict_deterministic",
            ),
            DecorateInfo(
                skipIfTorchDynamo(
                    "fails, https://github.com/pytorch/pytorch/issues/117165"
                ),
                "TestOptimRenewed",
                "test_deepcopy_copies_all_public_attrs",
            ),
        ),
    ),
    OptimizerInfo(
        LBFGS,
        optim_inputs_func=optim_inputs_func_lbfgs,
        optim_error_inputs_func=optim_error_inputs_func_lbfgs,
        supported_impls=(),
        step_requires_closure=True,
        supports_param_groups=False,
        supports_multiple_devices=False,
        skips=(
            # Fails on MacOS 13.2.1 in CI https://github.com/pytorch/pytorch/issues/117094
            DecorateInfo(
                skipIfMps, "TestOptimRenewed", "test_can_load_older_state_dict"
            ),
            DecorateInfo(
                skipIfTorchDynamo(
                    "fails, https://github.com/pytorch/pytorch/issues/117165"
                ),
                "TestOptimRenewed",
                "test_deepcopy_copies_all_public_attrs",
            ),
<<<<<<< HEAD
=======
            DecorateInfo(
                unittest.skip("Does not support param groups"),
                "TestOptimRenewed",
                "test_param_groups_lr",
            ),
            DecorateInfo(
                unittest.skip("Does not support param groups"),
                "TestOptimRenewed",
                "test_param_groups_weight_decay",
            ),
            DecorateInfo(
                skipIfTorchDynamo(
                    "No closure handling, https://github.com/pytorch/pytorch/issues/116494"
                ),
                "TestOptimRenewed",
                "test_forloop_goes_right_direction",
            ),
            DecorateInfo(
                unittest.skip("LBFGS doesn't support multidevice"),
                "TestOptimRenewed",
                "test_forloop_goes_right_direction_multigpu",
            ),
            DecorateInfo(
                unittest.skip("Missing complex support, see #118148"),
                "TestOptimRenewed",
                "test_complex",
            ),
>>>>>>> e1f9eca1
        ),
    ),
    OptimizerInfo(
        NAdam,
        optim_inputs_func=optim_inputs_func_nadam,
        optim_error_inputs_func=optim_error_inputs_func_nadam,
        supported_impls=("foreach", "differentiable"),
        skips=(
            DecorateInfo(
                skipIfTorchDynamo(
                    "Errors w/ Global state changed, see https://github.com/pytorch/pytorch/issues/116028"
                ),
                "TestOptimRenewed",
                "test_set_default_dtype_works_with_foreach",
            ),
            DecorateInfo(
                skipIfTorchDynamo(
                    "See https://github.com/pytorch/pytorch/issues/116046"
                ),
                "TestOptimRenewed",
                "test_peak_memory_foreach",
            ),
            DecorateInfo(
                skipIfTorchDynamo(
                    "See https://github.com/pytorch/pytorch/issues/116494"
                ),
                "TestOptimRenewed",
                "test_state_dict_deterministic",
            ),
            DecorateInfo(
                skipIfTorchDynamo(
                    "See https://github.com/pytorch/pytorch/issues/116499"
                ),
                "TestOptimRenewed",
                "test_can_load_older_state_dict",
                device_type="cuda",
            ),
            DecorateInfo(
                skipIfTorchDynamo(
                    "Errors, https://github.com/pytorch/pytorch/issues/117150"
                ),
                "TestOptimRenewed",
                "test_load_nontensor_step",
            ),
            DecorateInfo(
                skipIfTorchDynamo(
                    "Errors, see https://github.com/pytorch/pytorch/issues/117150"
                ),
                "TestOptimRenewed",
                "test_state_dict_with_cuda_params",
            ),
            DecorateInfo(
                skipIfTorchDynamo(
                    "fails, https://github.com/pytorch/pytorch/issues/117165"
                ),
                "TestOptimRenewed",
                "test_deepcopy_copies_all_public_attrs",
            ),
        ),
    ),
    OptimizerInfo(
        RAdam,
        optim_inputs_func=optim_inputs_func_radam,
        optim_error_inputs_func=optim_error_inputs_func_radam,
        supported_impls=("foreach", "differentiable"),
        skips=(
            DecorateInfo(
                skipIfTorchDynamo(
                    "Dynamo memory usage is flaky, see https://github.com/pytorch/pytorch/issues/116046"
                ),
                "TestOptimRenewed",
                "test_peak_memory_foreach",
            ),
            DecorateInfo(
                skipIfTorchDynamo(
                    "Errors w/ Global state changed, see https://github.com/pytorch/pytorch/issues/116028"
                ),
                "TestOptimRenewed",
                "test_set_default_dtype_works_with_foreach",
            ),
            DecorateInfo(
                skipIfTorchDynamo(
                    "fails, https://github.com/pytorch/pytorch/issues/117165"
                ),
                "TestOptimRenewed",
                "test_deepcopy_copies_all_public_attrs",
            ),
        ),
    ),
    OptimizerInfo(
        RMSprop,
        optim_inputs_func=optim_inputs_func_rmsprop,
        optim_error_inputs_func=optim_error_inputs_func_rmsprop,
        supported_impls=("foreach", "differentiable"),
        skips=(
            DecorateInfo(
                skipIfTorchDynamo(
                    "See https://github.com/pytorch/pytorch/issues/115679"
                ),
                "TestOptimRenewed",
                "test_foreach_matches_forloop",
            ),
            DecorateInfo(
                skipIfTorchDynamo(
                    "Dynamo memory usage is flaky, see https://github.com/pytorch/pytorch/issues/116046"
                ),
                "TestOptimRenewed",
                "test_peak_memory_foreach",
            ),
            DecorateInfo(
                skipIfTorchDynamo(
                    "See https://github.com/pytorch/pytorch/issues/115679 and #116028"
                ),
                "TestOptimRenewed",
                "test_set_default_dtype_works_with_foreach",
            ),
            DecorateInfo(
                toleranceOverride(
                    {  # previously atol=5-05, rtol=0.001, https://github.com/pytorch/pytorch/issues/116202
                        torch.float32: tol(atol=5e-04, rtol=0.01),
                    }
                ),
                "TestOptimRenewed",
                "test_mixed_device_dtype",
                active_if=TEST_WITH_TORCHDYNAMO,
            ),
            DecorateInfo(
                skipIfTorchDynamo(
                    "See https://github.com/pytorch/pytorch/issues/116494"
                ),
                "TestOptimRenewed",
                "test_state_dict_deterministic",
            ),
            DecorateInfo(
                skipIfTorchDynamo(
                    "See https://github.com/pytorch/pytorch/issues/115679"
                ),
                "TestOptimRenewed",
                "test_state_dict_with_cuda_params",
            ),
            DecorateInfo(
                skipIfTorchDynamo(
                    "fails, https://github.com/pytorch/pytorch/issues/117165"
                ),
                "TestOptimRenewed",
                "test_deepcopy_copies_all_public_attrs",
            ),
        ),
    ),
    OptimizerInfo(
        Rprop,
        optim_inputs_func=optim_inputs_func_rprop,
        optim_error_inputs_func=optim_error_inputs_func_rprop,
        supported_impls=("foreach", "differentiable"),
        skips=(
            DecorateInfo(
                skipIfTorchDynamo(
                    "See https://github.com/pytorch/pytorch/issues/115679"
                ),
                "TestOptimRenewed",
                "test_foreach_matches_forloop",
            ),
            DecorateInfo(
                skipIfTorchDynamo(
                    "Dynamo memory usage is flaky, see https://github.com/pytorch/pytorch/issues/116046"
                ),
                "TestOptimRenewed",
                "test_peak_memory_foreach",
            ),
            DecorateInfo(
                skipIfTorchDynamo(
                    "See https://github.com/pytorch/pytorch/issues/115679 and #116028"
                ),
                "TestOptimRenewed",
                "test_set_default_dtype_works_with_foreach",
            ),
            DecorateInfo(
                skipIfTorchDynamo(
                    "See https://github.com/pytorch/pytorch/issues/116494"
                ),
                "TestOptimRenewed",
                "test_state_dict_deterministic",
            ),
            DecorateInfo(
                skipIfTorchDynamo(
                    "See https://github.com/pytorch/pytorch/issues/115679"
                ),
                "TestOptimRenewed",
                "test_state_dict_with_cuda_params",
            ),
            DecorateInfo(
                skipIfTorchDynamo(
                    "fails, https://github.com/pytorch/pytorch/issues/117165"
                ),
                "TestOptimRenewed",
                "test_deepcopy_copies_all_public_attrs",
            ),
        ),
    ),
    OptimizerInfo(
        SGD,
        optim_inputs_func=optim_inputs_func_sgd,
        optim_error_inputs_func=optim_error_inputs_func_sgd,
        supported_impls=("foreach", "differentiable", "fused"),
        supports_sparse_on=("cpu", "cuda"),
        skips=(
            DecorateInfo(
                skipIfTorchDynamo(
                    "Dynamo memory usage is flaky, see https://github.com/pytorch/pytorch/issues/116046"
                ),
                "TestOptimRenewed",
                "test_peak_memory_foreach",
            ),
            DecorateInfo(
                skipIfTorchDynamo(
                    "Errors w/ Global state changed, see https://github.com/pytorch/pytorch/issues/116028"
                ),
                "TestOptimRenewed",
                "test_set_default_dtype_works_with_foreach",
            ),
            DecorateInfo(
                toleranceOverride(
                    {  # previously atol=5-05, rtol=0.001, https://github.com/pytorch/pytorch/issues/116202
                        torch.float32: tol(atol=5e-04, rtol=0.007),
                    }
                ),
                "TestOptimRenewed",
                "test_mixed_device_dtype",
                active_if=TEST_WITH_TORCHDYNAMO,
            ),
            DecorateInfo(
                skipIfTorchDynamo(
                    "Errors with list out of range, see https://github.com/pytorch/pytorch/issues/116061"
                ),
                "TestOptimRenewed",
                "test_step_is_noop_for_zero_grads",
                device_type="cpu",
            ),
            DecorateInfo(
                skipIfTorchDynamo(
                    "See https://github.com/pytorch/pytorch/issues/116494"
                ),
                "TestOptimRenewed",
                "test_state_dict_deterministic",
            ),
            DecorateInfo(
                skipIfTorchDynamo(
                    "Errors with list out of range, see https://github.com/pytorch/pytorch/issues/116061"
                ),
                "TestOptimRenewed",
                "test_load_nontensor_step",
                device_type="cpu",
            ),
            DecorateInfo(
                skipIfTorchDynamo(
                    "momentum_buffer inconsistency, https://github.com/pytorch/pytorch/issues/117147"
                ),
                "TestOptimRenewed",
                "test_state_dict_with_cuda_params",
            ),
            DecorateInfo(
                skipIfTorchDynamo(
                    "fails, https://github.com/pytorch/pytorch/issues/117165"
                ),
                "TestOptimRenewed",
                "test_deepcopy_copies_all_public_attrs",
            ),
        ),
    ),
    OptimizerInfo(
        SparseAdam,
        optim_inputs_func=optim_inputs_func_sparseadam,
        optim_error_inputs_func=optim_error_inputs_func_sparseadam,
        supported_impls=(),
        only_supports_sparse_grads=True,
        skips=(
            DecorateInfo(
                skipIfMps,  # SparseAdam does not support MPS
                "TestOptimRenewed",
            ),
            DecorateInfo(
                unittest.skip(
                    "SparseAdam does not support dense gradients, see #116507"
                ),
                "TestOptimRenewed",
                "test_state_dict_deterministic",
            ),
            DecorateInfo(
                unittest.skip(
                    "SparseAdam does not support dense gradients, see #116507"
                ),
                "TestOptimRenewed",
                "test_can_load_older_state_dict",
            ),
            DecorateInfo(
                skipIfTorchDynamo("cannot call to_sparse on p.grad, see #117184"),
                "TestOptimRenewed",
                "test_load_nontensor_step",
            ),
            DecorateInfo(
                skipIfTorchDynamo("cannot call to_sparse on p.grad, see #117184"),
                "TestOptimRenewed",
                "test_state_dict_with_cuda_params",
            ),
            DecorateInfo(
                skipIfTorchDynamo("cannot call to_sparse on p.grad, see #117184"),
                "TestOptimRenewed",
                "test_deepcopy_copies_all_public_attrs",
            ),
            DecorateInfo(
                unittest.skip("Missing complex support, see #118153"),
                "TestOptimRenewed",
                "test_complex",
            ),
        ),
    ),
]<|MERGE_RESOLUTION|>--- conflicted
+++ resolved
@@ -1,6 +1,5 @@
 import functools
 import itertools
-import math
 import unittest
 from copy import deepcopy
 from enum import Enum
@@ -266,20 +265,16 @@
         OptimizerInput(params=None, kwargs={}, desc="default"),
         OptimizerInput(params=None, kwargs={"lr": 0.01}, desc="non-default lr"),
         OptimizerInput(
-            params=None, kwargs={"weight_decay": 0.9}, desc="nonzero weight_decay"
-        ),
-        OptimizerInput(
-            params=None,
-            kwargs={"weight_decay": 0.9, "maximize": True},
+            params=None, kwargs={"weight_decay": 0.1}, desc="nonzero weight_decay"
+        ),
+        OptimizerInput(
+            params=None,
+            kwargs={"weight_decay": 0.1, "maximize": True},
             desc="maximize",
         ),
         OptimizerInput(
             params=None, kwargs={"rho": 0.95, "weight_decay": 0.9}, desc="rho"
-<<<<<<< HEAD
-        ),  # TODO: Move out to testing in param_group?
-=======
-        ),
->>>>>>> e1f9eca1
+        ),
     ]
 
 
@@ -304,21 +299,22 @@
     return [
         OptimizerInput(params=None, kwargs={}, desc="default"),
         OptimizerInput(
-            params=None, kwargs={"weight_decay": 0.9}, desc="nonzero weight_decay"
-        ),
-        OptimizerInput(
-            params=None,
-            kwargs={"weight_decay": 0.9, "maximize": True},
+            params=None, kwargs={"weight_decay": 0.1}, desc="nonzero weight_decay"
+        ),
+        OptimizerInput(
+            params=None,
+            kwargs={"weight_decay": 0.1, "maximize": True},
             desc="maximize",
         ),
-        OptimizerInput(
-            params=None,
-            kwargs={"initial_accumulator_value": 0.1, "weight_decay": 0.9},
+        OptimizerInput(params=None, kwargs={"lr": 0.1}, desc="non-default lr"),
+        OptimizerInput(
+            params=None,
+            kwargs={"initial_accumulator_value": 0.1, "weight_decay": 0.1},
             desc="initial_accumulator_value",
         ),
         OptimizerInput(
             params=None,
-            kwargs={"lr": 0.1, "lr_decay": 0.5, "weight_decay": 0.9},
+            kwargs={"lr": 0.1, "lr_decay": 0.5, "weight_decay": 0.1},
             desc="lr_decay",
         ),  # TODO: Move out to testing in param_group?
     ]
@@ -348,7 +344,7 @@
         OptimizerInput(params=None, kwargs={"capturable": True}, desc="capturable"),
         OptimizerInput(
             params=None,
-            kwargs={"weight_decay": 0.9, "amsgrad": True, "capturable": True},
+            kwargs={"weight_decay": 0.1, "amsgrad": True, "capturable": True},
             desc="capturable, amsgrad",
         ),
         OptimizerInput(
@@ -362,15 +358,15 @@
         OptimizerInput(params=None, kwargs={}, desc="default"),
         OptimizerInput(params=None, kwargs={"lr": 0.01}, desc="non-default lr"),
         OptimizerInput(
-            params=None, kwargs={"weight_decay": 0.9}, desc="nonzero weight_decay"
-        ),
-        OptimizerInput(
-            params=None,
-            kwargs={"weight_decay": 0.9, "maximize": True},
+            params=None, kwargs={"weight_decay": 0.1}, desc="nonzero weight_decay"
+        ),
+        OptimizerInput(
+            params=None,
+            kwargs={"weight_decay": 0.1, "maximize": True},
             desc="maximize",
         ),
         OptimizerInput(
-            params=None, kwargs={"weight_decay": 0.9, "amsgrad": True}, desc="amsgrad"
+            params=None, kwargs={"weight_decay": 0.1, "amsgrad": True}, desc="amsgrad"
         ),
     ] + (cuda_supported_configs if str(device) == "cuda" else [])
 
@@ -454,13 +450,13 @@
 
     return [
         OptimizerInput(params=None, kwargs={}, desc="default"),
-        OptimizerInput(params=None, kwargs={"lr": 0.001}, desc="non-default lr"),
-        OptimizerInput(
-            params=None, kwargs={"weight_decay": 0.9}, desc="nonzero weight_decay"
-        ),
-        OptimizerInput(
-            params=None,
-            kwargs={"weight_decay": 0.9, "maximize": True},
+        OptimizerInput(params=None, kwargs={"lr": 0.1}, desc="non-default lr"),
+        OptimizerInput(
+            params=None, kwargs={"weight_decay": 0.1}, desc="nonzero weight_decay"
+        ),
+        OptimizerInput(
+            params=None,
+            kwargs={"weight_decay": 0.1, "maximize": True},
             desc="maximize",
         ),
     ] + (cuda_supported_configs if str(device) == "cuda" else [])
@@ -498,11 +494,11 @@
         OptimizerInput(params=None, kwargs={"t0": 100}, desc="t0"),
         OptimizerInput(params=None, kwargs={"maximize": True}, desc="maximize"),
         OptimizerInput(
-            params=None, kwargs={"weight_decay": 0.9}, desc="nonzero weight_decay"
-        ),
-        OptimizerInput(
-            params=None,
-            kwargs={"weight_decay": 0.9, "maximize": True},
+            params=None, kwargs={"weight_decay": 0.1}, desc="nonzero weight_decay"
+        ),
+        OptimizerInput(
+            params=None,
+            kwargs={"weight_decay": 0.1, "maximize": True},
             desc="maximize",
         ),
     ]
@@ -530,7 +526,7 @@
         OptimizerInput(params=None, kwargs={}, desc="default"),
         OptimizerInput(params=None, kwargs={"lr": 0.01}, desc="non-default lr"),
         OptimizerInput(
-            params=None, kwargs={"tolerance_grad": math.inf}, desc="tolerance_grad"
+            params=None, kwargs={"tolerance_grad": 1e-6}, desc="tolerance_grad"
         ),
         OptimizerInput(
             params=None,
@@ -588,13 +584,13 @@
         ),
         OptimizerInput(
             params=None,
-            kwargs={"weight_decay": 0.9, "momentum_decay": 6e-3},
+            kwargs={"weight_decay": 0.1, "momentum_decay": 6e-3},
             desc="weight_decay",
         ),
         OptimizerInput(
             params=None,
             kwargs={
-                "weight_decay": 0.9,
+                "weight_decay": 0.1,
                 "momentum_decay": 6e-3,
                 "decoupled_weight_decay": True,
             },
@@ -636,11 +632,11 @@
         OptimizerInput(params=None, kwargs={"lr": 2e-3}, desc="non-default lr"),
         OptimizerInput(params=None, kwargs={"eps": 1e-6}, desc="non-default eps"),
         OptimizerInput(
-            params=None, kwargs={"weight_decay": 0.9}, desc="nonzero weight_decay"
-        ),
-        OptimizerInput(
-            params=None,
-            kwargs={"weight_decay": 0.9, "decoupled_weight_decay": True},
+            params=None, kwargs={"weight_decay": 0.1}, desc="nonzero weight_decay"
+        ),
+        OptimizerInput(
+            params=None,
+            kwargs={"weight_decay": 0.1, "decoupled_weight_decay": True},
             desc="decoupled_weight_decay",
         ),
     ]
@@ -677,22 +673,22 @@
         OptimizerInput(params=None, kwargs={}, desc="default"),
         OptimizerInput(params=None, kwargs={"lr": 1e-3}, desc="non-default lr"),
         OptimizerInput(
-            params=None, kwargs={"weight_decay": 0.9}, desc="nonzero weight_decay"
-        ),
-        OptimizerInput(
-            params=None,
-            kwargs={"weight_decay": 0.9, "centered": True},
+            params=None, kwargs={"weight_decay": 0.1}, desc="nonzero weight_decay"
+        ),
+        OptimizerInput(
+            params=None,
+            kwargs={"weight_decay": 0.1, "centered": True},
             desc="centered",
         ),
         OptimizerInput(
             params=None,
-            kwargs={"weight_decay": 0.9, "centered": True, "momentum": 0.1},
+            kwargs={"weight_decay": 0.1, "centered": True, "momentum": 0.1},
             desc="momentum",
         ),
         OptimizerInput(
             params=None,
             kwargs={
-                "weight_decay": 0.9,
+                "weight_decay": 0.1,
                 "centered": True,
                 "momentum": 0.1,
                 "maximize": True,
@@ -754,29 +750,27 @@
 
 def optim_inputs_func_sgd(device=None):
     return [
-        OptimizerInput(params=None, kwargs={"lr": 1e-2}, desc="default"),
-        OptimizerInput(params=None, kwargs={"lr": 1e-2}, desc="Tensor lr"),
-        OptimizerInput(
-            params=None, kwargs={"lr": 1e-2, "momentum": 0.9}, desc="momentum"
-        ),
-        OptimizerInput(
-            params=None,
-            kwargs={"lr": 1e-2, "momentum": 0.9, "dampening": 0.5},
+        OptimizerInput(params=None, kwargs={}, desc="default"),
+        OptimizerInput(params=None, kwargs={"lr": 1e-2}, desc="non-default lr"),
+        OptimizerInput(params=None, kwargs={"momentum": 0.9}, desc="momentum"),
+        OptimizerInput(
+            params=None,
+            kwargs={"momentum": 0.9, "dampening": 0.5},
             desc="dampening",
         ),
         OptimizerInput(
             params=None,
-            kwargs={"lr": 1e-2, "momentum": 0.9, "weight_decay": 0.9},
+            kwargs={"momentum": 0.9, "weight_decay": 0.1},
             desc="non-zero weight_decay",
         ),
         OptimizerInput(
             params=None,
-            kwargs={"lr": 1e-2, "momentum": 0.9, "nesterov": True, "weight_decay": 0.9},
+            kwargs={"momentum": 0.9, "nesterov": True, "weight_decay": 0.1},
             desc="nesterov",
         ),
         OptimizerInput(
             params=None,
-            kwargs={"lr": 1e-2, "weight_decay": 0.9, "maximize": True},
+            kwargs={"weight_decay": 0.1, "maximize": True},
             desc="maximize",
         ),
     ]
@@ -940,6 +934,20 @@
         skips=(
             DecorateInfo(
                 skipIfTorchDynamo(
+                    "No closure handling, https://github.com/pytorch/pytorch/issues/116494"
+                ),
+                "TestOptimRenewed",
+                "test_forloop_goes_right_direction",
+            ),
+            DecorateInfo(
+                skipIfTorchDynamo(
+                    "No closure handling, https://github.com/pytorch/pytorch/issues/116494"
+                ),
+                "TestOptimRenewed",
+                "test_forloop_goes_right_direction_multigpu",
+            ),
+            DecorateInfo(
+                skipIfTorchDynamo(
                     "See https://github.com/pytorch/pytorch/issues/115679"
                 ),
                 "TestOptimRenewed",
@@ -961,7 +969,7 @@
             ),
             DecorateInfo(
                 skipIfTorchDynamo(
-                    "See https://github.com/pytorch/pytorch/issues/116494"
+                    "No closure handling, https://github.com/pytorch/pytorch/issues/116494"
                 ),
                 "TestOptimRenewed",
                 "test_state_dict_deterministic",
@@ -990,6 +998,26 @@
         supports_sparse_on=("cpu"),
         skips=(
             DecorateInfo(
+                skipIfMps,  # addcdiv doesn't work for non-contiguous, see #118115
+                "TestOptimRenewed",
+                "test_forloop_goes_right_direction",
+                active_if=lambda kwargs: not kwargs["contiguous"],
+            ),
+            DecorateInfo(
+                skipIfTorchDynamo(
+                    "No closure handling, https://github.com/pytorch/pytorch/issues/116494"
+                ),
+                "TestOptimRenewed",
+                "test_forloop_goes_right_direction",
+            ),
+            DecorateInfo(
+                skipIfTorchDynamo(
+                    "No closure handling, https://github.com/pytorch/pytorch/issues/116494"
+                ),
+                "TestOptimRenewed",
+                "test_forloop_goes_right_direction_multigpu",
+            ),
+            DecorateInfo(
                 skipIfTorchDynamo(
                     "See https://github.com/pytorch/pytorch/issues/115607"
                 ),
@@ -1012,7 +1040,7 @@
             ),
             DecorateInfo(
                 skipIfTorchDynamo(
-                    "See https://github.com/pytorch/pytorch/issues/116494"
+                    "No closure handling, https://github.com/pytorch/pytorch/issues/116494"
                 ),
                 "TestOptimRenewed",
                 "test_state_dict_deterministic",
@@ -1033,6 +1061,26 @@
         supported_impls=("foreach", "differentiable", "fused"),
         skips=(
             DecorateInfo(
+                skipIfMps,  # addcdiv doesn't work for non-contiguous, see #118115
+                "TestOptimRenewed",
+                "test_forloop_goes_right_direction",
+                active_if=lambda kwargs: not kwargs["contiguous"],
+            ),
+            DecorateInfo(
+                skipIfTorchDynamo(
+                    "No closure handling, https://github.com/pytorch/pytorch/issues/116494"
+                ),
+                "TestOptimRenewed",
+                "test_forloop_goes_right_direction",
+            ),
+            DecorateInfo(
+                skipIfTorchDynamo(
+                    "No closure handling, https://github.com/pytorch/pytorch/issues/116494"
+                ),
+                "TestOptimRenewed",
+                "test_forloop_goes_right_direction_multigpu",
+            ),
+            DecorateInfo(
                 skipIfTorchDynamo(
                     "Errors w/ Global state changed, see https://github.com/pytorch/pytorch/issues/116028"
                 ),
@@ -1055,7 +1103,7 @@
             ),
             DecorateInfo(
                 skipIfTorchDynamo(
-                    "See https://github.com/pytorch/pytorch/issues/116494"
+                    "No closure handling, https://github.com/pytorch/pytorch/issues/116494"
                 ),
                 "TestOptimRenewed",
                 "test_state_dict_deterministic",
@@ -1076,8 +1124,6 @@
         supported_impls=("foreach", "differentiable"),
         skips=(
             DecorateInfo(
-<<<<<<< HEAD
-=======
                 skipIfMps,  # addcdiv doesn't work for non-contiguous, see #118115
                 "TestOptimRenewed",
                 "test_forloop_goes_right_direction",
@@ -1103,7 +1149,6 @@
                 "test_complex",
             ),
             DecorateInfo(
->>>>>>> e1f9eca1
                 skipIfTorchDynamo(
                     "See https://github.com/pytorch/pytorch/issues/115607"
                 ),
@@ -1131,7 +1176,7 @@
             ),
             DecorateInfo(
                 skipIfTorchDynamo(
-                    "See https://github.com/pytorch/pytorch/issues/116494"
+                    "No closure handling, https://github.com/pytorch/pytorch/issues/116494"
                 ),
                 "TestOptimRenewed",
                 "test_state_dict_deterministic",
@@ -1152,6 +1197,26 @@
         supported_impls=("foreach", "differentiable", "fused"),
         skips=(
             DecorateInfo(
+                skipIfMps,  # addcdiv doesn't work for non-contiguous, see #118115
+                "TestOptimRenewed",
+                "test_forloop_goes_right_direction",
+                active_if=lambda kwargs: not kwargs["contiguous"],
+            ),
+            DecorateInfo(
+                skipIfTorchDynamo(
+                    "No closure handling, https://github.com/pytorch/pytorch/issues/116494"
+                ),
+                "TestOptimRenewed",
+                "test_forloop_goes_right_direction",
+            ),
+            DecorateInfo(
+                skipIfTorchDynamo(
+                    "No closure handling, https://github.com/pytorch/pytorch/issues/116494"
+                ),
+                "TestOptimRenewed",
+                "test_forloop_goes_right_direction_multigpu",
+            ),
+            DecorateInfo(
                 skipIfTorchDynamo(
                     "Errors w/ Global state changed, see https://github.com/pytorch/pytorch/issues/116028"
                 ),
@@ -1174,7 +1239,7 @@
             ),
             DecorateInfo(
                 skipIfTorchDynamo(
-                    "See https://github.com/pytorch/pytorch/issues/116494"
+                    "No closure handling, https://github.com/pytorch/pytorch/issues/116494"
                 ),
                 "TestOptimRenewed",
                 "test_state_dict_deterministic",
@@ -1196,6 +1261,20 @@
         skips=(
             DecorateInfo(
                 skipIfTorchDynamo(
+                    "No closure handling, https://github.com/pytorch/pytorch/issues/116494"
+                ),
+                "TestOptimRenewed",
+                "test_forloop_goes_right_direction",
+            ),
+            DecorateInfo(
+                skipIfTorchDynamo(
+                    "No closure handling, https://github.com/pytorch/pytorch/issues/116494"
+                ),
+                "TestOptimRenewed",
+                "test_forloop_goes_right_direction_multigpu",
+            ),
+            DecorateInfo(
+                skipIfTorchDynamo(
                     "See discrepancy in https://github.com/pytorch/pytorch/issues/115607"
                 ),
                 "TestOptimRenewed",
@@ -1226,7 +1305,7 @@
             ),
             DecorateInfo(
                 skipIfTorchDynamo(
-                    "See https://github.com/pytorch/pytorch/issues/116494"
+                    "No closure handling, https://github.com/pytorch/pytorch/issues/116494"
                 ),
                 "TestOptimRenewed",
                 "test_state_dict_deterministic",
@@ -1260,8 +1339,6 @@
                 "TestOptimRenewed",
                 "test_deepcopy_copies_all_public_attrs",
             ),
-<<<<<<< HEAD
-=======
             DecorateInfo(
                 unittest.skip("Does not support param groups"),
                 "TestOptimRenewed",
@@ -1289,7 +1366,6 @@
                 "TestOptimRenewed",
                 "test_complex",
             ),
->>>>>>> e1f9eca1
         ),
     ),
     OptimizerInfo(
@@ -1299,6 +1375,26 @@
         supported_impls=("foreach", "differentiable"),
         skips=(
             DecorateInfo(
+                skipIfMps,  # addcdiv doesn't work for non-contiguous, see #118115
+                "TestOptimRenewed",
+                "test_forloop_goes_right_direction",
+                active_if=lambda kwargs: not kwargs["contiguous"],
+            ),
+            DecorateInfo(
+                skipIfTorchDynamo(
+                    "No closure handling, https://github.com/pytorch/pytorch/issues/116494"
+                ),
+                "TestOptimRenewed",
+                "test_forloop_goes_right_direction",
+            ),
+            DecorateInfo(
+                skipIfTorchDynamo(
+                    "No closure handling, https://github.com/pytorch/pytorch/issues/116494"
+                ),
+                "TestOptimRenewed",
+                "test_forloop_goes_right_direction_multigpu",
+            ),
+            DecorateInfo(
                 skipIfTorchDynamo(
                     "Errors w/ Global state changed, see https://github.com/pytorch/pytorch/issues/116028"
                 ),
@@ -1314,7 +1410,7 @@
             ),
             DecorateInfo(
                 skipIfTorchDynamo(
-                    "See https://github.com/pytorch/pytorch/issues/116494"
+                    "No closure handling, https://github.com/pytorch/pytorch/issues/116494"
                 ),
                 "TestOptimRenewed",
                 "test_state_dict_deterministic",
@@ -1358,6 +1454,20 @@
         skips=(
             DecorateInfo(
                 skipIfTorchDynamo(
+                    "No closure handling, https://github.com/pytorch/pytorch/issues/116494"
+                ),
+                "TestOptimRenewed",
+                "test_forloop_goes_right_direction",
+            ),
+            DecorateInfo(
+                skipIfTorchDynamo(
+                    "No closure handling, https://github.com/pytorch/pytorch/issues/116494"
+                ),
+                "TestOptimRenewed",
+                "test_forloop_goes_right_direction_multigpu",
+            ),
+            DecorateInfo(
+                skipIfTorchDynamo(
                     "Dynamo memory usage is flaky, see https://github.com/pytorch/pytorch/issues/116046"
                 ),
                 "TestOptimRenewed",
@@ -1386,6 +1496,26 @@
         supported_impls=("foreach", "differentiable"),
         skips=(
             DecorateInfo(
+                skipIfMps,  # addcdiv doesn't work for non-contiguous, see #118115
+                "TestOptimRenewed",
+                "test_forloop_goes_right_direction",
+                active_if=lambda kwargs: not kwargs["contiguous"],
+            ),
+            DecorateInfo(
+                skipIfTorchDynamo(
+                    "No closure handling, https://github.com/pytorch/pytorch/issues/116494"
+                ),
+                "TestOptimRenewed",
+                "test_forloop_goes_right_direction",
+            ),
+            DecorateInfo(
+                skipIfTorchDynamo(
+                    "No closure handling, https://github.com/pytorch/pytorch/issues/116494"
+                ),
+                "TestOptimRenewed",
+                "test_forloop_goes_right_direction_multigpu",
+            ),
+            DecorateInfo(
                 skipIfTorchDynamo(
                     "See https://github.com/pytorch/pytorch/issues/115679"
                 ),
@@ -1418,7 +1548,7 @@
             ),
             DecorateInfo(
                 skipIfTorchDynamo(
-                    "See https://github.com/pytorch/pytorch/issues/116494"
+                    "No closure handling, https://github.com/pytorch/pytorch/issues/116494"
                 ),
                 "TestOptimRenewed",
                 "test_state_dict_deterministic",
@@ -1446,6 +1576,26 @@
         supported_impls=("foreach", "differentiable"),
         skips=(
             DecorateInfo(
+                skipIfMps,  # Rprop doesn't update for non-contiguous, see #118117
+                "TestOptimRenewed",
+                "test_forloop_goes_right_direction",
+                active_if=lambda kwargs: not kwargs["contiguous"],
+            ),
+            DecorateInfo(
+                skipIfTorchDynamo(
+                    "No closure handling, https://github.com/pytorch/pytorch/issues/116494"
+                ),
+                "TestOptimRenewed",
+                "test_forloop_goes_right_direction",
+            ),
+            DecorateInfo(
+                skipIfTorchDynamo(
+                    "No closure handling, https://github.com/pytorch/pytorch/issues/116494"
+                ),
+                "TestOptimRenewed",
+                "test_forloop_goes_right_direction_multigpu",
+            ),
+            DecorateInfo(
                 skipIfTorchDynamo(
                     "See https://github.com/pytorch/pytorch/issues/115679"
                 ),
@@ -1468,7 +1618,7 @@
             ),
             DecorateInfo(
                 skipIfTorchDynamo(
-                    "See https://github.com/pytorch/pytorch/issues/116494"
+                    "No closure handling, https://github.com/pytorch/pytorch/issues/116494"
                 ),
                 "TestOptimRenewed",
                 "test_state_dict_deterministic",
@@ -1498,6 +1648,20 @@
         skips=(
             DecorateInfo(
                 skipIfTorchDynamo(
+                    "No closure handling, https://github.com/pytorch/pytorch/issues/116494"
+                ),
+                "TestOptimRenewed",
+                "test_forloop_goes_right_direction",
+            ),
+            DecorateInfo(
+                skipIfTorchDynamo(
+                    "No closure handling, https://github.com/pytorch/pytorch/issues/116494"
+                ),
+                "TestOptimRenewed",
+                "test_forloop_goes_right_direction_multigpu",
+            ),
+            DecorateInfo(
+                skipIfTorchDynamo(
                     "Dynamo memory usage is flaky, see https://github.com/pytorch/pytorch/issues/116046"
                 ),
                 "TestOptimRenewed",
@@ -1530,10 +1694,26 @@
             ),
             DecorateInfo(
                 skipIfTorchDynamo(
-                    "See https://github.com/pytorch/pytorch/issues/116494"
+                    "No closure handling, https://github.com/pytorch/pytorch/issues/116494"
                 ),
                 "TestOptimRenewed",
                 "test_state_dict_deterministic",
+            ),
+            DecorateInfo(
+                skipIfTorchDynamo(
+                    "Errors with list out of range, see https://github.com/pytorch/pytorch/issues/116061"
+                ),
+                "TestOptimRenewed",
+                "test_param_groups_weight_decay",
+                device_type="cpu",
+            ),
+            DecorateInfo(
+                skipIfTorchDynamo(
+                    "Errors with list out of range, see https://github.com/pytorch/pytorch/issues/116061"
+                ),
+                "TestOptimRenewed",
+                "test_param_groups_lr",
+                device_type="cpu",
             ),
             DecorateInfo(
                 skipIfTorchDynamo(
@@ -1578,6 +1758,11 @@
                 "test_state_dict_deterministic",
             ),
             DecorateInfo(
+                skipIfTorchDynamo("cannot call to_sparse on p.grad, see #117184"),
+                "TestOptimRenewed",
+                "test_param_groups_lr",
+            ),
+            DecorateInfo(
                 unittest.skip(
                     "SparseAdam does not support dense gradients, see #116507"
                 ),
@@ -1592,6 +1777,16 @@
             DecorateInfo(
                 skipIfTorchDynamo("cannot call to_sparse on p.grad, see #117184"),
                 "TestOptimRenewed",
+                "test_forloop_goes_right_direction",
+            ),
+            DecorateInfo(
+                skipIfTorchDynamo("cannot call to_sparse on p.grad, see #117184"),
+                "TestOptimRenewed",
+                "test_forloop_goes_right_direction_multigpu",
+            ),
+            DecorateInfo(
+                skipIfTorchDynamo("cannot call to_sparse on p.grad, see #117184"),
+                "TestOptimRenewed",
                 "test_state_dict_with_cuda_params",
             ),
             DecorateInfo(
