--- conflicted
+++ resolved
@@ -225,8 +225,11 @@
     os.environ.get("TORCHINDUCTOR_COORDINATE_DESCENT_RADIUS", "1")
 )
 
-layout_optimization = os.environ.get("TORCHINDUCTOR_LAYOUT_OPTIMIZATION", "1") == "1"
-
+# Disabled by default on ROCm, opt-in if model utilises NHWC convolutions
+layout_opt_default = "1" if not torch.version.hip else "0"
+layout_optimization = (
+    os.environ.get("TORCHINDUCTOR_LAYOUT_OPTIMIZATION", layout_opt_default) == "1"
+)
 
 force_layout_optimization = os.environ.get("TORCHINDUCTOR_FORCE_LAYOUT_OPT", "0") == "1"
 
@@ -467,6 +470,9 @@
     # Use funsafe-math-optimizations when compiling
     enable_unsafe_math_opt_flag = False
 
+    # Use ffp-contract when compiling
+    enable_floating_point_contract_flag = False
+
 
 # config specific to codegen/triton.py
 class triton:
@@ -540,9 +546,6 @@
 
     # theses are not enforced, but they are used by asserts in triton_heuristics.py
     # NOTE: mobilevit_s in timm_models required X to be set to the higher value 2048
-<<<<<<< HEAD
-    max_block = {"X": 2048, "Y": 1024, "Z": 1024}
-=======
 
     # Max RBLOCK will be large for multi-kernel since we do more aggressive
     # persistent reduction.
@@ -552,7 +555,6 @@
         "Z": 1024,
         "R": 4096 * (16 if multi_kernel else 1),
     }
->>>>>>> 9768f73c
 
     # Store the generated cubin files for cpp wrapper code to load
     store_cubin = False
@@ -570,6 +572,9 @@
     # We should revisit this once we understand more of the source of register spills.
     spill_threshold: int = 16
 
+    # Generate code containing the newer tl.make_block_ptr() API for loads/store
+    use_block_ptr = False
+
     # Inject a bug into our relu implementation; useful for testing our repro
     # extraction and minification functionality.
     # Valid values: "compile_error", "runtime_error", "accuracy"
