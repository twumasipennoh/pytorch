--- conflicted
+++ resolved
@@ -1323,15 +1323,10 @@
                 names = {name}
             last_use = len(names & self.last_usage) > 0
             evict_last = not last_use and ("rmask" in mask or indirect_indexing)
-<<<<<<< HEAD
-            ep = ", eviction_policy='evict_last'" if evict_last else ", eviction_policy='evict_first'"
-            # ep = ", eviction_policy='evict_last'" if evict_last else ""
-=======
             if evict_last:
                 ep = ", eviction_policy='evict_last'"
             else:
                 ep = ", eviction_policy='evict_first'"
->>>>>>> 94f3df27
         else:
             ep = ""
         # "other" below is a workaround for https://github.com/openai/triton/issues/737
