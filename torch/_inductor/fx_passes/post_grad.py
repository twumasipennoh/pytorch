--- conflicted
+++ resolved
@@ -3,23 +3,15 @@
 import itertools
 import logging
 import operator
-<<<<<<< HEAD
-from collections import defaultdict
-from typing import Any, Dict, List, Optional, Union
-=======
-from collections import Counter, defaultdict, namedtuple
+from collections import Counter, defaultdict
 from typing import Any, Dict, List, Optional, Set, Union
->>>>>>> 9964236c
 
 from sympy import Expr
 
 import torch
 import torch._inductor as inductor
 import torch.utils._pytree as pytree
-<<<<<<< HEAD
-=======
 from torch import fx
->>>>>>> 9964236c
 from torch._decomp import register_decomposition
 
 from torch._higher_order_ops.triton_kernel_wrap import triton_kernel_wrapper_functional
@@ -662,18 +654,18 @@
         return mutated_args
 
 inplaceable_ops = {
-    aten.index_put.default: InplaceableOp(aten.index_put_.default, 0),
-    aten._unsafe_index_put.default: InplaceableOp(inductor_prims._unsafe_index_put_, 0),
+    aten.index_put.default: InplaceableOp(aten.index_put_.default, [0]),
+    aten._unsafe_index_put.default: InplaceableOp(inductor_prims._unsafe_index_put_, [0]),
 }
 
 try:
     c10d_functional = torch.ops._c10d_functional
     inplaceable_collective_ops = {
         c10d_functional.all_reduce.default: InplaceableOp(
-            c10d_functional.all_reduce_.default, 0
+            c10d_functional.all_reduce_.default, [0]
         ),
         c10d_functional.all_reduce_coalesced.default: InplaceableOp(
-            c10d_functional.all_reduce_coalesced_.default, 0
+            c10d_functional.all_reduce_coalesced_.default, [0]
         ),
     }
     inplaceable_ops.update(inplaceable_collective_ops)
@@ -682,9 +674,8 @@
     # is built with USE_DISTRIBUTED=1.
     pass
 
-inplaceable_foreach_ops = {}
 for outplace_op, inplace_op in inplaceable_foreach_ops_lowerings.items():
-    inplaceable_foreach_ops[outplace_op] = InplaceableOp(inplace_op, 0)
+    inplaceable_ops[outplace_op] = InplaceableOp(inplace_op, [0])
 
 
 inplaceable_triton_ops = {triton_kernel_wrapper_functional}
@@ -717,7 +708,6 @@
     for i, node in enumerate(reversed(graph.nodes)):
         node_order[node] = len(graph.nodes) - i - 1
         storage_to_nodes[get_node_storage(node)].append(node)
-<<<<<<< HEAD
         if node.target == aten.copy_.default:
             mutated_arg = node.args[0]
             mutation_node = node.args[1]
@@ -730,25 +720,6 @@
             # of placeholders.
             assert mutated_arg.op == "placeholder"
             mutated_inputs.add(mutated_arg)
-=======
-        if node.target == aten.copy_.default and node.args[0].op == "placeholder":
-            dst = node.args[0]
-            src = node.args[1]
-            # If the target is a getitem and it indexes a possible clone,
-            # then skip over it
-            if src.target == operator.getitem and (
-                (
-                    src.args[0].target == triton_kernel_wrapper_functional
-                    and src.args[0].kwargs["kwargs"][src.args[1]] == node.args[0]
-                )
-                or (src.args[0].target in inplaceable_foreach_ops)
-            ):
-                src = src.args[0]
-
-            copy_args_to_copy_nodes[(dst, src)] = node
-
-            mutated_inputs.add(node.args[0])
->>>>>>> 9964236c
 
     def any_use_of_views_after_node(node, shared_view_nodes, *, copy_node):
         node_loc = node_order[node]
@@ -789,39 +760,11 @@
                 return False
         return True
 
-<<<<<<< HEAD
-    inplaceable_ops = {
-        aten.index_put.default: InplaceableOp(aten.index_put_.default, [0]),
-        aten._unsafe_index_put.default: InplaceableOp(
-            inductor_prims._unsafe_index_put_, [0]
-        ),
-    }
-
-    try:
-        c10d_functional = torch.ops._c10d_functional
-        inplaceable_collective_ops = {
-            c10d_functional.all_reduce.default: InplaceableOp(
-                c10d_functional.all_reduce_.default, [0]
-            ),
-            c10d_functional.all_reduce_coalesced.default: InplaceableOp(
-                c10d_functional.all_reduce_coalesced_.default, [0]
-            ),
-        }
-        inplaceable_ops.update(inplaceable_collective_ops)
-    except AttributeError:
-        # _c10d_functional ops are only available when torch
-        # is built with USE_DISTRIBUTED=1.
-        pass
-
-    inplaceable_triton_ops = {triton_kernel_wrapper_functional}
-
     def erase_copy_epilogue(mutation_op, mutated_arg):
         copy_node = mutation_to_copy_epilogue.get((node, mutated_arg))
         if copy_node is not None:
             graph.erase_node(copy_node)
 
-=======
->>>>>>> 9964236c
     for node in graph.nodes:
         if (inplaceable_op := inplaceable_ops.get(node.target, None)) is not None:
             mutated_args = inplaceable_op.get_flat_mutated_args(node)
@@ -846,20 +789,6 @@
             kwargs = dict(node.kwargs)
             kwargs["tensors_to_clone"] = tensors_to_clone
             node.kwargs = immutable_dict(kwargs)
-        elif (
-            inplaceable_op := inplaceable_foreach_ops.get(node.target, None)
-        ) is not None:
-            mutated_args = node.args[inplaceable_op.mutated_arg]
-
-            if not all((arg, node) in copy_args_to_copy_nodes for arg in mutated_args):
-                continue
-
-            if can_inplace(node, mutated_args):
-                for arg in mutated_args:
-                    copy_node = copy_args_to_copy_nodes[(arg, node)]
-                    graph.erase_node(copy_node)
-
-                node.target = inplaceable_op.inplace_op
 
 
 @register_lowering_pattern(
