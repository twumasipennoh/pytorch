import copy
import functools
import itertools
import math
import operator
from typing import Any, Tuple

import torch
from torch._dynamo.utils import counters
from torch.fx.experimental.symbolic_shapes import has_free_symbols
from ..lowering import lowerings as L, require_channels_last
from ..pattern_matcher import Arg, CallFunction, filter_nodes, KeywordArg, ListOf, Match
from ..utils import pad_listlike
from .freezing_patterns import register_freezing_graph_pattern
from .post_grad import register_lowering_pattern

aten = torch.ops.aten
prims = torch.ops.prims
quantized_decomposed = torch.ops.quantized_decomposed
quantized = torch.ops.quantized

"""
The quantization.py file primarily incorporates passes related to quantization fusion
in inductor, includes:
1. Dequant Promotion;
2. Conv/GEMM weight prepack with oneDNN Library;
3. Conv/GEMM quantization fusion with output quant node (if have);
4. Other pointwise operators' quantization fusion like: qmaxpool2d, qcat and more;

It also involves int8-mixed-fp32 and int8-mixed-bf16 quantization. The main difference
of patterns for int8-mixed-bf16, comparing with int8-mixed-fp32, is
1. There is to(dtype=torch.bfloat16) node at the inputs of activation and weight for Conv/GEMM.
2. There is to(dtype=torch.float32) node at the outputs of Conv/GEMM before inputs to next quant node.
Refer to: https://github.com/pytorch/pytorch/issues/111640 for detail design of int8-mixed-bf16
quantization.
"""


def _may_generate_pattern_with_dtype_convert(
    pattern, dtype=Arg(), dtype_convert=True, users=1
):
    if dtype_convert:
        return CallFunction(
            prims.convert_element_type.default,
            pattern,
            dtype,
            _users=users,
        )
    else:
        return pattern


def _may_generate_pattern_with_reshape(pattern, reshape_size=Arg(), with_reshape=True):
    if with_reshape:
        return CallFunction(
            torch.ops.aten.reshape.default,
            pattern,
            reshape_size,
        )
    else:
        return pattern


def _unary_fusion_pattern(unary_fusion, call_fn, users, is_bf16):
    # only insert to_dtype if is_bf16 is True
    computation_call = _may_generate_pattern_with_dtype_convert(
        call_fn, dtype=KeywordArg("to_float"), dtype_convert=is_bf16, users=users
    )
    return unary_fusion(computation_call)


"""
dequantize activation:
    x = x.to(fp32)
    x = x - zero_point
    x = x * scale
"""
dequantize_per_tensor_activation_pattern = CallFunction(
    aten.mul.Tensor,
    CallFunction(
        aten.sub.Tensor,
        CallFunction(
            prims.convert_element_type.default,
            KeywordArg("x"),
            KeywordArg("x_dq_dtype"),
        ),
        KeywordArg("x_zp"),
    ),
    KeywordArg("x_scale"),
)

dequantize_per_channel_weight_pattern = CallFunction(
    quantized_decomposed.dequantize_per_channel.default,
    KeywordArg("q_weight"),
    KeywordArg("w_scale"),
    KeywordArg("w_zp"),
    KeywordArg("w_axis"),
    KeywordArg("w_quant_min"),
    KeywordArg("w_quant_max"),
    KeywordArg("w_dtype"),
)

dequantize_per_channel_to_bf16_weight_pattern = (
    _may_generate_pattern_with_dtype_convert(
        dequantize_per_channel_weight_pattern,
        KeywordArg("autocast_wgt_dtype"),
    )
)

dequantize_per_channel_clone_weight_pattern = CallFunction(
    aten.clone.default,
    dequantize_per_channel_weight_pattern,
    memory_format=KeywordArg("memory_format"),
)

dequantize_per_channel_to_bf16_clone_weight_pattern = CallFunction(
    aten.clone.default,
    dequantize_per_channel_to_bf16_weight_pattern,
    memory_format=KeywordArg("memory_format"),
)

dequantize_qconv_pt2e_pattern = CallFunction(
    torch.ops.onednn.qconv2d_pointwise.default,
    KeywordArg("x"),
    KeywordArg("x_scale"),  # x_scale
    KeywordArg("x_zp"),  # x_zp
    KeywordArg("packed_weight"),  # packed_weight
    KeywordArg("w_scale"),  # w_scale
    KeywordArg("w_zp"),  # w_zp
    KeywordArg("b"),  # bias
    KeywordArg("stride"),
    KeywordArg("padding"),
    KeywordArg("dilation"),
    KeywordArg("groups"),
    KeywordArg("inv_output_scale"),  # inv_output_scale = 1.0
    KeywordArg("output_zero_point"),  # output_zero_point = 0
    KeywordArg("output_dtype"),  # output_dtype = None
    KeywordArg("attr"),  # attr = "none"
    Arg(),  # scalars
    Arg(),  # algorithm
)


def qlinear_pt2e_pattern(users=1):
    return CallFunction(
        torch.ops.onednn.qlinear_pointwise.default,
        KeywordArg("x"),
        KeywordArg("x_scale"),
        KeywordArg("x_zp"),
        KeywordArg("packed_weight"),
        KeywordArg("w_scale"),
        KeywordArg("w_zp"),
        KeywordArg("b"),
        KeywordArg("output_scale"),
        KeywordArg("output_zero_point"),
        KeywordArg("output_dtype"),
        KeywordArg("postop_name"),
        KeywordArg("postop_args"),
        KeywordArg("postop_algorithm"),
        _users=users,
    )


dequantize_accum_pattern = CallFunction(
    aten.mul.Tensor,
    CallFunction(
        aten.sub.Tensor,
        CallFunction(
            prims.convert_element_type.default,
            KeywordArg("accum"),
            KeywordArg("accum_dq_dtype"),
        ),
        KeywordArg("accum_zp"),
    ),
    KeywordArg("accum_scale"),
)


def generate_pattern_with_binary(
    binary_post_op,
    computation_call,
    extra_input_pattern,
    int8_mixed_bf16_with_inplace_add=False,
):
    binary_pattern = CallFunction(
        binary_post_op,
        computation_call,
        extra_input_pattern,
    )
    return _may_generate_pattern_with_dtype_convert(
        binary_pattern,
        KeywordArg("convert_dtype_after_inplace_add"),
        int8_mixed_bf16_with_inplace_add,
    )


def generate_pattern_with_unary(computation_call, unary_post_op):
    if unary_post_op is not None:
        if unary_post_op == aten.hardtanh.default:
            return CallFunction(
                aten.clamp_max,
                CallFunction(aten.clamp_min, computation_call, KeywordArg("min_value")),
                KeywordArg("max_value"),
            )
        else:
            return CallFunction(
                unary_post_op,
                computation_call,
            )
    return computation_call


def generate_pattern_with_output_quant(computation_call, dtype=torch.float32):
    """
    quantize output:
        output = round(output * o_inv_scale)
        output = output + zero_point
        output = clamp_min(output, 0)
        output = clamp_max(output, 127)
        output = output.to(uint8)
    """
    assert dtype in [torch.float32, torch.bfloat16]
    quantized_op_output_pattern_pt2e = CallFunction(
        prims.convert_element_type.default,
        CallFunction(
            aten.clamp_max.default,
            CallFunction(
                aten.clamp_min.default,
                CallFunction(
                    aten.add.Tensor,
                    CallFunction(
                        aten.round.default,
                        CallFunction(
                            aten.mul.Tensor,
                            _may_generate_pattern_with_dtype_convert(
                                computation_call,
                                KeywordArg("autocast_output_quant_dtype"),
                                dtype != torch.float32,
                            ),
                            KeywordArg("o_inv_scale"),
                        ),
                    ),
                    KeywordArg("o_zp"),
                ),
                KeywordArg("o_qmin"),
            ),
            KeywordArg("o_qmax"),
        ),
        KeywordArg("o_dtype"),
    )
    return quantized_op_output_pattern_pt2e


def _check_node_kwarg_arg_value(check_node, kwarg_name, args_index, expected_value):
    if kwarg_name in check_node.kwargs:
        actual_value = check_node.kwargs[kwarg_name]
        return actual_value == expected_value
    else:
        assert len(check_node.args) >= (args_index + 1)
        actual_value = check_node.args[args_index]
        return actual_value == expected_value


def _is_valid_quantized_conv2d_optimization_pattern(output_dtype):
    def fn(match):
        if output_dtype is not None:
            # Only keep matched pattern with same output_dtype
            qconv_node_after_weight_prepack = filter_nodes(
                match.nodes, torch.ops.onednn.qconv2d_pointwise
            )[0]
            return _check_node_kwarg_arg_value(
                qconv_node_after_weight_prepack, "output_dtype", 13, output_dtype
            )
        return True

    return fn


def _register_quantized_conv_lowering(
    pattern,
    pass_number,
    computation_op,
    output_dtype,
    unary_attr,
    original_pattern_output_dtype=torch.float32,
):
    @register_lowering_pattern(
        pattern,
        extra_check=_is_valid_quantized_conv2d_optimization_pattern(output_dtype),
        pass_number=pass_number,
    )
    def qconv(match: Match, *args, **kwargs):
        # Activation QParams
        x, x_scale, x_zp = (
            kwargs["x"],
            kwargs["x_scale"],
            kwargs["x_zp"],
        )
        # Weight QParams
        packed_weight, w_scale, w_zp = (
            kwargs["packed_weight"],
            kwargs["w_scale"],
            kwargs["w_zp"],
        )
        # Conv Params
        b, stride, padding, dilation, groups = (
            kwargs["b"],
            kwargs["stride"],
            kwargs["padding"],
            kwargs["dilation"],
            kwargs["groups"],
        )
        assert output_dtype in [None, torch.float32, torch.bfloat16]
        # Output QParams
        o_inv_scale = kwargs["o_inv_scale"] if output_dtype is None else 1.0
        o_zero_point = kwargs["o_zp"] if output_dtype is None else 0
        assert (
            kwargs["output_dtype"] is original_pattern_output_dtype
        )  # Expected int8-in fp32-out qconv in weight prepack phase
        assert (
            kwargs["attr"] == "none"
        )  # Expected no post op fused in weight prepack phase
        if unary_attr.op_name == "hardtanh":
            min_value = kwargs.get("min_value")
            max_value = kwargs.get("max_value")
            unary_attr.scalars_attr = [min_value, max_value]

        computation_args = (
            x,
            x_scale,
            x_zp,
            packed_weight,
            w_scale,
            w_zp,
            b,
            stride,
            padding,
            dilation,
            groups,
            o_inv_scale,
            o_zero_point,
            output_dtype,
            unary_attr.op_name,
            unary_attr.scalars_attr,
            unary_attr.algorithm_attr,
        )
        counters["inductor"]["qconv2d_unary_matcher_count"] += 1
        counters["inductor"]["qconv2d_unary_matcher_nodes"] += len(match.nodes)
        return L[computation_op](*computation_args)

    return qconv


def _is_valid_quantized_linear_optimization_pattern(output_dtype):
    def fn(match):
        if output_dtype is not None:
            # Only keep matched pattern with same output_dtype
            qlinear_node_after_weight_prepack = filter_nodes(
                match.nodes, torch.ops.onednn.qlinear_pointwise
            )[0]
            return _check_node_kwarg_arg_value(
                qlinear_node_after_weight_prepack, "output_dtype", 9, output_dtype
            )
        return True

    return fn


def _register_quantized_linear_lowering(
    pattern,
    pass_number,
    computation_op,
    output_dtype,
    unary_attr,
    original_pattern_output_dtype=torch.float32,
):
    @register_lowering_pattern(
        pattern,
        extra_check=_is_valid_quantized_linear_optimization_pattern(output_dtype),
        pass_number=pass_number,
    )
    def qlinear(match: Match, *args, **kwargs):
        # Activation QParams
        x, x_scale, x_zp = (
            kwargs["x"],
            kwargs["x_scale"],
            kwargs["x_zp"],
        )
        # Weight QParams
        packed_weight, w_scale, w_zp = (
            kwargs["packed_weight"],
            kwargs["w_scale"],
            kwargs["w_zp"],
        )

        # bias
        b = kwargs["b"] if "b" in kwargs else None

        # Output QParams
        o_inv_scale = kwargs["o_inv_scale"] if output_dtype is None else 1.0
        o_zero_point = kwargs["o_zp"] if output_dtype is None else 0
        assert (
            kwargs["output_dtype"] is original_pattern_output_dtype
        )  # Expected int8-in fp32/bf16-out qlinear in weight prepack phase
        assert (
            kwargs["postop_name"] == "none"
        )  # Expected no post op fused in weight prepack phase

        computation_args = (
            x,
            x_scale,
            x_zp,
            packed_weight,
            w_scale,
            w_zp,
            b,
            o_inv_scale,
            o_zero_point,
            output_dtype,
            unary_attr.op_name,
            unary_attr.scalars_attr,
            unary_attr.algorithm_attr,
        )
        counters["inductor"]["qlinear_unary_matcher_count"] += 1
        counters["inductor"]["qlinear_unary_matcher_nodes"] += len(match.nodes)
        return L[computation_op](*computation_args)

    return qlinear


def _is_valid_quantized_conv_binary_optimization_pattern(output_dtype):
    # Check if it's a valid Conv Binary Pattern:
    # * qconv2d_pointwise should only has one users
    # * Extra input of binary node comes from dequant pattern
    # * the two inputs of binary node should have attribute "meta" and should be tensors
    # * the two inputs of binary node should have the same shape
    def fn(match):
        qconv2d_node_after_weight_prepack = filter_nodes(
            match.nodes, torch.ops.onednn.qconv2d_pointwise
        )[0]
        if len(qconv2d_node_after_weight_prepack.users) != 1:
            return False
        if output_dtype is not None:
            binary_node_inputs = next(
                iter(qconv2d_node_after_weight_prepack.users)
            ).args
            assert len(binary_node_inputs) == 2, "Expects binary node with 2 inputs"
            extra_input_node = None
            for arg in binary_node_inputs:
                if arg != qconv2d_node_after_weight_prepack:
                    extra_input_node = arg
                    break
            assert extra_input_node is not None
            if (not isinstance(extra_input_node, torch.fx.Node)) or (
                extra_input_node.target != aten.mul.Tensor
            ):
                return False
            if not (
                hasattr(binary_node_inputs[0], "meta")
                and isinstance(
                    binary_node_inputs[0].meta.get("val", None), torch.Tensor
                )
            ) or not (
                hasattr(binary_node_inputs[1], "meta")
                and isinstance(
                    binary_node_inputs[1].meta.get("val", None), torch.Tensor
                )
            ):
                return False
            if (
                binary_node_inputs[0].meta["val"].size()
                != binary_node_inputs[1].meta["val"].size()
            ):
                return False
        return True

    return fn


def _register_quantized_conv_binary_lowering(
    pattern,
    pass_number,
    computation_op,
    output_dtype,
    binary_unary_attr,
):
    @register_lowering_pattern(
        pattern,
        extra_check=_is_valid_quantized_conv_binary_optimization_pattern(output_dtype),
        pass_number=pass_number,
    )
    def qconv_binary(match: Match, *args, **kwargs):
        x, x_scale, x_zp = kwargs["x"], kwargs["x_scale"], kwargs["x_zp"]
        accum = (
            kwargs["accum"] if output_dtype is None else kwargs["accum_after_dequant"]
        )
        accum_scale = kwargs["accum_scale"] if output_dtype is None else 1.0
        accum_zp = kwargs["accum_zp"] if output_dtype is None else 0
        packed_weight, w_scale, w_zp = (
            kwargs["packed_weight"],
            kwargs["w_scale"],
            kwargs["w_zp"],
        )
        b, stride, padding, dilation, groups = (
            kwargs["b"],
            kwargs["stride"],
            kwargs["padding"],
            kwargs["dilation"],
            kwargs["groups"],
        )
        # Output QParams
        o_inv_scale = kwargs["o_inv_scale"] if output_dtype is None else 1.0
        o_zero_point = kwargs["o_zp"] if output_dtype is None else 0

        computation_args = (
            x,
            x_scale,
            x_zp,
            accum,
            accum_scale,
            accum_zp,
            packed_weight,
            w_scale,
            w_zp,
            b,
            stride,
            padding,
            dilation,
            groups,
            o_inv_scale,
            o_zero_point,
            output_dtype,
            binary_unary_attr.binary_op_name,
            binary_unary_attr.alpha,
            binary_unary_attr.unary_op_name,
            binary_unary_attr.scalars_attr,
            binary_unary_attr.algorithm_attr,
        )
        counters["inductor"]["qconv2d_binary_matcher_count"] += 1
        counters["inductor"]["qconv2d_binary_matcher_nodes"] += len(match.nodes)
        return L[computation_op](*computation_args)

    return qconv_binary


def _register_quantization_unary_fusion():
    from .mkldnn_fusion import (
        _gelu_fusion_1 as _gelu_fusion_erf,
        _gelu_fusion_2 as _gelu_fusion_tanh,
    )

    class UnaryAttr:
        def __init__(self, op_name: str, scalars_attr=None, algorithm_attr=None):
            self.op_name = op_name
            self.scalars_attr = scalars_attr if scalars_attr else []
            self.algorithm_attr = algorithm_attr if algorithm_attr else ""

    for original_pattern_output_dtype in [torch.float32, torch.bfloat16]:
        # QConv2d
        # Priority 1 to match: QConv2d Unary pattern with int8 output
        # If a pattern1 is a sub-set of pattern2, we should try to match pattern2 firstly.
        # For example: pattern1 is qconv_fp32 -> relu, pattern2 is qconv_fp32 -> relu -> quant
        conv_unary_replace_patterns = {
            UnaryAttr("none", [], ""): generate_pattern_with_output_quant(
                dequantize_qconv_pt2e_pattern,
                dtype=original_pattern_output_dtype,
            ),
            UnaryAttr("relu", [], ""): generate_pattern_with_output_quant(
                generate_pattern_with_unary(
                    dequantize_qconv_pt2e_pattern, aten.relu.default
                ),
                dtype=original_pattern_output_dtype,
            ),
            UnaryAttr("hardtanh", [], ""): generate_pattern_with_output_quant(
                generate_pattern_with_unary(
                    dequantize_qconv_pt2e_pattern, aten.hardtanh.default
                ),
                dtype=original_pattern_output_dtype,
            ),
        }

        for unary_attr, patterns in conv_unary_replace_patterns.items():
            # Register qconv2d pattern for ExternKernel Lowering
            _register_quantized_conv_lowering(
                patterns,
                1,  # pass_number
                torch.ops.onednn.qconv2d_pointwise,  # computation_op
                None,  # output_dtype, None is the default value for int8 output
                unary_attr,  # unary_attr
                original_pattern_output_dtype=original_pattern_output_dtype,
            )

        # Priority 2 to match: QConv2d Unary pattern with fp32/bfloat16 output
        conv_unary_replace_float_out_patterns = {
            UnaryAttr("relu", [], ""): generate_pattern_with_unary(
                dequantize_qconv_pt2e_pattern, aten.relu.default
            ),
            UnaryAttr("hardtanh", [], ""): generate_pattern_with_unary(
                dequantize_qconv_pt2e_pattern, aten.hardtanh.default
            ),
        }

        for unary_attr, patterns in conv_unary_replace_float_out_patterns.items():
            # Register qconv2d pattern for ExternKernel Lowering
            _register_quantized_conv_lowering(
                patterns,
                2,  # pass_number
                torch.ops.onednn.qconv2d_pointwise,  # computation_op
                original_pattern_output_dtype,  # output_dtype
                unary_attr,  # unary_attr
                original_pattern_output_dtype=original_pattern_output_dtype,
            )

        is_bf16 = True if original_pattern_output_dtype == torch.bfloat16 else False

        # QLinear
        # Priority 1 to match: QLinear Unary pattern with int8 output
        linear_unary_replace_patterns = {
            UnaryAttr("none", [], ""): generate_pattern_with_output_quant(
                qlinear_pt2e_pattern(1),
                dtype=original_pattern_output_dtype,
            ),
            UnaryAttr("relu", [], ""): generate_pattern_with_output_quant(
                generate_pattern_with_unary(qlinear_pt2e_pattern(1), aten.relu.default),
                dtype=original_pattern_output_dtype,
            ),
            UnaryAttr("gelu", [], "none"): generate_pattern_with_output_quant(
<<<<<<< HEAD
                _unary_fusion_pattern(
                    _gelu_fusion_erf, get_qlinear(1 if is_bf16 else 2), 2, is_bf16
                ),
                dtype=torch.float32,
            ),
            UnaryAttr("gelu", [], "tanh"): generate_pattern_with_output_quant(
                _unary_fusion_pattern(
                    _gelu_fusion_tanh, get_qlinear(1 if is_bf16 else 2), 4, is_bf16
                ),
                dtype=torch.float32,
=======
                _gelu_fusion_erf(qlinear_pt2e_pattern(2)),
                dtype=original_pattern_output_dtype,
            ),
            UnaryAttr("gelu", [], "tanh"): generate_pattern_with_output_quant(
                _gelu_fusion_tanh(qlinear_pt2e_pattern(4)),
                dtype=original_pattern_output_dtype,
>>>>>>> 0985edf2
            ),
        }

        for unary_attr, patterns in linear_unary_replace_patterns.items():
            _register_quantized_linear_lowering(
                patterns,
                1,  # pass_number
                torch.ops.onednn.qlinear_pointwise,  # computation_op
                None,  # output_dtype
                unary_attr,  # unary_attr
                original_pattern_output_dtype=original_pattern_output_dtype,
            )

        # Priority 2 to match: QLinear Unary pattern with FP32/BF16 output
        linear_unary_replace_float_out_patterns = {
            UnaryAttr("relu", [], ""): generate_pattern_with_unary(
                qlinear_pt2e_pattern(1), aten.relu.default
            ),
<<<<<<< HEAD
            UnaryAttr("gelu", [], "none"): _unary_fusion_pattern(
                _gelu_fusion_erf, get_qlinear(1 if is_bf16 else 2), 2, is_bf16
            ),
            UnaryAttr("gelu", [], "tanh"): _unary_fusion_pattern(
                _gelu_fusion_tanh, get_qlinear(1 if is_bf16 else 4), 4, is_bf16
            ),
=======
            UnaryAttr("gelu", [], "none"): _gelu_fusion_erf(qlinear_pt2e_pattern(2)),
            UnaryAttr("gelu", [], "tanh"): _gelu_fusion_tanh(qlinear_pt2e_pattern(4)),
>>>>>>> 0985edf2
        }

        for unary_attr, patterns in linear_unary_replace_float_out_patterns.items():
            _register_quantized_linear_lowering(
                patterns,
                2,  # pass_number
                torch.ops.onednn.qlinear_pointwise,  # computation_op
                original_pattern_output_dtype,  # output_dtype
                unary_attr,  # unary_attr
                original_pattern_output_dtype=original_pattern_output_dtype,
            )


def _register_quantization_binary_fusion():
    class BinaryUnaryAttr:
        def __init__(
            self,
            binary_op_name: str,
            alpha=None,
            unary_op_name: str = "none",
            scalars_attr=None,
            algorithm_attr=None,
        ):
            self.binary_op_name = binary_op_name
            self.alpha = alpha if alpha else 1.0
            self.unary_op_name = unary_op_name
            self.scalars_attr = scalars_attr if scalars_attr else []
            self.algorithm_attr = algorithm_attr if algorithm_attr else ""

    for int8_mixed_bf16_with_inplace_add in [False, True]:
        # Priority 1 to match: QConv2d Binary or Binary-Unary pattern with int8 output
        binary_replace_patterns = {
            BinaryUnaryAttr(
                "add", 1.0, "none", [], ""
            ): generate_pattern_with_output_quant(
                generate_pattern_with_binary(
                    aten.add.Tensor,
                    dequantize_qconv_pt2e_pattern,
                    dequantize_accum_pattern,
                    int8_mixed_bf16_with_inplace_add,
                ),
                dtype=torch.bfloat16
                if int8_mixed_bf16_with_inplace_add
                else torch.float32,
            ),
            BinaryUnaryAttr(
                "add", 1.0, "relu", [], ""
            ): generate_pattern_with_output_quant(
                generate_pattern_with_unary(
                    generate_pattern_with_binary(
                        aten.add.Tensor,
                        dequantize_qconv_pt2e_pattern,
                        dequantize_accum_pattern,
                        int8_mixed_bf16_with_inplace_add,
                    ),
                    aten.relu.default,
                ),
                dtype=torch.bfloat16
                if int8_mixed_bf16_with_inplace_add
                else torch.float32,
            ),
        }

        for binary_unary_attr, patterns in binary_replace_patterns.items():
            _register_quantized_conv_binary_lowering(
                patterns,
                0,  # pass_number
                torch.ops.onednn.qconv2d_pointwise.binary,  # computation_op
                None,  # output_dtype
                binary_unary_attr,  # binary_unary_attr
            )

        # Priority 2 to match: QConv2d Binary-Unary pattern with fp32/bfloat16 output
        binary_replace_float_out_patterns = {
            BinaryUnaryAttr("add", 1.0, "relu", [], ""): generate_pattern_with_unary(
                generate_pattern_with_binary(
                    aten.add.Tensor,
                    dequantize_qconv_pt2e_pattern,
                    KeywordArg("accum_after_dequant"),
                    int8_mixed_bf16_with_inplace_add,
                ),
                aten.relu.default,
            ),
        }

        for (
            binary_unary_attr,
            patterns,
        ) in binary_replace_float_out_patterns.items():
            if int8_mixed_bf16_with_inplace_add:
                _register_quantized_conv_binary_lowering(
                    patterns,
                    0,  # pass_number
                    torch.ops.onednn.qconv2d_pointwise.binary,  # computation_op
                    # Note that for int8-mixed-bf16 and non-inplace add, because we have
                    # q-dq inserted at extra input of add, so the non-inplace add has bf16 and fp32 inputs,
                    # the output dtype will be float32.
                    # For inplace add, there is a extra to_bf16 node at add output, so the fusion pattern has bfloat16 output.
                    torch.bfloat16,
                    binary_unary_attr,  # binary_unary_attr
                )
            else:
                _register_quantized_conv_binary_lowering(
                    patterns,
                    1,  # pass_number
                    torch.ops.onednn.qconv2d_pointwise.binary,  # computation_op
                    torch.float32,
                    binary_unary_attr,  # binary_unary_attr
                )

        # Priority 3: QConv2d Binary pattern with fp32/bfloat16 output
        binary_replace_float_out_patterns = {
            BinaryUnaryAttr("add", 1.0, "none", [], ""): generate_pattern_with_binary(
                aten.add.Tensor,
                dequantize_qconv_pt2e_pattern,
                KeywordArg("accum_after_dequant"),
                int8_mixed_bf16_with_inplace_add,
            ),
        }

        for (
            binary_unary_attr,
            patterns,
        ) in binary_replace_float_out_patterns.items():
            _register_quantized_conv_binary_lowering(
                patterns,
                1 if int8_mixed_bf16_with_inplace_add else 2,  # pass_number
                torch.ops.onednn.qconv2d_pointwise.binary,  # computation_op
                # Same output dtype setting as conv-add-relu pattern
                torch.bfloat16 if int8_mixed_bf16_with_inplace_add else torch.float32,
                binary_unary_attr,  # binary_unary_attr
            )


def _is_valid_quantized_maxpool2d_optimization_pattern():
    def fn(match):
        # Only match the pattern which max_pool2d_with_indices returns value
        # instead of indices.
        get_item_node = filter_nodes(match.nodes, operator.getitem)[0]
        return get_item_node.args[1] == 0

    return fn


def _register_quantized_maxpool2d_lowering(
    pattern,
    computation_op,
):
    @register_lowering_pattern(
        pattern,
        extra_check=_is_valid_quantized_maxpool2d_optimization_pattern(),
    )
    def qmaxpool2d(match: Match, *args, **kwargs):
        x = kwargs["x"]
        kernel_size = kwargs["kernel_size"]
        stride = kwargs["stride"] if ("stride" in kwargs) else None
        padding = kwargs["padding"] if ("padding" in kwargs) else 0
        dilation = kwargs["dilation"] if ("dilation" in kwargs) else 1
        ceil_mode = kwargs["ceil_mode"] if ("ceil_mode" in kwargs) else False

        if padding == 0:
            padding = [0, 0]
        if dilation == 1:
            dilation = [1, 1]
        if not stride:
            stride = kernel_size
        kernel_size = pad_listlike(kernel_size, 2)
        stride = pad_listlike(stride, 2)
        padding = pad_listlike(padding, 2)
        dilation = pad_listlike(dilation, 2)

        assert len(kernel_size) == 2
        assert len(stride) == 2
        assert len(padding) == 2
        assert len(dilation) == 2

        computation_args = (
            x,
            kernel_size,
            stride,
            padding,
            dilation,
            ceil_mode,
        )
        computation_args, _ = require_channels_last(computation_op, *computation_args)
        return L[computation_op](*computation_args)

    return qmaxpool2d


def _register_quantization_maxpool2d():
    # Currently, the default parameters are not in FX Graph generated by Dynamo export.
    # So, if user defines nn.MaxPool2d with different assignment of default parameter,
    # it will generate graph with different number of input nodes and hence
    # different pattern to be matched.
    # Refer to the issue: https://github.com/pytorch/pytorch/issues/105901
    max_pool2d_args_list = [
        [
            KeywordArg("stride"),
        ],
        [
            KeywordArg("stride"),
            KeywordArg("padding"),
        ],
        [
            KeywordArg("stride"),
            KeywordArg("padding"),
            KeywordArg("dilation"),
        ],
        [
            KeywordArg("stride"),
            KeywordArg("padding"),
            KeywordArg("dilation"),
            KeywordArg("ceil_mode"),
        ],
    ]

    for max_pool2d_args in max_pool2d_args_list:
        dequantize_maxpool2d_pattern = CallFunction(
            aten.max_pool2d_with_indices.default,
            dequantize_per_tensor_activation_pattern,
            KeywordArg("kernel_size"),
            *max_pool2d_args,
        )
        dequantize_maxpool2d_get_item_pattern = CallFunction(
            operator.getitem,
            dequantize_maxpool2d_pattern,
            Arg(),
        )
        _register_quantized_maxpool2d_lowering(
            generate_pattern_with_output_quant(dequantize_maxpool2d_get_item_pattern),
            quantized.max_pool2d.default,
        )


def _is_input_output_same_scale_zp(check_node):
    def fn(match):
        # Ensure all the inputs and output has same scale and zero point
        # Step 1: Check inputs/output zero point
        sub_nodes = filter_nodes(match.nodes, aten.sub.Tensor)
        zero_points = [node.args[1] for node in sub_nodes]
        add_nodes = filter_nodes(match.nodes, aten.add.Tensor)
        assert len(add_nodes) == 1, "expect only 1 add node at output quant pattern"
        zero_points.append(add_nodes[0].args[1])
        if not all(zero_point == zero_points[0] for zero_point in zero_points):
            return False

        # Step 2: Check inputs/output scale
        mul_nodes = filter_nodes(match.nodes, aten.mul.Tensor)
        # We need to find mul node at output since the scale value is reciprocal to input scale.
        # Mul node at output should connect to cat node directly.
        scales = [
            (
                mul_node.args[1]
                if mul_node.args[0].target is check_node
                else 1.0 / mul_node.args[1]
            )
            for mul_node in mul_nodes
        ]
        if not all(math.isclose(scale, scales[0], rel_tol=1e-5) for scale in scales):
            return False

        return True

    return fn


def _register_quantized_cat_lowering(
    pattern,
    computation_op,
):
    @register_lowering_pattern(
        pattern,
        extra_check=_is_input_output_same_scale_zp(aten.cat.default),
    )
    def qcat(match: Match, inputs, dim, **kwargs):
        # inputs is with format: [[x1, x1_dq_dtype, x1_zp, x1_scale], ...]
        uint8_inputs = [input[0] for input in inputs]
        return L[computation_op](uint8_inputs, dim)

    return qcat


_raw_dequantize_per_tensor_activation_pattern = CallFunction(
    aten.mul.Tensor,
    CallFunction(
        aten.sub.Tensor,
        CallFunction(
            prims.convert_element_type.default,
            Arg(),
            Arg(),
        ),
        Arg(),
    ),
    Arg(),
)


def _register_quantization_cat():
    dequantize_cat_pattern = CallFunction(
        aten.cat.default,
        ListOf(_raw_dequantize_per_tensor_activation_pattern),
        KeywordArg("dim"),
    )
    _register_quantized_cat_lowering(
        generate_pattern_with_output_quant(dequantize_cat_pattern),
        aten.cat,
    )


def _register_quantized_reshape_lowering(
    pattern,
    computation_op,
):
    @register_lowering_pattern(
        pattern,
        extra_check=_is_input_output_same_scale_zp(aten.reshape.default),
    )
    def qreshape(match: Match, *args, **kwargs):
        qx = kwargs["x"]
        shape = kwargs["shape"]
        counters["inductor"]["qreshape_matcher_count"] += 1
        counters["inductor"]["qreshape_matcher_nodes"] += len(match.nodes)
        return L[computation_op](qx, shape)

    return qreshape


def _register_quantization_reshape():
    dequantize_reshape_pattern = CallFunction(
        torch.ops.aten.reshape.default,
        dequantize_per_tensor_activation_pattern,
        KeywordArg("shape"),
    )
    _register_quantized_reshape_lowering(
        generate_pattern_with_output_quant(dequantize_reshape_pattern),
        aten.reshape,
    )


def _register_quantization_lowerings():
    _register_quantization_unary_fusion()
    _register_quantization_binary_fusion()
    _register_quantization_maxpool2d()
    _register_quantization_cat()
    _register_quantization_reshape()


def _is_valid_dequant_promotion_pattern(dtype=torch.float32):
    def _inner(match):
        assert dtype in [torch.float32, torch.bfloat16]
        dequant_pattern_end_node = match.output_node()
        if dequant_pattern_end_node.target not in [
            aten.mul.Tensor,
            prims.convert_element_type.default,
            aten.reshape.default,
        ]:
            return False

        if dequant_pattern_end_node.target is aten.reshape.default:
            mul_node = (
                dequant_pattern_end_node.args[0]  # pattern: linear <- reshape <- mul
                if dtype == torch.float32
                else dequant_pattern_end_node.args[0].args[
                    0
                ]  # pattern: linear <- reshape <- to_bf16 <- mul
            )
        else:
            mul_node = (
                dequant_pattern_end_node  # pattern: linear <- mul
                if dtype == torch.float32
                else dequant_pattern_end_node.args[
                    0
                ]  # pattern: linear <- to_bf16 <- mul
            )

        sub_node = mul_node.args[0]
        to_fp32_node = sub_node.args[0]
        if (
            mul_node.target is aten.mul.Tensor
            and sub_node.target is aten.sub.Tensor
            and to_fp32_node.target is prims.convert_element_type.default
            and len(list(dequant_pattern_end_node.users)) > 1
        ):
            # If dequant pattern has more than 1 users, then do dequant promoted
            return True
        return False

    return _inner


def _register_dequant_promotion_pass(pattern, pass_number, dtype=torch.float32):
    @register_freezing_graph_pattern(
        pattern,
        extra_check=_is_valid_dequant_promotion_pattern(dtype),
        pass_number=pass_number,
    )
    def dequant_promotion(match: Match, *args, **kwargs):
        # Dequant_promotion will transform
        # graph 1:
        #            quant
        #      + - - - | - - - +
        #      |    dequant    |
        #      |    /     \    |
        #      |  node1  node2 |
        #      + - | - - - | - +
        #        quant   quant
        # into:
        # graph 2:
        #            quant
        #      + - - / - \ - - +
        #      |dequant dequant|
        #      |    |      |   |
        #      | node1 node2   |
        #      + - | - - - | - +
        #        quant   quant
        # In graph 1, the dequant node is shared by node1 and node2,
        # as a result, neither node1 nor node2 could form an int8
        # fusion pattern.
        # After this transformation, the graph 2 could hit the int8
        # fusion pattern: dequant-node-quant, respectively for
        # node1 and node2.
        assert dtype in [torch.float32, torch.bfloat16]

        def clone_to_new_node(graph, source_node, user_node):
            # Clone the source_node to a new node
            # Replace user_node's input from source_node to new_node
            assert (
                source_node.op == "call_function"
            ), "clone_to_new_node only support node.op call_function"
            with graph.inserting_before(user_node):
                new_node = graph.call_function(
                    source_node.target,
                    args=source_node.args,
                    kwargs=source_node.kwargs,
                )
                new_node.meta = copy.copy(source_node.meta)
                user_node.replace_input_with(source_node, new_node)
            return new_node

        # Find the start node and end node of a dequant pattern
        # * End node should be the match.output_node()
        # * Start node should be the node of dtype convert to float32
        dequant_pattern_end_node = match.output_node()
        assert dequant_pattern_end_node.target in [
            aten.mul.Tensor,
            prims.convert_element_type.default,
            aten.reshape.default,
        ]

        # For a dequant pattern, we should expect see the node list as:
        # * OPT(aten.reshape.default)
        # * OPT(prims.convert_element_type.default) (to_bf16)
        # * aten.mul
        # * aten.sub
        # * prims.convert_element_type.default (to_fp32)
        def _find_first_node_in_dequant_pattern(_node):
            if (
                _node.target is prims.convert_element_type.default
                and _node.args[1] == torch.float32
            ):
                # For a dequant pattern, we expect the start node is a to_fp32 node
                return _node
            else:
                assert (
                    len(_node.args) >= 1
                ), "In in dequant pattern, each node should have more than 1 arg."
                return _find_first_node_in_dequant_pattern(_node.args[0])

        dequant_pattern_start_node = _find_first_node_in_dequant_pattern(
            dequant_pattern_end_node
        )

        # Clone the dequant pattern for each user node
        graph = match.graph
        user_node_list = list(dequant_pattern_end_node.users)
        for user_node in user_node_list[1:]:
            _source_node = dequant_pattern_end_node
            _user_node = user_node
            while _source_node != dequant_pattern_start_node.args[0]:
                _user_node = clone_to_new_node(graph, _source_node, _user_node)
                _source_node = _source_node.args[0]

        counters["inductor"]["dequant_promotion_matcher_count"] += 1
        counters["inductor"]["dequant_promotion_matcher_nodes"] += len(match.nodes)


def _is_valid_dequant_conv2d_pattern(dtype):
    def _inner(match):
        # Here we do some further check to ensure:
        # 1. It's a conv2d node with dim of 4, since we only support lowering of conv2d now.
        # 2. The dequant pattern has only 1 user of conv2d node.
        # If these conditions don't meet, we will not
        # insert weight prepack node into the matched pattern.
        conv_node = match.output_node()
        assert conv_node.target is aten.convolution.default
        input_meta_value = conv_node.args[0].meta.get("val")
        weight_meta_value = conv_node.args[1].meta.get("val")
        for meta_value in [input_meta_value, weight_meta_value]:
            if (
                meta_value is None
                or meta_value.device.type != "cpu"
                or meta_value.dim() != 4
            ):
                # Only support conv2d now
                return False

        assert dtype in [torch.float32, torch.bfloat16]
        if dtype == torch.float32:
            mul_node = conv_node.args[0]
        else:
            convert_to_bf16 = conv_node.args[0]
            mul_node = convert_to_bf16.args[0]
        sub_node = mul_node.args[0]
        to_fp32_node = sub_node.args[0]

        assert to_fp32_node.target is prims.convert_element_type.default
        assert sub_node.target is aten.sub.Tensor
        assert mul_node.target is aten.mul.Tensor
        if (
            len(list(to_fp32_node.users)) != 1
            or len(list(sub_node.users)) != 1
            or len(list(mul_node.users)) != 1
        ):
            # Ensure the dequant pattern only has 1 user
            # since we will delete the dequant pattern here
            return False
        return True

    return _inner


def _register_qconv_weight_prepack_pass(pattern, pass_number, dtype=torch.float32):
    @register_freezing_graph_pattern(
        pattern,
        extra_check=_is_valid_dequant_conv2d_pattern(dtype),
        pass_number=pass_number,
    )
    def qconv_weight_prepack(match: Match, *args, **kwargs):
        """
        Match the pattern:
        int8 activation
          |
        dequant_per_tensor
          |
        Conv2d <- optional(aten.clone.default) <- dequant_per_channel <- int8_weight

        Insert weight prepack node and change the pattern to:
        int8 activation
          |
        onednn.qconv2d_pointwise <- onednn.qconv_prepack <- int8_weight
        """
        assert dtype in [torch.float32, torch.bfloat16]
        conv_node = match.output_node()
        assert conv_node.target is aten.convolution.default
        if dtype == torch.float32:
            mul_node = conv_node.args[0]
        else:
            convert_to_bf16 = conv_node.args[0]
            mul_node = convert_to_bf16.args[0]
        sub_node = mul_node.args[0]
        to_fp32_node = sub_node.args[0]
        has_clone_to_channel_last_node_in_pattern = (
            conv_node.args[1].target is aten.clone.default
        )
        clone_node = (
            conv_node.args[1] if has_clone_to_channel_last_node_in_pattern else None
        )

        if dtype == torch.float32:
            dequant_per_channel = (
                clone_node.args[0]
                if has_clone_to_channel_last_node_in_pattern
                else conv_node.args[1]
            )
        else:
            weight_to_bf16_node = (
                clone_node.args[0]
                if has_clone_to_channel_last_node_in_pattern
                else conv_node.args[1]
            )
            dequant_per_channel = weight_to_bf16_node.args[0]

        assert (
            dequant_per_channel.target
            is quantized_decomposed.dequantize_per_channel.default
        )

        # Activation QParams
        qx, x_zp, x_scale = (
            kwargs["x"],
            kwargs["x_zp"],
            kwargs["x_scale"],
        )

        # Weight QParams
        qw, w_scale, w_zp = (
            kwargs["q_weight"],
            kwargs["w_scale"],
            kwargs["w_zp"],
        )

        # Conv Params
        bias, stride, padding, dilation, groups = (
            kwargs["b"],
            kwargs["stride"],
            kwargs["padding"],
            kwargs["dilation"],
            kwargs["groups"],
        )

        x_shape = qx.meta.get("tensor_meta").shape
        if has_free_symbols(x_shape):
            # For dynamic shape case, we can't get activation shape ahead of runtime.
            x_shape = None
        graph = match.graph
        with graph.inserting_before(conv_node):
            # Insert weight prepack node and the QConv node
            packed_weight_inputs = (
                qw,
                w_scale,
                x_scale,
                x_zp,
                stride,
                padding,
                dilation,
                groups,
                x_shape,
            )
            packed_weight_op = torch.ops.onednn.qconv_prepack
            prepack_weight_node = graph.call_function(
                packed_weight_op, args=packed_weight_inputs
            )

            new_args: Tuple[Any, ...] = (
                qx,
                x_scale,
                x_zp,
                prepack_weight_node,
                w_scale,
                w_zp,
                bias,
                stride,
                padding,
                dilation,
                groups,
                1.0,  # inv_output_scale
                0,  # output_zero_point
                dtype,  # output_dtype
                "none",  # attr
                [],  # scalars
                "",  # algorithm
            )
            new_conv_node = graph.call_function(
                torch.ops.onednn.qconv2d_pointwise.default, args=new_args
            )
            conv_node.replace_all_uses_with(new_conv_node)
            new_conv_node.meta.update(conv_node.meta)

            # Erase the original conv node
            graph.erase_node(conv_node)
            # Erase the dequant pattern
            if dtype == torch.bfloat16:
                graph.erase_node(convert_to_bf16)
            # Erase the dequant pattern
            graph.erase_node(mul_node)
            graph.erase_node(sub_node)
            graph.erase_node(to_fp32_node)
            # Erase the dequant per channel pattern
            if clone_node is not None:
                graph.erase_node(clone_node)
            if dtype == torch.bfloat16:
                graph.erase_node(weight_to_bf16_node)
            graph.erase_node(dequant_per_channel)
            counters["inductor"]["qconv2d_weight_prepack_matcher_count"] += 1
            counters["inductor"]["qconv2d_weight_prepack_matcher_nodes"] += len(
                match.nodes
            )


def _generate_dequant_convolution_node_pattern(
    _dequant_per_channel_pattern, dtype=torch.float32
):
    assert dtype in [torch.float32, torch.bfloat16]
    dequant_convolution_node_pattern = CallFunction(
        aten.convolution.default,
        _may_generate_pattern_with_dtype_convert(
            dequantize_per_tensor_activation_pattern,
            KeywordArg("autocast_act_dtype"),
            dtype != torch.float32,
        ),
        _dequant_per_channel_pattern,
        KeywordArg("b"),
        KeywordArg("stride"),
        KeywordArg("padding"),
        KeywordArg("dilation"),
        KeywordArg("is_transposed"),
        KeywordArg("out_padding"),
        KeywordArg("groups"),
    )
    return dequant_convolution_node_pattern


def _generate_qconv_weight_prepack_patterns(dtype=torch.float32):
    assert dtype in [torch.float32, torch.bfloat16]
    return (
        _generate_dequant_convolution_node_pattern(
            dequantize_per_channel_weight_pattern
            if dtype == torch.float32
            else dequantize_per_channel_to_bf16_weight_pattern,
            dtype,
        ),
        # There is another pattern due to the pass of convert_conv_weights_to_channels_last
        # https://github.com/pytorch/pytorch/blob/07107919297db3f8ab37f11c12666b6d6d5f692e/torch/_inductor/freezing.py#L338-L362.
        # Depend on some heuristics, it may or may not insert to(channel_last) node
        # between convolution and dequant_per_channel node
        _generate_dequant_convolution_node_pattern(
            dequantize_per_channel_clone_weight_pattern
            if dtype == torch.float32
            else dequantize_per_channel_to_bf16_clone_weight_pattern,
            dtype,
        ),
    )


def _is_valid_dequant_linear_pattern(dtype, input_dim_exceeds_two):
    def _inner(match):
        # Check dequant pattern has only 1 user.
        if input_dim_exceeds_two:
            output_reshape_node = match.output_node()
            assert output_reshape_node.target is aten.reshape.default
            linear_node = output_reshape_node.args[0]
        else:
            linear_node = match.output_node()

        assert linear_node.target in (aten.addmm.default, aten.mm.default)
        input_index = 0 if linear_node.target is aten.mm.default else 1
        assert dtype in [torch.float32, torch.bfloat16]

        if input_dim_exceeds_two:
            act_reshape_node = linear_node.args[input_index]
            assert act_reshape_node.target is aten.reshape.default
            mul_node = (
                act_reshape_node.args[0]  # pattern: linear -> reshape -> mul
                if dtype == torch.float32
                else act_reshape_node.args[0].args[
                    0
                ]  # pattern: linear -> reshape -> to_bf16 -> mul
            )
        else:
            mul_node = (
                linear_node.args[input_index]  # pattern: linear -> mul
                if dtype == torch.float32
                else linear_node.args[input_index].args[
                    0
                ]  # pattern: linear -> to_fb16 -> mul
            )

        sub_node = mul_node.args[0]
        to_fp32_node = sub_node.args[0]

        assert to_fp32_node.target is prims.convert_element_type.default
        assert sub_node.target is aten.sub.Tensor
        assert mul_node.target is aten.mul.Tensor
        if (
            len(list(to_fp32_node.users)) != 1
            or len(list(sub_node.users)) != 1
            or len(list(mul_node.users)) != 1
        ):
            # Ensure the dequant pattern only has 1 user
            # since we will delete the dequant pattern here
            return False
        return True

    return _inner


def _register_qlinear_weight_prepack_pass(
    pattern,
    pass_number,
    dtype=torch.float32,
    input_dim_exceeds_two=False,
):
    @register_freezing_graph_pattern(
        pattern,
        extra_check=_is_valid_dequant_linear_pattern(dtype, input_dim_exceeds_two),
        pass_number=pass_number,
    )
    def qlinear_weight_prepack(match: Match, *args, **kwargs):
        """
        Match the pattern:
        int8 activation
          |
        dequant_per_tensor
          |
        mm/addmm <- t <- dequant_per_channel <- int8_weight

        Insert weight prepack node and change the pattern to:
        int8 activation
          |
        onednn.qlinear_pointwise <- onednn.qlinear_prepack <- int8_weight
        """
        assert dtype in [torch.float32, torch.bfloat16]
        if input_dim_exceeds_two:
            output_reshape_node = match.output_node()
            assert output_reshape_node.target is aten.reshape.default
            linear_node = output_reshape_node.args[0]
        else:
            linear_node = match.output_node()

        assert linear_node.target in (aten.addmm.default, aten.mm.default)
        input_index = 0 if linear_node.target is aten.mm.default else 1
        weight_index = input_index + 1

        if input_dim_exceeds_two:
            act_reshape_node = linear_node.args[input_index]
            assert act_reshape_node.target is aten.reshape.default
            if dtype == torch.float32:
                # pattern: linear -> reshape -> mul
                mul_node = act_reshape_node.args[0]
            else:
                # pattern: linear -> reshape -> to_bf16 -> mul
                activation_to_bf16_node = act_reshape_node.args[0]
                mul_node = activation_to_bf16_node.args[0]
        else:
            if dtype == torch.float32:
                # pattern: linear -> mul
                mul_node = linear_node.args[input_index]
            else:
                # pattern: linear -> to_bf16 -> mul
                activation_to_bf16_node = linear_node.args[input_index]
                mul_node = activation_to_bf16_node.args[0]

        sub_node = mul_node.args[0]
        to_fp32_node = sub_node.args[0]
        t_node = linear_node.args[weight_index]
        if dtype == torch.float32:
            dequant_per_channel = t_node.args[0]
        else:
            weight_to_bf16_node = t_node.args[0]
            dequant_per_channel = weight_to_bf16_node.args[0]
        assert (
            dequant_per_channel.target
            is quantized_decomposed.dequantize_per_channel.default
        )

        # Activation QParams
        qx, x_zp, x_scale = (
            kwargs["x"],
            kwargs["x_zp"],
            kwargs["x_scale"],
        )

        # Weight QParams
        qw, w_scale, w_zp = (
            kwargs["q_weight"],
            kwargs["w_scale"],
            kwargs["w_zp"],
        )

        # Params
        bias = kwargs["b"] if "b" in kwargs else None

        x_shape = qx.meta.get("tensor_meta").shape
        if has_free_symbols(x_shape):
            # For dynamic shape case, we can't get activation shape ahead of runtime.
            x_shape = None
        graph = match.graph
        with graph.inserting_before(linear_node):
            # Insert weight prepack node and the qlinear node
            packed_weight_inputs = (
                qw,
                x_shape,
            )
            packed_weight_op = torch.ops.onednn.qlinear_prepack
            prepack_weight_node = graph.call_function(
                packed_weight_op, args=packed_weight_inputs
            )

            new_args: Tuple[Any, ...] = (
                qx,
                x_scale,
                x_zp,
                prepack_weight_node,
                w_scale,
                w_zp,
                bias,
                1.0,  # output_scale
                0,  # output_zero_point
                dtype,  # output_dtype
                "none",  # post op name
                [],  # post op args
                "",  # post op algorithm
            )
            new_linear_node = graph.call_function(
                torch.ops.onednn.qlinear_pointwise.default, args=new_args
            )
            if input_dim_exceeds_two:
                output_reshape_node.replace_all_uses_with(new_linear_node)
                new_linear_node.meta.update(output_reshape_node.meta)
            else:
                linear_node.replace_all_uses_with(new_linear_node)
                new_linear_node.meta.update(linear_node.meta)

            # Erase the original linear node
            if input_dim_exceeds_two:
                graph.erase_node(output_reshape_node)
            graph.erase_node(linear_node)
            if input_dim_exceeds_two:
                graph.erase_node(act_reshape_node)
            if dtype == torch.bfloat16:
                graph.erase_node(activation_to_bf16_node)
            # Erase the dequant pattern
            graph.erase_node(mul_node)
            graph.erase_node(sub_node)
            graph.erase_node(to_fp32_node)
            # Erase the dequant per channel pattern
            graph.erase_node(t_node)
            if dtype == torch.bfloat16:
                graph.erase_node(weight_to_bf16_node)
            graph.erase_node(dequant_per_channel)

            counters["inductor"]["qlinear_weight_prepack_matcher_count"] += 1
            counters["inductor"]["qlinear_weight_prepack_matcher_nodes"] += len(
                match.nodes
            )


def _generate_dequant_linear_node_pattern(
    _dequant_per_channel_pattern, dtype=torch.float32, input_dim_exceeds_two=False
):
    t_pattern = CallFunction(
        aten.permute.default,
        _may_generate_pattern_with_dtype_convert(
            _dequant_per_channel_pattern,
            KeywordArg("autocast_wgt_dtype"),
            dtype != torch.float32,
        ),
        KeywordArg("permute_axes"),
    )
    dequant_linear_bias_pattern = _may_generate_pattern_with_reshape(
        CallFunction(
            aten.addmm.default,
            KeywordArg("b"),
            _may_generate_pattern_with_reshape(
                _may_generate_pattern_with_dtype_convert(
                    dequantize_per_tensor_activation_pattern,
                    KeywordArg("autocast_act_dtype"),
                    dtype != torch.float32,
                ),
                KeywordArg("act_reshape_size"),
                input_dim_exceeds_two,
            ),
            t_pattern,
        ),
        KeywordArg("output_reshape_size"),
        input_dim_exceeds_two,
    )
    dequant_linear_no_bias_pattern = _may_generate_pattern_with_reshape(
        CallFunction(
            aten.mm.default,
            _may_generate_pattern_with_reshape(
                _may_generate_pattern_with_dtype_convert(
                    dequantize_per_tensor_activation_pattern,
                    KeywordArg("autocast_act_dtype"),
                    dtype != torch.float32,
                ),
                KeywordArg("act_reshape_size"),
                input_dim_exceeds_two,
            ),
            t_pattern,
        ),
        KeywordArg("output_reshape_size"),
        input_dim_exceeds_two,
    )
    return dequant_linear_bias_pattern, dequant_linear_no_bias_pattern


def _generate_qlinear_weight_prepack_patterns(
    dtype=torch.float32,
    input_dim_exceeds_two=False,
):
    return _generate_dequant_linear_node_pattern(
        dequantize_per_channel_weight_pattern, dtype, input_dim_exceeds_two
    )


def _register_dequant_promotion():
    dequant_pattern_cases = itertools.product(
        [torch.float32, torch.bfloat16], [True, False]
    )
    for dtype, input_dim_exceeds_two in dequant_pattern_cases:
        # 4 dequantization patterns will be matched based on the dtype and input dimension size.
        # Case 1: int8-mixed-fp32, input dim size is 2
        # Case 2: int8-mixed-fp32, input dim size exceeds 2
        # Case 3: int8-mixed-bf16, input dim size is 2
        # Case 4: int8-mixed-bf16, input dim size exceeds 2
        #           quant
        #   + - - - - | - - - - +
        #   |      dequant      |
        #   |         |         |
        #   |    OPT(to_bf16)   |
        #   |         |         |
        #   |    OPT(reshape)   |
        #   |      /     \      |
        #   |    node1  node2   |
        #   + - - | - - - | - - +
        #  OPT(reshape) OPT(reshape)
        #   + - - | - - - | - - +
        #  OPT(to_fp32) OPT(to_fp32)
        #   + - - | - - - | - - +
        #       quant   quant
        _register_dequant_promotion_pass(
            _may_generate_pattern_with_reshape(
                _may_generate_pattern_with_dtype_convert(
                    dequantize_per_tensor_activation_pattern,
                    KeywordArg("autocast_act_dtype"),
                    dtype != torch.float32,
                ),
                KeywordArg("act_reshape_size"),
                with_reshape=input_dim_exceeds_two,
            ),
            pass_number=0,
            dtype=dtype,
        )  # pass_number=0 to run before weight prepack


def _register_qconv_weight_prepack():
    for dtype in [torch.float32, torch.bfloat16]:
        weight_prepack_patterns = _generate_qconv_weight_prepack_patterns(dtype)
        for weight_prepack_pattern in weight_prepack_patterns:
            # Register to pass_number 1, so we can do dequant promotion in pass_number 0.
            _register_qconv_weight_prepack_pass(
                weight_prepack_pattern, pass_number=1, dtype=dtype
            )


def _register_qlinear_weight_prepack():
    linear_weight_prepack_cases = itertools.product(
        [torch.float32, torch.bfloat16], [True, False]
    )
    for dtype, input_dim_exceeds_two in linear_weight_prepack_cases:
        weight_prepack_patterns = _generate_qlinear_weight_prepack_patterns(
            dtype, input_dim_exceeds_two
        )
        for weight_prepack_pattern in weight_prepack_patterns:
            # Register to pass_number 1, so we can do dequant promotion in pass_number 0.
            _register_qlinear_weight_prepack_pass(
                weight_prepack_pattern,
                pass_number=1,
                dtype=dtype,
                input_dim_exceeds_two=input_dim_exceeds_two,
            )


@functools.lru_cache(None)
def _register_quantization_weight_pack_pass():
    # Step 1: Dequant promotion for int8-mixed-fp32/bf16
    _register_dequant_promotion()

    # Step 2: QConv weight prepack
    _register_qconv_weight_prepack()

    # Step 3: QLinear weight prepack
    _register_qlinear_weight_prepack()<|MERGE_RESOLUTION|>--- conflicted
+++ resolved
@@ -625,25 +625,16 @@
                 dtype=original_pattern_output_dtype,
             ),
             UnaryAttr("gelu", [], "none"): generate_pattern_with_output_quant(
-<<<<<<< HEAD
                 _unary_fusion_pattern(
-                    _gelu_fusion_erf, get_qlinear(1 if is_bf16 else 2), 2, is_bf16
+                    _gelu_fusion_erf, qlinear_pt2e_pattern(1 if is_bf16 else 2), 2, is_bf16
                 ),
                 dtype=torch.float32,
             ),
             UnaryAttr("gelu", [], "tanh"): generate_pattern_with_output_quant(
                 _unary_fusion_pattern(
-                    _gelu_fusion_tanh, get_qlinear(1 if is_bf16 else 2), 4, is_bf16
+                    _gelu_fusion_tanh, qlinear_pt2e_pattern(1 if is_bf16 else 2), 4, is_bf16
                 ),
                 dtype=torch.float32,
-=======
-                _gelu_fusion_erf(qlinear_pt2e_pattern(2)),
-                dtype=original_pattern_output_dtype,
-            ),
-            UnaryAttr("gelu", [], "tanh"): generate_pattern_with_output_quant(
-                _gelu_fusion_tanh(qlinear_pt2e_pattern(4)),
-                dtype=original_pattern_output_dtype,
->>>>>>> 0985edf2
             ),
         }
 
@@ -662,17 +653,12 @@
             UnaryAttr("relu", [], ""): generate_pattern_with_unary(
                 qlinear_pt2e_pattern(1), aten.relu.default
             ),
-<<<<<<< HEAD
             UnaryAttr("gelu", [], "none"): _unary_fusion_pattern(
-                _gelu_fusion_erf, get_qlinear(1 if is_bf16 else 2), 2, is_bf16
+                _gelu_fusion_erf, qlinear_pt2e_pattern(1 if is_bf16 else 2), 2, is_bf16
             ),
             UnaryAttr("gelu", [], "tanh"): _unary_fusion_pattern(
-                _gelu_fusion_tanh, get_qlinear(1 if is_bf16 else 4), 4, is_bf16
-            ),
-=======
-            UnaryAttr("gelu", [], "none"): _gelu_fusion_erf(qlinear_pt2e_pattern(2)),
-            UnaryAttr("gelu", [], "tanh"): _gelu_fusion_tanh(qlinear_pt2e_pattern(4)),
->>>>>>> 0985edf2
+                _gelu_fusion_tanh, qlinear_pt2e_pattern(1 if is_bf16 else 4), 4, is_bf16
+            ),
         }
 
         for unary_attr, patterns in linear_unary_replace_float_out_patterns.items():
