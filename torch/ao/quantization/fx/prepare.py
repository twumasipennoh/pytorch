--- conflicted
+++ resolved
@@ -1526,12 +1526,7 @@
     # fill node_name_to_qconfig, a map from node name to qconfig, used in _find_matches
     equalization_node_name_to_qconfig = _generate_node_name_to_qconfig(
         model, modules, model.graph, _equalization_config, node_name_to_scope)
-<<<<<<< HEAD
     node_name_to_qconfig = _generate_node_name_to_qconfig(model, modules, model.graph, qconfig_mapping, node_name_to_scope)
-    _validate_fixed_qparams_qconfigs(model, node_name_to_qconfig, backend_config)
-=======
-    node_name_to_qconfig = generate_node_name_to_qconfig(model, modules, model.graph, qconfig_mapping, node_name_to_scope)
->>>>>>> 4fca99d6
 
     # match the patterns that will get quantized
     standalone_module_names = list(prepare_custom_config.standalone_module_names.keys())
