#include <torch/csrc/python_headers.h>

#include <ATen/PythonTorchFunctionTLS.h>
#include <ATen/autocast_mode.h>
#include <ATen/core/PythonFallbackKernel.h>
#include <ATen/record_function.h>
#include <c10/core/DeviceType.h>
#include <c10/core/InferenceMode.h>
#include <c10/core/ScalarType.h>
#include <torch/csrc/Exceptions.h>
#include <torch/csrc/autograd/autograd.h>
#include <torch/csrc/autograd/function.h>
#include <torch/csrc/autograd/grad_mode.h>
#include <torch/csrc/autograd/profiler.h>
#include <torch/csrc/autograd/profiler_python.h>
#include <torch/csrc/autograd/python_function.h>
#include <torch/csrc/autograd/python_saved_variable_hooks.h>
#include <torch/csrc/autograd/python_variable.h>
#include <torch/csrc/autograd/record_function_ops.h>
#include <torch/csrc/autograd/saved_variable.h>
#include <torch/csrc/autograd/utils/python_arg_parsing.h>
#include <torch/csrc/autograd/utils/wrap_outputs.h>
#include <torch/csrc/jit/python/pybind_utils.h>
#include <torch/csrc/profiler/collection.h>
#include <torch/csrc/profiler/execution_graph_observer.h>
#include <torch/csrc/profiler/kineto_shim.h>
#include <torch/csrc/utils/disable_torch_function.h>
#include <torch/csrc/utils/pybind.h>
#include <torch/csrc/utils/pycfunction_helpers.h>

#include <set>
#include <unordered_set>

namespace {

struct DisableFuncTorch {
  DisableFuncTorch()
      : front_guard_(c10::DispatchKey::FuncTorchDynamicLayerFrontMode),
        back_guard_(c10::DispatchKey::FuncTorchDynamicLayerBackMode) {}
  c10::impl::ExcludeDispatchKeyGuard front_guard_;
  c10::impl::ExcludeDispatchKeyGuard back_guard_;
};

} // namespace

PyObject* THPAutograd_initExtension(PyObject* _unused, PyObject* unused) {
  using namespace torch::autograd::profiler;
  using namespace torch::profiler::impl;
  auto tensor_module = THPObjectPtr(PyImport_ImportModule("torch._tensor"));
  if (!tensor_module)
    return nullptr;

  // NOTE: "leaks" THPVariableClass
  THPVariableClass = PyObject_GetAttrString(tensor_module, "Tensor");
  if (!THPVariableClass)
    return nullptr;

  auto autograd_module = THPObjectPtr(PyImport_ImportModule("torch.autograd"));
  if (!autograd_module)
    return nullptr;

  // NOTE: "leaks" Function
  THPFunctionClass = PyObject_GetAttrString(autograd_module, "Function");
  if (!THPFunctionClass)
    return nullptr;

  auto torch_C_module = THPObjectPtr(PyImport_ImportModule("torch._C"));
  if (!torch_C_module)
    return nullptr;
  auto _C_m = py::handle(torch_C_module).cast<py::module>();
  auto m = _C_m.def_submodule("_autograd", "autograd bindings");

  auto parameter_module =
      THPObjectPtr(PyImport_ImportModule("torch.nn.parameter"));
  if (!parameter_module)
    return nullptr;

  // NOTE: "leaks" ParameterClass
  ParameterClass = PyObject_GetAttrString(parameter_module, "Parameter");
  if (!ParameterClass)
    return nullptr;

  py::enum_<ProfilerState>(m, "ProfilerState")
      .value("Disabled", ProfilerState::Disabled)
      .value("CPU", ProfilerState::CPU)
      .value("CUDA", ProfilerState::CUDA)
      .value("NVTX", ProfilerState::NVTX)
      .value("KINETO", ProfilerState::KINETO)
      .value("KINETO_GPU_FALLBACK", ProfilerState::KINETO_GPU_FALLBACK);

  using torch::profiler::impl::ActiveProfilerType;
  py::enum_<ActiveProfilerType>(m, "ActiveProfilerType")
      .value("NONE", ActiveProfilerType::NONE)
      .value("LEGACY", ActiveProfilerType::LEGACY)
      .value("KINETO", ActiveProfilerType::KINETO)
      .value("NVTX", ActiveProfilerType::NVTX);

  py::enum_<ActivityType>(m, "ProfilerActivity")
      .value("CPU", ActivityType::CPU)
      .value("CUDA", ActivityType::CUDA);

  py::class_<ExperimentalConfig>(m, "_ExperimentalConfig")
      .def(
          py::init<
              std::vector<std::string> /* profiler_metrics */,
              bool /* profiler_measure_per_kernel */
              >(),
          "An experimental config for Kineto features. Please note that"
          "backward compatibility is not guaranteed.\n"
          "    profiler_metrics : a list of CUPTI profiler metrics used\n"
          "       to measure GPU performance events.\n"
          "       If this list contains values Kineto runs in CUPTI profiler mode\n"
          "    profiler_measure_per_kernel (bool) : whether to profile metrics per kernel\n"
          "       or for the entire measurement duration.",
          py::arg("profiler_metrics") = std::vector<std::string>(),
          py::arg("profiler_measure_per_kernel") = false)
      .def(py::pickle(
          [](const ExperimentalConfig& p) { // __getstate__
            py::list py_metrics;
            for (const auto& metric : p.profiler_metrics) {
              py::bytes mbytes(metric);
              py_metrics.append(mbytes);
            }
            /* Return a tuple that fully encodes the state of the config */
            return py::make_tuple(py_metrics, p.profiler_measure_per_kernel);
          },
          [](py::tuple t) { // __setstate__
            if (t.size() != 2) {
              throw std::runtime_error("Expected 2 values in state");
            }

            py::list py_metrics = t[0].cast<py::list>();
            std::vector<std::string> metrics{py_metrics.size()};

            for (const auto& py_metric : py_metrics) {
              metrics.push_back(py::str(py_metric));
            }

            return ExperimentalConfig(std::move(metrics), t[1].cast<bool>());
          }));

  py::class_<ProfilerConfig>(m, "ProfilerConfig")
      .def(py::init<
           ProfilerState,
           bool, /* record_input_shapes */
           bool, /* profile_memory */
           bool, /* with_stack */
           bool, /* with_flops */
           bool, /* with_modules */
           ExperimentalConfig /* experimental_config */
           >());

  py::class_<LegacyEvent>(m, "ProfilerEvent")
      .def("kind", &LegacyEvent::kindStr)
      .def("name", [](const LegacyEvent& e) { return e.name(); })
      .def("thread_id", &LegacyEvent::threadId)
      .def("fwd_thread_id", &LegacyEvent::fwdThreadId)
      .def("device", &LegacyEvent::device)
      .def("cpu_elapsed_us", &LegacyEvent::cpuElapsedUs)
      .def("cuda_elapsed_us", &LegacyEvent::cudaElapsedUs)
      .def("has_cuda", &LegacyEvent::hasCuda)
      .def("shapes", &LegacyEvent::shapes)
      .def("cpu_memory_usage", &LegacyEvent::cpuMemoryUsage)
      .def("cuda_memory_usage", &LegacyEvent::cudaMemoryUsage)
      .def("handle", &LegacyEvent::handle)
      .def("node_id", &LegacyEvent::nodeId)
      .def("is_remote", &LegacyEvent::isRemote)
      .def("sequence_nr", &LegacyEvent::sequenceNr)
      .def("stack", &LegacyEvent::stack)
      .def("scope", &LegacyEvent::scope)
      .def("correlation_id", &LegacyEvent::correlationId)
      .def("start_us", &LegacyEvent::cpuUs)
      .def("flops", &LegacyEvent::flops)
      .def("is_async", &LegacyEvent::isAsync);

  py::enum_<c10::DeviceType>(m, "DeviceType")
      .value("CPU", c10::DeviceType::CPU)
      .value("CUDA", c10::DeviceType::CUDA)
      .value("MKLDNN", c10::DeviceType::MKLDNN)
      .value("OPENGL", c10::DeviceType::OPENGL)
      .value("OPENCL", c10::DeviceType::OPENCL)
      .value("IDEEP", c10::DeviceType::IDEEP)
      .value("HIP", c10::DeviceType::HIP)
      .value("FPGA", c10::DeviceType::FPGA)
      .value("ORT", c10::DeviceType::ORT)
      .value("XLA", c10::DeviceType::XLA)
      .value("Lazy", c10::DeviceType::Lazy)
      .value("MPS", c10::DeviceType::MPS)
      .value("HPU", c10::DeviceType::HPU)
      .value("Meta", c10::DeviceType::Meta)
      .value("Vulkan", c10::DeviceType::Vulkan)
      .value("Metal", c10::DeviceType::Metal);

  py::class_<KinetoEvent>(m, "_KinetoEvent")
      // name of the event
      .def("name", [](const KinetoEvent& e) { return e.name(); })
      // PyTorch thread id of the start callback
      .def(
          "start_thread_id",
          [](const KinetoEvent& e) { return e.startThreadId(); })
      // PyTorch thread id of the end callback
      .def(
          "end_thread_id", [](const KinetoEvent& e) { return e.endThreadId(); })
      // for events of scope BACKWARD_FUNCTION - PyTorch thread id
      // of the corresponding forward op
      .def(
          "fwd_thread_id", [](const KinetoEvent& e) { return e.fwdThreadId(); })
      // together with fwd_thread_id, used to uniquely identify
      // the forward op
      .def("sequence_nr", [](const KinetoEvent& e) { return e.sequenceNr(); })
      // absolute start time (since unix epoch) in us
      .def("start_us", [](const KinetoEvent& e) { return e.startUs(); })
      // duration in us
      .def("duration_us", [](const KinetoEvent& e) { return e.durationUs(); })
      // used for correlation between high-level PyTorch events
      // and low-level device events
      .def(
          "correlation_id",
          [](const KinetoEvent& e) { return e.correlationId(); })
      // shapes of input tensors
      .def(
          "shapes",
          [](const KinetoEvent& e) {
            if (e.hasShapes()) {
              return e.shapes();
            } else {
              return std::vector<std::vector<int64_t>>();
            }
          })
      .def(
          "dtypes",
          [](const KinetoEvent& e) {
            if (e.hasTypes()) {
              return e.dtypes();
            } else {
              return std::vector<std::string>();
            }
          })
      // stack traces of the PyTorch CPU events
      .def(
          "stack",
          [](const KinetoEvent& e) {
            if (e.hasStack()) {
              return e.stack();
            } else {
              return std::vector<std::string>();
            }
          })
      // type of the RecordFunction that generated a PyTorch CPU event
      // (op, torchscript function, user label, etc)
      .def("scope", [](const KinetoEvent& e) { return e.scope(); })
      // device number, for CPU - process id
      .def("device_index", [](const KinetoEvent& e) { return e.deviceIndex(); })
      // for CUDA - stream id, for CPU - start thread id
      .def(
          "device_resource_id",
          [](const KinetoEvent& e) { return e.deviceResourceId(); })
      // device type
      .def("device_type", [](const KinetoEvent& e) { return e.deviceType(); })
      // correlation id of a linked event
      .def(
          "linked_correlation_id",
          [](const KinetoEvent& e) { return e.linkedCorrelationId(); })
      // compute flops
      .def("flops", [](const KinetoEvent& e) { return e.flops(); })
      // Whether this is async event or not
      .def("is_async", [](const KinetoEvent& e) { return e.isAsync(); })
      .def("cuda_elapsed_us", &KinetoEvent::cudaElapsedUs)
      .def("nbytes", [](const KinetoEvent& e) { return e.nBytes(); });

  {
    using torch::profiler::impl::Result;
<<<<<<< HEAD
    py::class_<PyFrameState>(m, "_PyFrameState")
        .def_readonly("line_number", &PyFrameState::line_no_)
        .def_property_readonly(
            "file_name",
            [](const PyFrameState& s) { return s.filename_.str(); })
        .def_property_readonly("function_name", [](const PyFrameState& s) {
          return s.funcname_.str();
        });
    py::class_<ExtraFields<EventType::TorchOp>>(m, "_ExtraFields_TorchOp");
=======
    py::class_<ExtraFields<EventType::TorchOp>>(m, "_ExtraFields_TorchOp")
        .def_readonly("inputs", &ExtraFields<EventType::TorchOp>::inputs_);

    py::class_<Inputs>(m, "_Inputs")
        .def_readonly("shapes", &Inputs::shapes_)
        .def_readonly("dtypes", &Inputs::dtypes_);

>>>>>>> ed1da2a9
    py::class_<ExtraFields<EventType::Backend>>(m, "_ExtraFields_Backend");
    py::class_<ExtraFields<EventType::Allocation>>(
        m, "_ExtraFields_Allocation");
    py::class_<ExtraFields<EventType::PyCall>>(m, "_ExtraFields_PyCall")
        .def_readonly("caller", &ExtraFields<EventType::PyCall>::caller_);
    py::class_<ExtraFields<EventType::PyCCall>>(m, "_ExtraFields_PyCCall")
        .def_readonly("caller", &ExtraFields<EventType::PyCall>::caller_);

    py::class_<Result, std::shared_ptr<Result>>(m, "_ProfilerEvent")
        .def("name", &Result::name)
        .def_readonly("extra_fields", &Result::extra_fields_)
        .def_property_readonly(
            "id",
            [](const Result& r) {
              return reinterpret_cast<intptr_t>(r.shared_from_this().get());
            })
        .def_property_readonly(
            "parent", [](const Result& r) { return r.parent_.lock(); })
        .def_readonly("children", &Result::children_)
        .def_readonly("start_time_ns", &Result::start_time_ns_)
        .def_readonly("start_tid", &Result::start_tid_)
        .def_property_readonly("correlation_id", &Result::correlationID)
        .def_property_readonly("end_time_ns", &Result::endTimeNS)
        .def_property_readonly("duration_time_ns", [](const Result& r) {
          return r.endTimeNS() - r.start_time_ns_;
        });
  }

  py::class_<ProfilerResult>(m, "_ProfilerResult")
      .def("trace_start_us", &ProfilerResult::trace_start_us)
      .def("events", &ProfilerResult::events)
      .def("experimental_event_tree", &ProfilerResult::event_tree)
#ifdef USE_KINETO
      .def("save", &ProfilerResult::save)
#endif // USE_KINETO
      ;

  m.def(
      "_enable_profiler",
      &enableProfiler,
      py::arg("config"),
      py::arg("activities"),
      py::arg("scopes") = std::unordered_set<at::RecordScope>());
  m.def("_disable_profiler", disableProfiler);
  m.def("_prepare_profiler", prepareProfiler);
  m.def("_add_metadata_json", addMetadataJson); // Only if `USE_KINETO` is set
  m.def("_kineto_step", profilerStep); // Only if `USE_KINETO` is set
  m.def("kineto_available", []() { return torch::profiler::kKinetoAvailable; });

  // PyTorch profiler execution graph internal interface.
  m.def(
      "_add_execution_graph_observer",
      &torch::profiler::impl::addExecutionGraphObserver,
      py::arg("output_file_name"));
  m.def(
      "_remove_execution_graph_observer",
      &torch::profiler::impl::removeExecutionGraphObserver);
  m.def(
      "_enable_execution_graph_observer",
      &torch::profiler::impl::enableExecutionGraphObserver);
  m.def(
      "_disable_execution_graph_observer",
      &torch::profiler::impl::disableExecutionGraphObserver);

  // NOTICE: These record functions are not torch operators and may not show up
  // in TorchScript tracing, FX transforms, or operator serialization. For these
  // use cases, please use `torch.profiler.record_function`.
  // Creates a new profiling scope using RecordFunction and invokes its starting
  // callbacks.
  m.def(
      "_record_function_with_args_enter",
      [](const std::string& name, py::args args) {
        using torch::autograd::profiler::PythonRecordFunction;
        auto python_rec = c10::make_intrusive<PythonRecordFunction>(
            at::RecordScope::USER_SCOPE);
        auto* rec = &python_rec->record;
        if (rec->isActive()) {
          if (rec->needsInputs()) {
            auto iv_inputs = std::vector<c10::IValue>();
            for (const auto& arg : args) {
              iv_inputs.push_back(torch::jit::toTypeInferredIValue(arg));
            }
            rec->before(
                name,
                c10::ArrayRef<const c10::IValue>(
                    iv_inputs.data(), iv_inputs.size()));
          } else {
            rec->before(name);
          }
        }
        return torch::jit::toPyObject(std::move(python_rec));
      });

  // Ends the profiling scope created with record_function_with_param_enter.
  m.def("_record_function_with_args_exit", [](const py::object& obj) {
    using torch::autograd::profiler::PythonRecordFunction;
    auto python_record = torch::jit::toCustomClass<PythonRecordFunction>(obj);

    // We don't actually need to do anything with handle just need to persist
    // the lifetime until now.
    python_record->record.end();
  });

  m.def("_supported_activities", []() {
    std::set<ActivityType> activities{ActivityType::CPU};
#if defined(USE_KINETO) && !defined(LIBKINETO_NOCUPTI)
    if (at::getNumGPUs() > 0 && !at::hasHIP()) {
      activities.insert(ActivityType::CUDA);
    }
#endif
    return activities;
  });

  m.def("_enable_profiler_legacy", enableProfilerLegacy);
  py::class_<ProfilerDisableOptions>(m, "_ProfilerDisableOptions")
      .def(py::init<bool, bool>());
  m.def(
      "_disable_profiler_legacy",
      disableProfilerLegacy,
      py::arg("profiler_disable_options") = ProfilerDisableOptions());
  m.def("_profiler_enabled", profilerEnabled);
  m.def("_profiler_type", torch::profiler::impl::profilerType);
  m.def("_enable_record_function", [](bool enable) {
    at::enableRecordFunction(enable);
  });
  m.def("_set_empty_test_observer", [](bool is_global, double sampling_prob) {
    auto cb =
        at::RecordFunctionCallback(nullptr).needsInputs(true).samplingProb(
            sampling_prob);
    if (is_global) {
      at::addGlobalCallback(cb);
    } else {
      at::addThreadLocalCallback(cb);
    }
  });
  m.def("_clear_callbacks", []() { at::clearCallbacks(); });
  m.def(
      "_push_saved_tensors_default_hooks",
      [](py::function& pack_hook, py::function& unpack_hook) {
        torch::autograd::PyDefaultSavedVariableHooks::push_hooks(
            pack_hook, unpack_hook);
      });
  m.def("_pop_saved_tensors_default_hooks", []() {
    torch::autograd::PyDefaultSavedVariableHooks::pop_hooks();
  });

  _C_m.def(
      "_register_py_class_for_device",
      [](const std::string& device, py::object python_type_class) {
        auto cls = python_type_class.ptr();
        registerPythonTensorClass(device, cls);
      });

  py::class_<c10::InferenceMode>(_C_m, "_InferenceMode").def(py::init<bool>());

  py::class_<at::impl::RestorePythonTLSSnapshot>(
      _C_m, "_RestorePythonTLSSnapshot")
      .def(py::init<>());

  // TODO: line up this binding with DisableTorchFunction
  py::class_<torch::DisableTorchDispatch>(_C_m, "_DisableTorchDispatch")
      .def(py::init<>());
  py::class_<DisableFuncTorch>(_C_m, "_DisableFuncTorch").def(py::init<>());

  py::class_<torch::autograd::SavedVariable>(m, "SavedTensor")
      .def(py::init([]() -> torch::autograd::SavedVariable {
        TORCH_CHECK(
            false,
            "Trying to create a SavedTensor object from Python is forbidden.");
      }))
      .def(
          "register_hooks",
          [](torch::autograd::SavedVariable& s,
             py::function& pack_hook,
             py::function& unpack_hook) {
            // Because we use a py::object, pybind will increment the refcount
            // of the hook functions for us
            s.register_hooks(
                std::make_unique<torch::autograd::PySavedVariableHooks>(
                    pack_hook, unpack_hook));
          });

  torch::autograd::profiler::python_tracer::init();
  Py_RETURN_TRUE;
}

namespace torch {
namespace autograd {

static PyObject* set_autocast_enabled(PyObject* _unused, PyObject* arg) {
  HANDLE_TH_ERRORS
  if (!PyBool_Check(arg)) {
    throw TypeError("enabled must be a bool (got %s)", Py_TYPE(arg)->tp_name);
  }
  at::autocast::set_enabled(arg == Py_True);
  Py_RETURN_NONE;
  END_HANDLE_TH_ERRORS
}

static PyObject* is_autocast_enabled(PyObject* _unused, PyObject* arg) {
  HANDLE_TH_ERRORS
  if (at::autocast::is_enabled()) {
    Py_RETURN_TRUE;
  } else {
    Py_RETURN_FALSE;
  }
  END_HANDLE_TH_ERRORS
}

static PyObject* set_autocast_cpu_enabled(PyObject* _unused, PyObject* arg) {
  HANDLE_TH_ERRORS
  if (!PyBool_Check(arg)) {
    throw TypeError("enabled must be a bool (got %s)", Py_TYPE(arg)->tp_name);
  }
  at::autocast::set_cpu_enabled(arg == Py_True);
  Py_RETURN_NONE;
  END_HANDLE_TH_ERRORS
}

static PyObject* is_autocast_cpu_enabled(PyObject* _unused, PyObject* arg) {
  HANDLE_TH_ERRORS
  if (at::autocast::is_cpu_enabled()) {
    Py_RETURN_TRUE;
  } else {
    Py_RETURN_FALSE;
  }
  END_HANDLE_TH_ERRORS
}

static PyObject* set_autocast_gpu_dtype(PyObject* _unused, PyObject* arg) {
  HANDLE_TH_ERRORS
  if (!THPDtype_Check(arg)) {
    throw TypeError(
        "dtype must be a torch.dtype (got %s)", Py_TYPE(arg)->tp_name);
  }
  at::ScalarType targetType = reinterpret_cast<THPDtype*>(arg)->scalar_type;
  at::autocast::set_autocast_gpu_dtype(targetType);
  Py_RETURN_NONE;
  END_HANDLE_TH_ERRORS
}

static PyObject* set_autocast_cpu_dtype(PyObject* _unused, PyObject* arg) {
  HANDLE_TH_ERRORS
  if (!THPDtype_Check(arg)) {
    throw TypeError(
        "dtype must be a torch.dtype (got %s)", Py_TYPE(arg)->tp_name);
  }
  at::ScalarType targetType = reinterpret_cast<THPDtype*>(arg)->scalar_type;
  at::autocast::set_autocast_cpu_dtype(targetType);
  Py_RETURN_NONE;
  END_HANDLE_TH_ERRORS
}

static PyObject* get_autocast_gpu_dtype(PyObject* _unused, PyObject* arg) {
  HANDLE_TH_ERRORS
  at::ScalarType current_dtype = at::autocast::get_autocast_gpu_dtype();
  auto dtype = (PyObject*)torch::getTHPDtype(current_dtype);
  Py_INCREF(dtype);
  return dtype;
  END_HANDLE_TH_ERRORS
}

static PyObject* get_autocast_cpu_dtype(PyObject* _unused, PyObject* arg) {
  HANDLE_TH_ERRORS
  at::ScalarType current_dtype = at::autocast::get_autocast_cpu_dtype();
  auto dtype = (PyObject*)torch::getTHPDtype(current_dtype);
  Py_INCREF(dtype);
  return dtype;
  END_HANDLE_TH_ERRORS
}

static PyObject* clear_autocast_cache(PyObject* _unused, PyObject* arg) {
  HANDLE_TH_ERRORS
  at::autocast::clear_cache();
  Py_RETURN_NONE;
  END_HANDLE_TH_ERRORS
}

static PyObject* autocast_increment_nesting(PyObject* _unused, PyObject* arg) {
  HANDLE_TH_ERRORS
  return THPUtils_packInt64(at::autocast::increment_nesting());
  END_HANDLE_TH_ERRORS
}

static PyObject* autocast_decrement_nesting(PyObject* _unused, PyObject* arg) {
  HANDLE_TH_ERRORS
  return THPUtils_packInt64(at::autocast::decrement_nesting());
  END_HANDLE_TH_ERRORS
}

static PyObject* is_autocast_cache_enabled(PyObject* _unused, PyObject* arg) {
  HANDLE_TH_ERRORS
  if (at::autocast::is_autocast_cache_enabled()) {
    Py_RETURN_TRUE;
  } else {
    Py_RETURN_FALSE;
  }
  END_HANDLE_TH_ERRORS
}

static PyObject* set_autocast_cache_enabled(PyObject* _unused, PyObject* arg) {
  HANDLE_TH_ERRORS
  if (!PyBool_Check(arg)) {
    throw TypeError("enabled must be a bool (got %s)", Py_TYPE(arg)->tp_name);
  }
  at::autocast::set_autocast_cache_enabled(arg == Py_True);
  Py_RETURN_NONE;
  END_HANDLE_TH_ERRORS
}

static PyObject* set_grad_enabled(PyObject* _unused, PyObject* arg) {
  HANDLE_TH_ERRORS
  if (!PyBool_Check(arg)) {
    throw TypeError("enabled must be a bool (got %s)", Py_TYPE(arg)->tp_name);
  }
  GradMode::set_enabled(arg == Py_True);
  Py_RETURN_NONE;
  END_HANDLE_TH_ERRORS
}

static PyObject* is_grad_enabled(PyObject* _unused, PyObject* arg) {
  HANDLE_TH_ERRORS
  if (GradMode::is_enabled()) {
    Py_RETURN_TRUE;
  } else {
    Py_RETURN_FALSE;
  }
  END_HANDLE_TH_ERRORS
}

static PyObject* is_inference_mode_enabled(PyObject* _unused, PyObject* arg) {
  HANDLE_TH_ERRORS
  if (c10::InferenceMode::is_enabled()) {
    Py_RETURN_TRUE;
  } else {
    Py_RETURN_FALSE;
  }
  END_HANDLE_TH_ERRORS
}

static PyObject* set_anomaly_mode_enabled(PyObject* _unused, PyObject* arg) {
  HANDLE_TH_ERRORS
  if (!PyBool_Check(arg)) {
    throw TypeError("enabled must be a bool (got %s)", Py_TYPE(arg)->tp_name);
  }
  AnomalyMode::set_enabled(arg == Py_True);
  Py_RETURN_NONE;
  END_HANDLE_TH_ERRORS
}

static PyObject* is_anomaly_mode_enabled(PyObject* _unused, PyObject* arg) {
  HANDLE_TH_ERRORS
  if (AnomalyMode::is_enabled()) {
    Py_RETURN_TRUE;
  } else {
    Py_RETURN_FALSE;
  }
  END_HANDLE_TH_ERRORS
}

static PyObject* python_enter_dual_level(PyObject* _unused, PyObject* arg) {
  HANDLE_TH_ERRORS
  // It is unlikely that the depth of forward nesting will overflow int64_t so
  // we just static cast here.
  return utils::wrap(static_cast<int64_t>(forward_ad::enter_dual_level()));
  END_HANDLE_TH_ERRORS
}

static PyObject* python_exit_dual_level(
    PyObject* _unused,
    PyObject* args,
    PyObject* kwargs) {
  HANDLE_TH_ERRORS
  static PythonArgParser parser({"exit_dual_level(int64_t level)"});

  ParsedArgs<1> parsed_args;
  auto _r = parser.parse(args, kwargs, parsed_args);

  auto idx = _r.toInt64(0);
  // Make sure the given index is valid before casting it
  TORCH_CHECK(idx >= 0, "Dual level must be a positive number.");
  forward_ad::exit_dual_level(static_cast<uint64_t>(idx));
  Py_RETURN_NONE;
  END_HANDLE_TH_ERRORS
}

static PyObject* set_torch_dispatch_mode(PyObject* _unused, PyObject* arg) {
  HANDLE_TH_ERRORS
  if (arg == Py_None) {
    at::impl::TorchDispatchModeTLS::set_state(nullptr);
  } else {
    Py_INCREF(arg);
    at::impl::TorchDispatchModeTLS::set_state(
        std::make_shared<c10::SafePyObject>(arg, getPyInterpreter()));
  }
  Py_RETURN_NONE;
  END_HANDLE_TH_ERRORS
}

static PyObject* get_torch_dispatch_mode(
    PyObject* _unused,
    PyObject* _unused2) {
  HANDLE_TH_ERRORS
  const auto& mode = at::impl::TorchDispatchModeTLS::get_state();
  if (!mode) {
    Py_RETURN_NONE;
  } else {
    auto* r = mode->ptr(getPyInterpreter());
    Py_INCREF(r);
    return r;
  }
  END_HANDLE_TH_ERRORS
}

static PyObject* set_torch_function_mode(PyObject* _unused, PyObject* arg) {
  HANDLE_TH_ERRORS
  if (arg == Py_None) {
    at::impl::PythonTorchFunctionTLS::set_mode(nullptr);
  } else {
    Py_INCREF(arg);
    at::impl::PythonTorchFunctionTLS::set_mode(
        std::make_shared<c10::SafePyObject>(arg, getPyInterpreter()));
  }
  Py_RETURN_NONE;
  END_HANDLE_TH_ERRORS
}

static PyObject* get_torch_function_mode(
    PyObject* _unused,
    PyObject* _unused2) {
  HANDLE_TH_ERRORS
  const auto& mode = at::impl::PythonTorchFunctionTLS::get_mode();
  if (!mode) {
    Py_RETURN_NONE;
  } else {
    auto* r = mode->ptr(getPyInterpreter());
    Py_INCREF(r);
    return r;
  }
  END_HANDLE_TH_ERRORS
}

// autograd methods on torch._C
static PyMethodDef methods[] = { // NOLINT
    {"_set_grad_enabled", set_grad_enabled, METH_O, nullptr},
    {"is_grad_enabled", is_grad_enabled, METH_NOARGS, nullptr},
    {"is_inference_mode_enabled",
     is_inference_mode_enabled,
     METH_NOARGS,
     nullptr},
    {"set_autocast_enabled", set_autocast_enabled, METH_O, nullptr},
    {"is_autocast_enabled", is_autocast_enabled, METH_NOARGS, nullptr},
    {"clear_autocast_cache", clear_autocast_cache, METH_NOARGS, nullptr},
    {"set_autocast_cpu_enabled", set_autocast_cpu_enabled, METH_O, nullptr},
    {"is_autocast_cpu_enabled", is_autocast_cpu_enabled, METH_NOARGS, nullptr},
    {"set_autocast_cpu_dtype", set_autocast_cpu_dtype, METH_O, nullptr},
    {"get_autocast_cpu_dtype", get_autocast_cpu_dtype, METH_NOARGS, nullptr},
    {"set_autocast_gpu_dtype", set_autocast_gpu_dtype, METH_O, nullptr},
    {"get_autocast_gpu_dtype", get_autocast_gpu_dtype, METH_NOARGS, nullptr},
    {"autocast_increment_nesting",
     autocast_increment_nesting,
     METH_NOARGS,
     nullptr},
    {"autocast_decrement_nesting",
     autocast_decrement_nesting,
     METH_NOARGS,
     nullptr},
    {"is_autocast_cache_enabled",
     is_autocast_cache_enabled,
     METH_NOARGS,
     nullptr},
    {"set_autocast_cache_enabled", set_autocast_cache_enabled, METH_O, nullptr},
    {"set_anomaly_enabled", set_anomaly_mode_enabled, METH_O, nullptr},
    {"is_anomaly_enabled", is_anomaly_mode_enabled, METH_NOARGS, nullptr},
    {"_enter_dual_level", python_enter_dual_level, METH_NOARGS, nullptr},
    {"_exit_dual_level",
     castPyCFunctionWithKeywords(python_exit_dual_level),
     METH_VARARGS | METH_KEYWORDS,
     nullptr},
    {"_set_torch_dispatch_mode", set_torch_dispatch_mode, METH_O, nullptr},
    {"_get_torch_dispatch_mode", get_torch_dispatch_mode, METH_NOARGS, nullptr},
    {"_set_torch_function_mode", set_torch_function_mode, METH_O, nullptr},
    {"_get_torch_function_mode", get_torch_function_mode, METH_NOARGS, nullptr},
    {nullptr, nullptr, 0, nullptr}};

PyMethodDef* python_functions() {
  return methods;
}

} // namespace autograd
} // namespace torch<|MERGE_RESOLUTION|>--- conflicted
+++ resolved
@@ -270,7 +270,18 @@
 
   {
     using torch::profiler::impl::Result;
-<<<<<<< HEAD
+    py::class_<ExtraFields<EventType::TorchOp>>(m, "_ExtraFields_TorchOp")
+        .def_readonly("inputs", &ExtraFields<EventType::TorchOp>::inputs_);
+    py::class_<Inputs>(m, "_Inputs")
+        .def_readonly("shapes", &Inputs::shapes_)
+        .def_readonly("dtypes", &Inputs::dtypes_);
+    py::class_<ExtraFields<EventType::Backend>>(m, "_ExtraFields_Backend");
+    py::class_<ExtraFields<EventType::Allocation>>(
+        m, "_ExtraFields_Allocation");
+    py::class_<ExtraFields<EventType::PyCall>>(m, "_ExtraFields_PyCall")
+        .def_readonly("caller", &ExtraFields<EventType::PyCall>::caller_);
+    py::class_<ExtraFields<EventType::PyCCall>>(m, "_ExtraFields_PyCCall")
+        .def_readonly("caller", &ExtraFields<EventType::PyCall>::caller_);
     py::class_<PyFrameState>(m, "_PyFrameState")
         .def_readonly("line_number", &PyFrameState::line_no_)
         .def_property_readonly(
@@ -279,23 +290,6 @@
         .def_property_readonly("function_name", [](const PyFrameState& s) {
           return s.funcname_.str();
         });
-    py::class_<ExtraFields<EventType::TorchOp>>(m, "_ExtraFields_TorchOp");
-=======
-    py::class_<ExtraFields<EventType::TorchOp>>(m, "_ExtraFields_TorchOp")
-        .def_readonly("inputs", &ExtraFields<EventType::TorchOp>::inputs_);
-
-    py::class_<Inputs>(m, "_Inputs")
-        .def_readonly("shapes", &Inputs::shapes_)
-        .def_readonly("dtypes", &Inputs::dtypes_);
-
->>>>>>> ed1da2a9
-    py::class_<ExtraFields<EventType::Backend>>(m, "_ExtraFields_Backend");
-    py::class_<ExtraFields<EventType::Allocation>>(
-        m, "_ExtraFields_Allocation");
-    py::class_<ExtraFields<EventType::PyCall>>(m, "_ExtraFields_PyCall")
-        .def_readonly("caller", &ExtraFields<EventType::PyCall>::caller_);
-    py::class_<ExtraFields<EventType::PyCCall>>(m, "_ExtraFields_PyCCall")
-        .def_readonly("caller", &ExtraFields<EventType::PyCall>::caller_);
 
     py::class_<Result, std::shared_ptr<Result>>(m, "_ProfilerEvent")
         .def("name", &Result::name)
