#pragma once

#include <torch/csrc/jit/ir/ir.h>

namespace torch {
namespace jit {

// return true if graph is modified
TORCH_API bool PeepholeOptimize(
    const std::shared_ptr<Graph>& graph,
    bool disable_shape_peepholes = false);
<<<<<<< HEAD

TORCH_API void FuseAddMM(const std::shared_ptr<Graph>& graph);
=======
// return true if graph is modified
TORCH_API bool PeepholeOptimize(
    Block* block,
    bool disable_shape_peepholes = false);
// return true if graph is modified
TORCH_API bool FuseAddMM(const std::shared_ptr<Graph>& graph);
>>>>>>> 30c96c94

} // namespace jit
} // namespace torch<|MERGE_RESOLUTION|>--- conflicted
+++ resolved
@@ -9,17 +9,12 @@
 TORCH_API bool PeepholeOptimize(
     const std::shared_ptr<Graph>& graph,
     bool disable_shape_peepholes = false);
-<<<<<<< HEAD
-
-TORCH_API void FuseAddMM(const std::shared_ptr<Graph>& graph);
-=======
 // return true if graph is modified
 TORCH_API bool PeepholeOptimize(
     Block* block,
     bool disable_shape_peepholes = false);
 // return true if graph is modified
 TORCH_API bool FuseAddMM(const std::shared_ptr<Graph>& graph);
->>>>>>> 30c96c94
 
 } // namespace jit
 } // namespace torch