#include <torch/csrc/distributed/c10d/NCCLUtils.hpp>
#include <torch/csrc/distributed/c10d/ProcessGroupNCCL.hpp>
#include <fstream>
#include <mutex>
#include <sstream>

#if defined(__linux__)
#include <fcntl.h>
#include <sys/stat.h>
#include <sys/types.h>
#include <unistd.h>
#endif

#ifdef USE_C10D_NCCL

#include <exception>
#include <map>
#include <stdexcept>
#include <tuple>
#include <unordered_set>
#include <utility>

#include <ATen/cuda/CUDAContext.h>
#include <ATen/cuda/CUDAGraph.h>
#include <c10/core/DeviceType.h>
#include <c10/cuda/CUDAAllocatorConfig.h>
#include <c10/cuda/CUDAGraphsC10Utils.h>
#include <c10/cuda/CUDAGuard.h>
#include <c10/util/CallOnce.h>
#include <c10/util/Exception.h>
#include <c10/util/Logging.h>
#include <c10/util/Optional.h>
#include <c10/util/irange.h>
#include <torch/csrc/cuda/nccl.h>
#include <torch/csrc/distributed/c10d/ParamCommsUtils.hpp>
#include <torch/csrc/distributed/c10d/TraceUtils.h>
#include <torch/csrc/distributed/c10d/Utils.hpp>
#include <torch/torch.h>

namespace c10d {

constexpr const char* const kNCCLAbortedCommStoreKey = "NCCLABORTEDCOMM";

namespace {

#if defined(NCCL_MAJOR) && \
    ((NCCL_MAJOR > 2) || (NCCL_MAJOR == 2) && (NCCL_MINOR >= 10))
#define NCCL_HAS_AVG 1
#endif

// NCCL op mapping
const std::map<ReduceOp::RedOpType, ncclRedOp_t> ncclOp = {
    {ReduceOp::MIN, ncclMin},
    {ReduceOp::MAX, ncclMax},
    {ReduceOp::SUM, ncclSum},
    {ReduceOp::PRODUCT, ncclProd},
#ifdef NCCL_HAS_AVG
    {ReduceOp::AVG, ncclAvg},
#endif
};

// NCCL type typing
std::map<at::ScalarType, ncclDataType_t> ncclDataType = {
    {at::kChar, ncclInt8},
    {at::kByte, ncclUint8},
    {at::kFloat, ncclFloat},
    {at::kDouble, ncclDouble},
    {at::kInt, ncclInt32},
    {at::kLong, ncclInt64},
    {at::kHalf, ncclHalf},
    {at::kBool, ncclUint8},
#if HAS_NCCL_BF16_DATATYPE
    {at::kBFloat16, ncclBfloat16},
#endif
};

// Helper function that gets the data type and issues error if not supported
ncclDataType_t getNcclDataType(at::ScalarType type) {
  auto it = ncclDataType.find(type);
  TORCH_CHECK_WITH(
      TypeError,
      it != ncclDataType.end(),
      "Input tensor data type is not supported for NCCL process group: ",
      type);
  return it->second;
}

#ifdef ENABLE_NCCL_PREMUL_SUM_SUPPORT
template <typename T, ncclDataType_t dataType>
ncclRedOpRAII unpackPreMulSum(
    const ReduceOp& reduceOp,
    const ncclComm_t& comm,
    int dev_in_group) {
  const auto* preMulSupplement =
      reinterpret_cast<NCCLPreMulSumSupplement*>(reduceOp.supplement_.get());
  ncclRedOp_t preMulSum;
  bool has_tensor = preMulSupplement->tensor_factor.defined();
  auto residence = has_tensor ? ncclScalarDevice : ncclScalarHostImmediate;
  const T* ptr_factor = has_tensor
      ? preMulSupplement->tensor_factor.const_data_ptr<T>()
      : nullptr;
  T scalar_factor = T(preMulSupplement->double_factor);
  ncclRedOpCreatePreMulSum(
      &preMulSum,
      // https://docs.nvidia.com/deeplearning/nccl/user-guide/docs/api/ops.html#ncclredopcreatepremulsum
      // tells us that the scalar input is strictly a multiplier.
      /*scalar=*/has_tensor ? const_cast<T*>(ptr_factor) : &scalar_factor,
      dataType,
      residence,
      comm);
  return ncclRedOpRAII(preMulSum, comm);
}
#endif

ncclRedOpRAII getNcclReduceOp(
    const ReduceOp& reduceOp,
    at::Tensor& input,
    const ncclDataType_t& dataType,
    const ncclComm_t& comm,
    int dev_in_group) {
  try {
    if (input.scalar_type() == at::kBool) {
      if (reduceOp == ReduceOp::SUM) {
        // For bool tensors, map sum to max, which both represent a bitwise or.
        // This is to prevent overflow issues with sum, since we use uint8 to
        // represent a bool (see ncclDataType mapping).
        return ncclMax;
      }
#ifdef NCCL_HAS_AVG
      if (reduceOp == ReduceOp::AVG) {
        C10_THROW_ERROR(
            TypeError, "Cannot use ReduceOp.AVG with boolean inputs");
      }
#endif
    }
    if (reduceOp == ReduceOp::PREMUL_SUM) {
#ifdef ENABLE_NCCL_PREMUL_SUM_SUPPORT
      switch (dataType) {
        case ncclHalf:
          return unpackPreMulSum<at::Half, ncclHalf>(
              reduceOp, comm, dev_in_group);
        case ncclFloat:
          return unpackPreMulSum<float, ncclFloat>(
              reduceOp, comm, dev_in_group);
        case ncclDouble:
          return unpackPreMulSum<double, ncclDouble>(
              reduceOp, comm, dev_in_group);
        default:
          C10_THROW_ERROR(
              TypeError, "PreMulSum Data type must be half, float, or double");
          ncclRedOp_t unused;
          return unused;
      }
#else
      C10_THROW_ERROR(ValueError, "PreMulSum requires NCCL>=2.11.1");
#endif
    }
    return ncclOp.at(reduceOp);
  } catch (const std::out_of_range& e) {
    switch (reduceOp) {
      case ReduceOp::AVG:
        C10_THROW_ERROR(
            ValueError,
            c10::str(
                "AVG requires NCCL 2.10+. The current version is ",
                NCCL_MAJOR,
                ".",
                NCCL_MINOR));
        break;
      case ReduceOp::BAND:
        C10_THROW_ERROR(ValueError, "Cannot use ReduceOp.BAND with NCCL");
        break;
      case ReduceOp::BOR:
        C10_THROW_ERROR(ValueError, "Cannot use ReduceOp.BOR with NCCL");
        break;
      case ReduceOp::BXOR:
        C10_THROW_ERROR(ValueError, "Cannot use ReduceOp.BXOR with NCCL");
        break;
      default:
        C10_THROW_ERROR(ValueError, "Unhandled ReduceOp");
        break;
    }
  }
}

// Get the deviceList String from the list of devices
std::string getKeyFromDevices(const std::vector<at::Device>& devices) {
  std::string deviceList;
  for (auto& device : devices) {
    if (deviceList.empty()) {
      deviceList = std::to_string(device.index());
    } else {
      deviceList += "," + std::to_string(device.index());
    }
  }
  return deviceList;
}

std::string getKeySendRecv(int myRank, int peer) {
  int lowRank = myRank < peer ? myRank : peer;
  int highRank = myRank < peer ? peer : myRank;
  std::string sendRecvPair =
      std::to_string(lowRank) + ":" + std::to_string(highRank);
  return sendRecvPair;
}

// Get the list of devices from list of tensors
std::vector<at::Device> getDeviceList(const std::vector<at::Tensor>& tensors) {
  std::vector<at::Device> res;
  res.reserve(tensors.size());
  for (auto& tensor : tensors) {
    // tensors must all be on the same device, or all on distinct devices.
    // The line below assumes that constraint has already been enforced
    // (by check_gpu_tensors_same_device or
    // check_gpu_tensors_different_devices).
    if (res.size() == 0 || tensor.device() != res[0]) {
      res.push_back(tensor.device());
    }
  }
  return res;
}

// [Sync Streams] Helper that lets the input ncclStreams to wait for the current
// stream. NCCL communications run on ncclStreams, but input tensors are
// allocated on different streams (i.e., current streams). Communications on
// ncclStreams cannot start before pending input tensor ops on current streams
// finish. Otherwise, ops on two streams might read/write same tensors
// concurrently.
//
// The synchronization above alone is not enough. We also need to make sure
// input tensors are not freed before their usages on ncclStreams finish. This
// can be achieved by calling c10::cuda::CUDACachingAllocator::recordStream,
// which remembers the usage stream (ncclStream), creates an event on the usage
// stream when GC attempts to free the input tensor, and delays GC until that
// event is done.
void syncStreams(
    const std::vector<at::Device>& devices,
    std::vector<at::cuda::CUDAEvent>& ncclEvents,
    std::vector<at::cuda::CUDAStream>& ncclStreams) {
  for (const auto i : c10::irange(devices.size())) {
    at::cuda::CUDAStream& ncclStream = ncclStreams[i];
    at::cuda::CUDAEvent& ncclEvent = ncclEvents[i];
    ncclEvent.record(at::cuda::getCurrentCUDAStream(devices[i].index()));
    ncclEvent.block(ncclStream);
  }
}

// Given a ncclUniqueId, convert it to a string representation that can be put
// in the store.
std::string buildNcclUniqueIdStr(const ncclUniqueId& ncclID) {
  const uint8_t* bytes = reinterpret_cast<const uint8_t*>(&ncclID);
  std::ostringstream oss;
  for (const auto i : c10::irange(NCCL_UNIQUE_ID_BYTES)) {
    oss << std::hex << static_cast<int>(bytes[i]);
  }
  return oss.str();
}

std::string getNcclAbortedCommStoreKey(const std::string ncclIdStr) {
  return std::string(kNCCLAbortedCommStoreKey) + ":" + ncclIdStr;
}

// Returns exception's what() given an exception_ptr instance.
std::string getExceptionMsgFromExceptionPtr(
    const std::exception_ptr& exceptionPtr) {
  TORCH_CHECK(exceptionPtr != nullptr);
  try {
    std::rethrow_exception(exceptionPtr);
  } catch (const std::exception& e) {
    return e.what();
  } catch (...) {
    return "Unknown exception type";
  }
}

inline void errorIfCapturingNonCapturableNCCL(c10::cuda::CaptureStatus status) {
  // parentheses avoid some compiler warnings
  static const uint64_t min_version =
      (((uint64_t)2) << 32) + (((uint64_t)9) << 16) + ((uint64_t)6);
  static const uint64_t cur_version = torch::cuda::nccl::version();
  if (cur_version < min_version) {
    TORCH_CHECK_WITH(
        NotImplementedError,
        status == c10::cuda::CaptureStatus::None,
        "Capturing NCCL collectives is only allowed with NCCL >= 2.9.6");
  }
}

} // namespace

// Map from each communicator to its device index.
// This map is used when register/deregister cache segments from cache
// allocator. See design notes below:
// - Each segment should be registered only to the communicator on the
//   same device.
// - We cannot reuse devNCCLCommMap_ in each ProcessGroup because the key may be
//   ranks rather than device in point-to-point case.
// - This map has also to be maintained as global variable since the register
//   hooks are called outside the scope of any PG, thus we need traverse
//   communicators in all PGs.
static std::unordered_map<std::shared_ptr<NCCLComm>, int> ncclCommDevIdxMap;
static std::mutex ncclCommDevIdxMapMutex;
static bool allocatorHooksAttached = false;
void cacheAllocatorRegisterHook(
    const c10::cuda::CUDACachingAllocator::TraceEntry& te) {
  // Register after SEGMENT_ALLOC
  if (te.action_ !=
      c10::cuda::CUDACachingAllocator::TraceEntry::Action::SEGMENT_ALLOC) {
    return;
  }

  std::lock_guard<std::mutex> lock(ncclCommDevIdxMapMutex);
  for (auto& it : ncclCommDevIdxMap) {
    auto& ncclComm = it.first;
    auto& devIdx = it.second;
    if (te.device_ == devIdx) {
      ncclComm->registerSegment(reinterpret_cast<void*>(te.addr_), te.size_);
    }
  }
}

void cacheAllocatorDeregisterHook(
    const c10::cuda::CUDACachingAllocator::TraceEntry& te) {
  // deregister before SEGMENT_FREE
  if (te.action_ !=
      c10::cuda::CUDACachingAllocator::TraceEntry::Action::SEGMENT_FREE) {
    return;
  }

  std::lock_guard<std::mutex> lock(ncclCommDevIdxMapMutex);
  for (auto& it : ncclCommDevIdxMap) {
    auto& ncclComm = it.first;
    auto& devIdx = it.second;
    if (te.device_ == devIdx) {
      ncclComm->deregisterSegment(reinterpret_cast<void*>(te.addr_));
    }
  }
}

std::string dump_nccl_trace() {
  return NCCLTraceBuffer::get()->dump();
}

// Return CUDA device with ordinal given by input rank.  If we aren't
// bound to a specific device, there is no strict guarantee that this
// heuristic is the correct assignment of ranks to GPUs that Python
// layers use, but in practice it tends to be.  Fortunately we don't
// rely on this for correctness of any tensor operations, just for
// ancillary uses like health checks and barriers.
at::Device ProcessGroupNCCL::guessDeviceForRank() const {
  TORCH_CHECK_WITH(ValueError, rank_ >= 0, "Invalid rank ", rank_);
  if (getBoundDeviceId()) {
    return *getBoundDeviceId();
  } else {
    auto numGPUs = at::cuda::getNumGPUs();
    int16_t deviceIdx = static_cast<int16_t>(rank_ % numGPUs);
    return at::Device(at::DeviceType::CUDA, deviceIdx);
  }
}

const int64_t ProcessGroupNCCL::kWatchdogThreadSleepMillis = 1000;
constexpr int64_t kSynchronizeBusyWaitMillis = 10;
thread_local uint64_t ProcessGroupNCCL::ncclActiveGroupCounter_ = 0;

std::ostream& operator<<(
    std::ostream& output,
    const ProcessGroupNCCL::WorkNCCL& workNCCL) {
  std::string workInfo;
  workInfo = c10::str(
      "WorkNCCL(",
      "SeqNum=",
      workNCCL.seq_,
      ", OpType=",
      opTypeToString(workNCCL.opType_),
      ", NumelIn=",
      workNCCL.numelIn_,
      ", NumelOut=",
      workNCCL.numelOut_,
      ", Timeout(ms)=",
      workNCCL.opTimeout_.count(),
      ")");
  return output << workInfo;
}

ProcessGroupNCCL::WorkNCCL::WorkNCCL(
    const std::vector<at::Device>& devices,
    int rank,
    OpType opType,
    uint64_t seq,
    const char* profilingTitle,
    const c10::optional<std::vector<at::Tensor>>& inputs,
    bool desyncDebug,
    bool enableTiming,
    DebugLevel distDebugLevel)
    : Work(rank, opType, profilingTitle, inputs),
      devices_(devices),
      workStartTime_(std::chrono::steady_clock::now()),
      seq_(seq),
      timingEnabled_(enableTiming),
      distDebugLevel_(distDebugLevel) {
  // Creates the CUDA event wrappers
  // Note: The actual events are lazily created when first recorded to with
  // DEFAULT_FLAGS = cudaEventDisableTiming.
  if (enableTiming) {
    ncclStartEvents_ = std::make_shared<std::vector<at::cuda::CUDAEvent>>();
    ncclStartEvents_->reserve(devices.size());
    for (uint32_t i = 0; i < devices.size(); ++i) {
      ncclStartEvents_->emplace_back(at::cuda::CUDAEvent(cudaEventDefault));
    }
  }
  ncclEndEvents_ = std::make_shared<std::vector<at::cuda::CUDAEvent>>();
  ncclEndEvents_->reserve(devices.size());
  for (uint32_t i = 0; i < devices.size(); ++i) {
    ncclEndEvents_->emplace_back(at::cuda::CUDAEvent(
        enableTiming ? cudaEventDefault : cudaEventDisableTiming));
  }
  ncclComms_.resize(devices.size());
}

ProcessGroupNCCL::WorkNCCL::WorkNCCL(const WorkNCCL& w)
    : Work(w.rank_, w.opType_),
      std::enable_shared_from_this<WorkNCCL>(w),
      devices_(w.devices_),
      ncclStartEvents_(w.ncclStartEvents_),
      ncclEndEvents_(w.ncclEndEvents_),
      ncclComms_(w.ncclComms_),
      blockingWait_(w.blockingWait_),
      opTimeout_(w.opTimeout_),
      workStartTime_(w.workStartTime_),
      seq_(w.seq_),
      startTraceUpdated_(w.startTraceUpdated_),
      numelIn_(w.numelIn_),
      numelOut_(w.numelOut_),
      store_(w.store_),
      timingEnabled_(w.timingEnabled_),
      trace_id_(w.trace_id_),
      distDebugLevel_(w.distDebugLevel_) {
  exception_ = w.exception_;
}

ProcessGroupNCCL::WorkNCCL::~WorkNCCL() = default;

bool ProcessGroupNCCL::WorkNCCL::isCompleted() {
  checkAndSetException();
  return exception() || finishedGPUExecutionInternal();
}

bool ProcessGroupNCCL::WorkNCCL::isStarted() {
  checkAndSetException();
  return exception() || startedGPUExecutionInternal();
}

bool ProcessGroupNCCL::WorkNCCL::isSuccess() const {
  if (exception()) {
    // Already detected an exception.
    return false;
  }

  return !checkForNCCLErrors(ncclComms_) && finishedGPUExecutionInternal();
}

void ProcessGroupNCCL::WorkNCCL::checkAndSetException() {
  if (exception()) {
    // We already have an exception.
    return;
  }

  auto exception_ptr = checkForNCCLErrors(ncclComms_);
  std::unique_lock<std::mutex> lock(mutex_);
  exception_ = exception_ptr;
  if (exception_) {
    LOG(INFO) << logPrefix()
              << "found async exception when checking for NCCL errors: "
              << getExceptionMsgFromExceptionPtr(exception_);
  }
}

const std::string& ProcessGroupNCCL::WorkNCCL::logPrefix() const {
  static std::string prefix = c10::str("[Rank ", rank_, "] ");
  return prefix;
}

void ProcessGroupNCCL::WorkNCCL::setException(
    std::exception_ptr exception_ptr) {
  std::unique_lock<std::mutex> lock(mutex_);
  exception_ = exception_ptr;
}

// Helper that checks if the NCCL kernels are completed on the GPUs
bool ProcessGroupNCCL::WorkNCCL::finishedGPUExecution() {
  checkAndSetException();
  return finishedGPUExecutionInternal();
}

bool ProcessGroupNCCL::WorkNCCL::startedGPUExecutionInternal() const {
  // if timing is disabled we won't have allocated start events
  if (!timingEnabled_) {
    return false;
  }
  for (const auto i : c10::irange(devices_.size())) {
    // Checking the work's corresponding CUDA events' status
    if (!(*ncclStartEvents_)[i].query()) {
      return false;
    }
  }

  return true;
}

bool ProcessGroupNCCL::WorkNCCL::finishedGPUExecutionInternal() const {
  for (const auto i : c10::irange(devices_.size())) {
    // Checking the work's corresponding CUDA events' status
    if (!(*ncclEndEvents_)[i].query()) {
      return false;
    }
  }

  return true;
}

bool ProcessGroupNCCL::WorkNCCL::checkTimeout(
    c10::optional<std::chrono::milliseconds> timeout) {
  auto currentTimepoint = std::chrono::steady_clock::now();
  auto timeElapsed = std::chrono::duration_cast<std::chrono::milliseconds>(
      currentTimepoint - workStartTime_);
  auto workTimeout = timeout ? *timeout : opTimeout_;

  if (timeElapsed < workTimeout)
    return false;

  // Timed out

  // There is already an error, we don't override it
  if (exception())
    return true;

  std::string exceptionMsg = c10::str(
      logPrefix(),
      "Watchdog caught collective operation timeout: ",
      *this,
      " ran for ",
      timeElapsed.count(),
      " milliseconds before timing out.");

  LOG(ERROR) << exceptionMsg;
  std::exception_ptr exception_ptr =
      std::make_exception_ptr(C10_BUILD_ERROR(DistBackendError, exceptionMsg));
  setException(exception_ptr);
  return true;
}

void ProcessGroupNCCL::WorkNCCL::handleException(
    ErrorHandlingMode errorHandling) {
  if (exception_) {
    auto exceptionMsg = c10::str(
        "Some NCCL operations have failed or timed out. Due to the ",
        "asynchronous nature of CUDA kernels, subsequent GPU operations ",
        "might run on corrupted/incomplete data.");
    LOG(ERROR) << logPrefix() << exceptionMsg;
    C10_LOG_API_USAGE_ONCE("ProcessGroupNCCL.WorkNCCL.handleException");

    if (SHOULD_TEAR_DOWN(errorHandling)) {
      auto tearDownMsg = c10::str(
          "To avoid data inconsistency, we are taking the entire process down.");
      LOG(ERROR) << logPrefix() << tearDownMsg;
      std::rethrow_exception(exception_);
    }
  }
}

void ProcessGroupNCCL::WorkNCCL::synchronize() {
  // Call Synchronize without a timeout. We use this method to avoid adding a
  // timeout argument to the public synchronize API.
  synchronizeInternal(kNoTimeout);
}

void ProcessGroupNCCL::WorkNCCL::synchronizeStreams() {
  for (const auto i : c10::irange(devices_.size())) {
    auto currentStream = at::cuda::getCurrentCUDAStream(devices_[i].index());
    // Block the current stream on the NCCL stream
    (*ncclEndEvents_)[i].block(currentStream);
  }

  if (avoidRecordStreams_) {
    stashed_for_allocator_safety_->clear();
  }
}

// Waiting on the work's corresponding CUDA events
void ProcessGroupNCCL::WorkNCCL::synchronizeInternal(
    std::chrono::milliseconds timeout) {
  synchronizeStreams();

  // In case of blocking, wait for the operation to complete.
  if (blockingWait_) {
    while (!isCompleted()) {
      bool timedOut = checkTimeout(
          timeout == kNoTimeout ? c10::nullopt : c10::make_optional(timeout));
      // Explicitly abort ncclComms here before throwing this timed out
      // exception to users.
      // If throwing timed out excepiton without aborting nccl communicators
      // here, it was observed that CUDA GPU will have 100% utilization and
      // can not run new events successfully.
      if (timedOut) {
        std::string exceptionMsg = c10::str(
            logPrefix(),
            "Work ",
            (*this),
            " timed out in blocking wait (TORCH_NCCL_BLOCKING_WAIT=1).");
        LOG(ERROR) << exceptionMsg;
        break;
      }
      // Yield
      std::this_thread::sleep_for(
          std::chrono::milliseconds(kSynchronizeBusyWaitMillis));
    }
    // exception() includes timeout and error during blocking wait
    if (exception()) {
      // Abort NCCL communicators
      abort();
      // Throw exception (from main thread here)
      handleException(TearDown);
    }
  }

  // Device synchronize only after we've completed timeout checks.
  if (!barrierTensors_.empty()) {
    // If we use the work to do barrier, we should block here
    at::cuda::OptionalCUDAGuard gpuGuard;
    for (auto& device : devices_) {
      gpuGuard.set_index(device.index());
      AT_CUDA_CHECK(cudaDeviceSynchronize());
    }
  }
}

// Same as calling synchronize().
bool ProcessGroupNCCL::WorkNCCL::wait(std::chrono::milliseconds timeout) {
  RECORD_PARAM_COMMS(
      static_cast<int>(this->seq_), // seq
      0, // process group ptr
      rank_, // rank
      "wait", // colName
      0, // inNelems
      0, // outNelems
      at::kByte, // dType
      std::vector<int64_t>(), // inSplitSizes
      std::vector<int64_t>(), // outSplitSizes
      -1,
      -1,
      static_cast<int>(devices_.size())); // worldSize
  synchronizeInternal(timeout);
  // Always return true, because abort API is not implemented.
  if (distDebugLevel_ >= DebugLevel::Detail) {
    auto numel = getTensorsNumel(*outputs_);
    auto hashValue = hashTensors(*outputs_);
    PRINT_COLLECTIVE_HASH_SIGNATURE(
        "output", opTypeToString(opType_), numel, hashValue);
  }
  return true;
}

void ProcessGroupNCCL::WorkNCCL::abort() {
  // Abort all communicators of this work
  for (const auto& ncclComm : ncclComms_) {
    ncclComm->ncclCommAbort();
  }

  ncclCommDevIdxMapMutex.lock();
  for (const auto& comm : ncclComms_) {
    ncclCommDevIdxMap.erase(comm);
  }
  ncclCommDevIdxMapMutex.unlock();
}

ProcessGroupNCCL::CoalescedWorkNCCL::CoalescedWorkNCCL(
    std::vector<ProcessGroupNCCL::WorkNCCL> works,
    int rank,
    OpType opType)
    : Work(rank, opType, nullptr), works_(std::move(works)) {}

ProcessGroupNCCL::CoalescedWorkNCCL::~CoalescedWorkNCCL() = default;

c10::intrusive_ptr<ProcessGroupNCCL::CoalescedWorkNCCL> ProcessGroupNCCL::
    initCoalescedWork(
        const std::vector<c10::intrusive_ptr<Work>>& works,
        int rank,
        OpType opType) {
  std::vector<ProcessGroupNCCL::WorkNCCL> ncclWorks;
  ncclWorks.reserve(works.size());
  for (auto& work : works) {
    ncclWorks.push_back(*static_cast<ProcessGroupNCCL::WorkNCCL*>(work.get()));
  }
  return c10::make_intrusive<ProcessGroupNCCL::CoalescedWorkNCCL>(
      ncclWorks, rank, opType);
}

// Same as calling synchronize().
bool ProcessGroupNCCL::CoalescedWorkNCCL::wait(
    std::chrono::milliseconds timeout) {
  for (auto& w : works_) {
    w.wait(timeout);
  }
  // Always return true, because abort API is not implemented.
  return true;
}

static std::atomic<size_t> process_group_id = 0;

ProcessGroupNCCL::ProcessGroupNCCL(
    const c10::intrusive_ptr<Store>& store,
    int rank,
    int size,
    c10::intrusive_ptr<Options> options)
    : Backend(rank, size),
      store_(store),
      options_(options),
      ncclCommCounter_(0),
      traceKeyStart_(getTraceStartKey("NCCL", rank)),
      traceKeyEnd_(getTraceEndKey("NCCL", rank)),
      terminateProcessGroup_(false),
      terminateHeartbeatMonitorThread_(false),
      collectiveDebugInfoMode_(false),
      uid_(process_group_id++),
      intraNodeComm_(initIntraNodeComm()) {
  TORCH_CHECK_WITH(
      ValueError,
      at::cuda::getNumGPUs() != 0,
      "ProcessGroupNCCL is only supported with GPUs, no GPUs found!");
  logPrefix_ = createLogPrefix();
  blockingWait_ = getCvarBool(TORCH_NCCL_BLOCKING_WAIT, false);
  asyncErrorHandling_ = static_cast<ErrorHandlingMode>(
      getCvarInt(TORCH_NCCL_ASYNC_ERROR_HANDLING, 3 /*SkipCleanUp*/));
  desyncDebug_ = getCvarBool(TORCH_NCCL_DESYNC_DEBUG, false) ||
      (dist_debug_level_ >= DebugLevel::Detail);
  dumpOnTimeout_ = getCvarBool(TORCH_NCCL_DUMP_ON_TIMEOUT, false) ||
      (dist_debug_level_ >= DebugLevel::Detail);
  heartbeat_ = 1ULL;
  monitorThreadEnabled_.store(getCvarBool(TORCH_NCCL_ENABLE_MONITORING, true));
  heartbeatTimeoutInSec_ =
      getCvarInt(TORCH_NCCL_HEARTBEAT_TIMEOUT_SEC, 60 * 10 /*10 Mins*/);
  waitTimeoutDumpSleepInMilSec_ =
      getCvarInt(TORCH_NCCL_WAIT_TIMEOUT_DUMP_SLEEP_MILSEC, 1200);
  ncclTraceBufferSize_ = getCvarInt(TORCH_NCCL_TRACE_BUFFER_SIZE, 0);
  enableCollecticeHashDebug_ = (dist_debug_level_ >= DebugLevel::Detail);
#ifdef ENABLE_NCCL_ERROR_CHECKING
  enableTiming_.store(
      getCvarBool(TORCH_NCCL_ENABLE_TIMING, false) || desyncDebug_);
#endif
  avoidRecordStreams_ = getCvarBool(TORCH_NCCL_AVOID_RECORD_STREAMS, false);
#ifdef NCCL_HAS_COMM_REGISTER
  useTensorRegisterAllocatorHook_ =
      getCvarBool(TORCH_NCCL_USE_TENSOR_REGISTER_ALLOCATOR_HOOK, false);
  if (c10::cuda::CUDACachingAllocator::CUDAAllocatorConfig::
          expandable_segments()) {
    useTensorRegisterAllocatorHook_ = false;
    LOG(INFO)
        << logPrefix()
        << "disables TORCH_NCCL_USE_TENSOR_REGISTER_ALLOCATOR_HOOK because it is not compatible with CUDA allocator expandable segments mode.";
  }
#endif

  if (blockingWait_) {
    if (asyncErrorHandling_ != NoHandling || desyncDebug_) {
      LOG(INFO)
          << logPrefix() << "TORCH_NCCL_BLOCKING_WAIT and "
          << "TORCH_NCCL_ASYNC_ERROR_HANDLING|TORCH_NCCL_DESYNC_DEBUG"
          << "should not both be enabled. "
          << "Only TORCH_NCCL_BLOCKING_WAIT is being used in this process.";
      asyncErrorHandling_ = NoHandling;
      desyncDebug_ = false;
    }
  } else {
    if (desyncDebug_ && asyncErrorHandling_ == NoHandling) {
      LOG(INFO)
          << logPrefix()
          << "TORCH_NCCL_DESYNC_DEBUG and TORCH_NCCL_ASYNC_ERROR_HANDLING "
          << "must both be enabled. "
          << "Enabling TORCH_NCCL_ASYNC_ERROR_HANDLING.";
      asyncErrorHandling_ = SkipCleanUp;
    }
  }

  if (getCvarBool(TORCH_ENABLE_NCCL_HEALTH_CHECK, false)) {
    // Perform health check by initializing dummy communicators and destroying
    // them. This will help indicate any NCCL-related issues prior to the first
    // collective.
    // Run it in a separate thread and wait on CV to handle timeouts, since
    // majority of getNCCLComm failures are hangs.
    runHealthCheck();
  }

#ifdef ENABLE_NCCL_ERROR_CHECKING
  ncclCommWatchdogThread_ =
      std::thread(&ProcessGroupNCCL::ncclCommWatchdog, this);
#endif

  init();
  const std::string OFF = "OFF";
  std::string torch_distributed_debug =
      getCvarString({"TORCH_DISTRIBUTED_DEBUG"}, OFF.c_str());
  std::string nccl_debug = getCvarString({"NCCL_DEBUG"}, OFF.c_str());
  LOG(INFO) << logPrefix() << "ProcessGroupNCCL initialization options: "
            << "NCCL version: " << getNcclVersion() << ", size: " << size
            << ", global rank: " << globalRank()
            << ", TORCH_NCCL_ASYNC_ERROR_HANDLING: " << asyncErrorHandling_
            << ", TORCH_NCCL_DUMP_ON_TIMEOUT: " << dumpOnTimeout_
            << ", TORCH_NCCL_WAIT_TIMEOUT_DUMP_SLEEP_MILSEC: "
            << waitTimeoutDumpSleepInMilSec_
            << ", TORCH_NCCL_DESYNC_DEBUG: " << desyncDebug_
            << ", TORCH_NCCL_ENABLE_TIMING: " << enableTiming_.load()
            << ", TORCH_NCCL_BLOCKING_WAIT: " << blockingWait_
            << ", TIMEOUT(ms): " << options_->timeout.count()
            << ", USE_HIGH_PRIORITY_STREAM: "
            << options_->is_high_priority_stream
            << ", SPLIT_FROM: " << options_->split_from
            << ", SPLIT_COLOR: " << options_->split_color
            << ", TORCH_DISTRIBUTED_DEBUG: " << torch_distributed_debug
#ifdef NCCL_HAS_COMM_REGISTER
            << ", TORCH_NCCL_USE_TENSOR_REGISTER_ALLOCATOR_HOOK: "
            << useTensorRegisterAllocatorHook_
#endif
            << ", TORCH_NCCL_ENABLE_MONITORING: "
            << monitorThreadEnabled_.load()
            << ", TORCH_NCCL_HEARTBEAT_TIMEOUT_SEC: " << heartbeatTimeoutInSec_
            << ", TORCH_NCCL_TRACE_BUFFER_SIZE: " << ncclTraceBufferSize_
            << ", NCCL_DEBUG: " << nccl_debug << ", ID=" << this->getID();

  if (options_->global_ranks_in_group.empty()) {
    this->globalRankStart = 0;
  } else {
    this->globalRankStart = options_->global_ranks_in_group[0];
  }

  if (options_->global_ranks_in_group.empty()) {
    this->globalRankStride = 1;
  } else if (options_->global_ranks_in_group.size() == 1) {
    this->globalRankStride = 0;
  } else {
    bool ranksAreStrided = true;
    int startRank = options_->global_ranks_in_group[0];
    int stride =
        options_->global_ranks_in_group[1] - options_->global_ranks_in_group[0];
    for (std::vector<uint64_t>::size_type i = 0;
         i < options_->global_ranks_in_group.size();
         i++) {
      if (options_->global_ranks_in_group[i] != startRank + i * stride) {
        ranksAreStrided = false;
        break;
      }
    }

    if (ranksAreStrided) {
      this->globalRankStride = options_->global_ranks_in_group[1] -
          options_->global_ranks_in_group[0];
    } else {
      this->globalRankStride = -1;
    }
  }

  RECORD_PARAM_COMMS(
      0, // seq
      this->getID(),
      rank, // rank
      "init", // colName
      0, // inNelems
      0, // outNelems
      at::kByte, // dType
      std::vector<int64_t>(), // inSplitSizes
      std::vector<int64_t>(), // outSplitSizes
      globalRankStart, // globalRankStart
      globalRankStride, // globalRankStride
      size_); // worldSize

  // Attach hooks to cache allocator to trigger the hooks whenever a traced
  // action is called. In the following hooks, we register a newly allocated
  // segment when SEGMENT_ALLOC action occurs, and deregister a segment when
  // SEGMENT_FREE action occurs.
  // We attach hooks only once at the first PG creation.
  if (useTensorRegisterAllocatorHook_ && !allocatorHooksAttached) {
    c10::cuda::CUDACachingAllocator::attachAllocatorTraceTracker(
        &cacheAllocatorRegisterHook);
    c10::cuda::CUDACachingAllocator::attachAllocatorTraceTracker(
        &cacheAllocatorDeregisterHook);
    allocatorHooksAttached = true;
  }
}

void ProcessGroupNCCL::eagerConnectSingleDevice(at::Device device) {
  std::vector<at::Device> rankDevices = {device};
  const auto key = getKeyFromDevices(rankDevices);
  LOG(INFO) << logPrefix() << "Eagerly connecting nccl backend with device "
            << device;
  getNCCLComm(key, rankDevices, OpType::ALLREDUCE);
}

void ProcessGroupNCCL::performNocolorSplit(at::Device device) {
  // If our backend doesn't support splitting, this is a no-op for
  // ranks not in the new subgroup (and ranks that would be in it will
  // just use a new communicator rather than split).
#ifdef NCCL_HAS_COMM_SPLIT
  std::vector<at::Device> rankDevices = {device};
  const auto key = getKeyFromDevices(rankDevices);
  LOG(INFO) << logPrefix() << "Performing nocolor split on backend device "
            << device << ", key " << key << ", i am " << this;
  auto comm = getNCCLComm(key, rankDevices, OpType::ALLREDUCE);
  TORCH_CHECK_WITH(
      DistBackendError,
      comm.size() == 1,
      "exactly one communicator found for device ",
      device);
  NCCLComm::split(comm[0].get(), NCCL_SPLIT_NOCOLOR, rank_, options_->config);
#endif
}

c10::intrusive_ptr<intra_node_comm::IntraNodeComm> ProcessGroupNCCL::
    initIntraNodeComm() {
  return intra_node_comm::IntraNodeComm::rendezvous(
      store_, std::to_string(uid_), rank_, size_);
}

void ProcessGroupNCCL::runHealthCheck() {
  // Run health check in a separate thread and wait on CV to handle timeouts,
  // since majority of getNCCLComm failures are hangs.

  struct HealthCheckData {
    std::mutex healthCheckMutex;
    std::condition_variable healthCheckCv;
    bool healthCheckSuccess = false;
    std::exception_ptr healthCheckException;
  };

  HealthCheckData healthCheckData;
  auto t = std::thread([&healthCheckData, this]() {
    try {
      std::vector<at::Device> rankDevice = {guessDeviceForRank()};

      const auto key = getKeyFromDevices(rankDevice);
      // OpType does not matter, only need to set to not go through send/recv
      // path.
      getNCCLComm(key, rankDevice, OpType::ALLREDUCE);
      // Now destroy the communicators and remove them from cache so we don't
      // use destroyed communicators.
      destroyNCCLComms(key);
      // Notify main thread the health check is complete.
      {
        std::lock_guard<std::mutex> lk(healthCheckData.healthCheckMutex);
        healthCheckData.healthCheckSuccess = true;
      }
      healthCheckData.healthCheckCv.notify_one();
    } catch (const std::exception& e) {
      // Populate exception ptr.
      healthCheckData.healthCheckException = std::current_exception();
      // Unblock waiting main thread which will report exception.
      healthCheckData.healthCheckCv.notify_one();
    } // Unknown exceptions will just cause the program to terminate.
  });
  // We don't need to join the thread, just need to verify health check via the
  // CV. Hence we detach the thread here.
  t.detach(); // NOLINT
  LOG(INFO) << logPrefix() << "will wait up to " << options_->timeout.count()
            << " msec for NCCL health check to complete.";
  std::unique_lock<std::mutex> lock(healthCheckData.healthCheckMutex);
  healthCheckData.healthCheckCv.wait_for(
      lock, options_->timeout, [&healthCheckData]() {
        return healthCheckData.healthCheckSuccess;
      });

  if (healthCheckData.healthCheckException) {
    std::rethrow_exception(healthCheckData.healthCheckException);
  }
  // If there is no exception, the likely culprit is a timeout/hang which is how
  // most communicator init issues manifest themselves.
  TORCH_CHECK_WITH(
      DistBackendError,
      healthCheckData.healthCheckSuccess,
      "ProcessGroupNCCL: Health check failure: Failed to initialize NCCL communicator on rank ",
      rank_);
}

void ProcessGroupNCCL::setSequenceNumberForGroup() {
} // NCCL just starts sequence numbers at 0.

uint64_t ProcessGroupNCCL::getSequenceNumberForGroup() {
  return seq_;
}

void ProcessGroupNCCL::registerOnCompletionHook(
    std::function<void(std::shared_ptr<WorkInfo>)>&& hook) {
  TORCH_CHECK_WITH(
      DistBackendError,
      onCompletionHook_ == nullptr,
      "ProcessGroupNCCL OnCompletion hook already registered");

  TORCH_CHECK_WITH(
      ValueError,
      enableTiming_.load(),
      "ProcessGroupNCCL OnCompletion hook requires recording start and end "
      "events which require setting TORCH_NCCL_ENABLE_TIMING environment variable. "
      "This is only available for NCCL version >= 2.4.");
  onCompletionHook_ = std::move(hook);
  onCompletionHookThread_ = std::thread(&ProcessGroupNCCL::runHookLoop, this);
}

// must release GIL when calling this method
void ProcessGroupNCCL::waitForPendingWorks() {
  // Reasoning about hook completion:
  // 1. waitForPendingWorks should be called after user code has finished
  // calling
  //    all collectives. This means, when we got here, all of the collectives
  //    are either in workMetaList_ or has been erased from workMetaList_.
  // 2. The watchdog thread grabs both locks to move Work object from the
  //    workMetaList_ to the completedWorkList_, and the hook thread only erases
  //    a Work object after the hook is returned. Therefore, after user code
  //    calls a collective, its Work object is either in workMetaList_ or in
  //    completedWorkList_ before it finishes.
  // 3. We have three threads and two locks.
  //      a. main thread (this function) grabs two locks atomically
  //      b. watchdog thread (watchdogHandler function) always grabs
  //      workMetaListMutex_
  //         first and then grabs completedWorkListMutex_.
  //      c. hook thread (runHookLoop function) only grabs
  //      completedWorkListMutex_. Therefore, locks are always acquired in the
  //      same order and hence no deadlocks.
  while (true) {
    {
      std::lock(workMetaListMutex_, completedWorkListMutex_);
      std::lock_guard<std::mutex> lockWork(workMetaListMutex_, std::adopt_lock);
      std::lock_guard<std::mutex> lockHook(
          completedWorkListMutex_, std::adopt_lock);

      if (workMetaList_.empty() && completedWorkList_.empty()) {
        return;
      }
    }

    std::this_thread::sleep_for(
        std::chrono::milliseconds(kWatchdogThreadSleepMillis));
  }
}

void ProcessGroupNCCL::enableCollectivesTiming() {
  enableTiming_.store(true);
}

std::future<bool> ProcessGroupNCCL::launchAsyncDebugDump() {
  std::promise<bool> resultPromise;
  std::future<bool> resultFuture = resultPromise.get_future();

  std::thread workerThread(
      [promise = std::move(resultPromise), this]() mutable {
        try {
          promise.set_value(dumpDebuggingInfo());
        } catch (...) {
          promise.set_exception(std::current_exception());
        }
      });

  // Detach the thread to allow it to run independently
  workerThread.detach();

  return resultFuture;
}

void ProcessGroupNCCL::waitForDumpOrTimeout(
    std::future<bool>& fut,
    size_t timeout_sec) {
  TORCH_CHECK(fut.valid(), "Expected a valid future");

  auto futStatus = fut.wait_for(std::chrono::seconds(timeout_sec));
  // This extra sleep is needed to ensure all ranks get enough time to dump
  // debug info when timeout.
  std::this_thread::sleep_for(
      std::chrono::milliseconds(waitTimeoutDumpSleepInMilSec_));
  if (futStatus != std::future_status::ready) {
    TORCH_CHECK(
        futStatus != std::future_status::deferred,
        "Expected the dump future to have been launched eagerly.");
    LOG(INFO)
        << logPrefix() << "Debug dump timed out and is being abandoned."
        << " This may be due to slow ADDR2LINE performance processing stacktraces."
        << " Try TORCH_DISABLE_ADDR2LINE=1 and TORCH_NCCL_TRACE_CPP_STACK=0 to work around.";
  }

  // Calling .get() will raise any exception stored in the promise associated
  // with the future. (but we can ignore the return value, which will be false
  // if dumping is not enabled)
  try {
    fut.get();
  } catch (const std::exception& e) {
    LOG(ERROR) << logPrefix() << "Caught exception during async debug dump: \""
               << e.what() << "\"\n";
  } catch (...) {
    LOG(ERROR) << logPrefix()
               << "Caught unknown exception during async debug dump.";
  }
}

void ProcessGroupNCCL::abortCommsFromMap(
    std::unordered_map<std::string, std::vector<std::shared_ptr<NCCLComm>>>&
        ncclCommsMap,
    c10::optional<std::string> abortReason) {
  // The process may control multiple devices, loop through the communicators on
  // each device
  for (auto& it : ncclCommsMap) {
    auto& devName = it.first;
    auto& ncclComms = it.second;

    for (const auto& ncclComm : ncclComms) {
      ncclComm->ncclCommAbort(abortReason);
    }
    // Note that we don't remove the aborted communicators from the
    // cache. The reason is that if we do remove the communicator
    // from the cache, it is possible that a new collective operation
    // calls `ncclCommInitRank` to create a new communicator whereas
    // other ranks might have failed/timed out and didn't enter
    // `ncclCommInitRank`. As a result, when there is a failure on
    // a communicator the application receives an exception and its
    // their responsibility to destroy the process group and recreate
    // it to recover from errors.

    c10::StreamId streamId = -1;
    if (ncclStreams_.find(devName) != ncclStreams_.end()) {
      auto streams = ncclStreams_.at(devName);
      if (streams.size() > 0) {
        streamId = streams[0].id();
      }
    }

    LOG(INFO) << logPrefix() << "] Destroyed " << ncclComms.size()
              << "communicators on CUDA device: " << devName
              << " with stream: " << streamId;
  }
}

// Abort all communicators on this rank
void ProcessGroupNCCL::abort(c10::optional<std::string> abortReason) {
  // Remove record from global ncclCommDevIdxMapMutex before aboarting,
  // so that a new cache segment would not register to already aborded
  // communicators. Note that ncclCommDevIdxMap is a global container which may
  // contain other PG's communicators, thus we need to only erase communicators
  // for the current PG.
  ncclCommDevIdxMapMutex.lock();
  for (auto& it : devNCCLCommMap_) {
    auto& ncclComms = it.second;
    for (const auto& ncclComm : ncclComms) {
      ncclCommDevIdxMap.erase(ncclComm);
    }
  }
  ncclCommDevIdxMapMutex.unlock();

  std::lock_guard<std::mutex> lock(mutex_);
  abortCommsFromMap(devNCCLCommMap_, abortReason);
  abortCommsFromMap(inInitializationCommMap_, abortReason);
}

void ProcessGroupNCCL::shutdown() {
  // Don't join threads here since the purpose of this method is to abort all
  // communicators and signal the threads to exit. Joining on the threads could
  // potentially block and hence avoid it in this method.
  terminateProcessGroup_.store(true);

  std::string abortReason = c10::str("Process Group shutdown on rank ", rank_);
  abort(abortReason);

  workMetaListCV_.notify_one();
  terminateHeartbeatMonitorThread_.store(true);
  monitorWakeUpCV_.notify_one();
}

ProcessGroupNCCL::~ProcessGroupNCCL() {
  terminateProcessGroup_.store(true);
  workMetaListCV_.notify_one();

#ifdef ENABLE_NCCL_ERROR_CHECKING
  if (ncclCommWatchdogThread_.joinable()) {
    ncclCommWatchdogThread_.join();
  }
#endif

  if (onCompletionHookThread_.joinable())
    onCompletionHookThread_.join();

  // Abort communicators after all threads have exited to avoid having the
  // threads dying due to aborted communicator and raising a SIGABRT
  std::string abortReason = c10::str("Process Group destroyed on rank ", rank_);
  abort(abortReason);

  // We need to wait for abort to finish before we can safely shut down
  // heartbeat monitoring thread.
  terminateHeartbeatMonitorThread_.store(true);
  monitorWakeUpCV_.notify_one();
#ifdef ENABLE_NCCL_ERROR_CHECKING
  if (ncclHeartbeatMonitorThread_.joinable()) {
    ncclHeartbeatMonitorThread_.join();
  }
#endif
}

bool ProcessGroupNCCL::dumpDebuggingInfo() {
  // Serialize all calls to this function to avoid corrupting data, but allow
  // multiple calls in one runtime. User is responsible for preserving the
  // output file from an earlier call before a later call overwrites it.
  static std::mutex writeDebugInfoMutex;
  std::lock_guard<std::mutex> lock(writeDebugInfoMutex);
  LOG(ERROR) << logPrefix() << "ProcessGroupNCCL preparing to dump debug info.";
  if (ncclTraceBufferSize_ > 0) {
    // We dump nccl trace into local disk by default and users can register
    // their customized writer by inheriting `DebugInfoWriter` via
    // `registerDebugInfoWriter`.
    auto ncclTrace = dump_nccl_trace();
<<<<<<< HEAD
    if (debugInfoWriter_ == nullptr) {
      // Dump the trace blob into local disk as a fallback.
      std::unique_ptr<DebugInfoWriter> debugInfoWriterPtr =
          std::make_unique<DebugInfoWriter>(globalRank());
      registerDebugInfoWriter(std::move(debugInfoWriterPtr));
    }
    debugInfoWriter_->write(ncclTrace);
=======
    DebugInfoWriter& writer = DebugInfoWriter::getWriter(globalRank());
    writer.write(ncclTrace);
>>>>>>> b57d4730
    return true;
  }
  return false;
}

void ProcessGroupNCCL::terminateProcess(std::string errMsg) {
  // Logging with `FATAL`, after errMsg printed, it calls `std::abort()`
  // to terminate the program execution.
  LOG(FATAL) << logPrefix() << errMsg;
}

void ProcessGroupNCCL::heartbeatMonitor() {
  uint64_t heartBeatCounter = 0ULL;
  while (true) {
    // This won't have any lock since this lock is only used here.
    // Please be aware that mutex `monitorMutex_` should not be used
    // somewhere else to avoid the deadlock.
    std::unique_lock<std::mutex> lock(monitorMutex_);
    if (monitorWakeUpCV_.wait_for(
            lock, std::chrono::seconds(heartbeatTimeoutInSec_), [&] {
              return terminateHeartbeatMonitorThread_.load();
            })) {
      // For the normal complete or user interception, monitorWakeUpCV_
      // will get notified, we early return and exit heartbeatMonitor.
      return;
    }

    // Check the heart beat of watchdog thread.
    auto heartbeat = heartbeat_;
    if (heartbeat != heartBeatCounter) {
      heartBeatCounter = heartbeat;
    } else {
      // No heartbeat increase detected and timeout.
      break;
    }
  }

  const auto logMsg = c10::str(
      logPrefix(),
      "Heartbeat monitor timed out! Process will be terminated after dumping debug info.",
      " workMetaList_.size()=",
      workMetaList_.size());
  LOG(ERROR) << logMsg;

  // Store debug info to storage if no other thread does it. (By default to
  // local disk)
  std::future<bool> asyncDebugDump = launchAsyncDebugDump();

  // There are two possible cases for the watchdog thread exit:
  // Case one: desync report runs quickly, and it follows the step:
  // collective timeout -> desync -> exception handling -> destructors
  // -> set terminateHeartbeatMonitorThread_ -> notify monitorWakeUpCV_.
  // So the code either early returns above or will skip the sleep below.
  // Case two: desync might be slow or get stuck. Or we get stuck in
  // destructors, we will sleep for some time before calling std::abort() to
  // kill the whole process.
  if ((terminateProcessGroup_.load() || collectiveDebugInfoMode_.load()) &&
      !terminateHeartbeatMonitorThread_.load()) {
    // Leave another two mins for desync report generation or process group
    // destroy.
    std::this_thread::sleep_for(std::chrono::seconds(heartbeatTimeoutInSec_));
  }

  // At this point, we either already sleep for another `heartbeatTimeoutInSec_`
  // or the thread has finished. Because we don't want to block the monitor
  // thread, so We mark the thread detach and the dump of debug info becomes
  // "best effort". If the process exit normally, marking it detach also makes
  // sense because we don't really care about dumping the debug info.

  // We already log completion inside the thread, so it may not be necessary to
  // check the return value here.  We mainly use a future so we can exit early
  // if done.
  waitForDumpOrTimeout(asyncDebugDump);

  if (!terminateHeartbeatMonitorThread_.load()) {
    // Create a error message reported from MonitorThread, so
    // we throw exception and make the whole process to be killed.
    // TODO(fduwjj): After having a hang debug wiki, we need to update the wiki
    // url here.
    const auto exitMsg = c10::str(
        logPrefix(),
        "ProcessGroupNCCL's watchdog got stuck for ",
        heartbeatTimeoutInSec_,
        "seconds without making progress in monitoring enqueued collectives. ",
        "This typically indicates a NCCL/CUDA API hang blocking the watchdog, ",
        "and could be triggered by another thread holding the GIL inside a ",
        "CUDA api, or other deadlock-prone behaviors.",
        "If you suspect the watchdog is not actually stuck and a longer timeout would help, ",
        "you can either increase the timeout (TORCH_NCCL_HEARTBEAT_TIMEOUT_SEC) to a larger value "
        "or disable the heartbeat monitor (TORCH_NCCL_ENABLE_MONITORING=0)."
        "If either of aforementioned helps, feel free to file an issue to PyTorch about the short timeout "
        "or false positive abort; otherwise, please attempt to debug the hang.");
    terminateProcess(exitMsg);
  }
}

void ProcessGroupNCCL::ncclCommWatchdog() {
  try {
    VLOG(2) << logPrefix() << "NCCL watchdog thread started!";
    if (monitorThreadEnabled_.load()) {
      ncclHeartbeatMonitorThread_ =
          std::thread(&ProcessGroupNCCL::heartbeatMonitor, this);
    }
    watchdogHandler();
    VLOG(2) << logPrefix() << "NCCL watchdog thread terminated normally";
  } catch (std::exception& e) {
    if (std::string(e.what()).find("driver shutting down") !=
        std::string::npos) {
      LOG(INFO)
          << logPrefix()
          << "main process destroyed cuda before watchdog loop exited, terminating watchdog."
          << " (Watchdog caught exception: " << e.what();

    } else {
      // Append error message reported from watchdogHandler
      const auto exitMsg = c10::str(
          logPrefix(),
          "NCCL watchdog thread terminated with exception: ",
          e.what());
      LOG(ERROR) << exitMsg;
      // TODO(whc) clean up the rethrow - why is it stored in a class var and
      // rethrown?
      watchDogException_ =
          std::make_exception_ptr(C10_BUILD_ERROR(DistBackendError, exitMsg));
      std::rethrow_exception(watchDogException_);
    }
  } catch (...) {
    const auto exitMsg = c10::str(
        logPrefix(), "NCCL watchdog thread terminated with exception: unknown");
    LOG(ERROR) << exitMsg;
    watchDogException_ =
        std::make_exception_ptr(C10_BUILD_ERROR(DistBackendError, exitMsg));
    std::rethrow_exception(watchDogException_);
  }
}

void ProcessGroupNCCL::logWorkStart(WorkNCCL& work) {
  if (work.startTraceUpdated_)
    return;

  if (terminateProcessGroup_.load() || storeError_)
    return;

  work.startTraceUpdated_ = true;
  storeError_ = !c10d::traceUpdate(
      store_, traceKeyStart_, work.seq_, opTypeToString(work.opType_));
}

void ProcessGroupNCCL::logWorkEnd(WorkNCCL& work) {
  if (terminateProcessGroup_.load() || storeError_)
    return;

  // In case the start of the work hasn't been logged
  if (!work.startTraceUpdated_) {
    logWorkStart(work);
  }

  storeError_ = !c10d::traceUpdate(
      store_, traceKeyEnd_, work.seq_, opTypeToString(work.opType_));
}

std::string ProcessGroupNCCL::getNCCLWatchdogDebugInfo() {
  return retrieveDesyncReport(store_, "NCCL", rank_, size_);
}

#if defined(__linux__)
struct DumpPipe {
  DumpPipe(int rank) {
    std::string fileStem =
        getCvarString({"TORCH_NCCL_DEBUG_INFO_PIPE_FILE"}, "");
    if (fileStem.empty() ||
        getCvarInt({"TORCH_NCCL_TRACE_BUFFER_SIZE"}, 0) <= 0) {
      return;
    }
    TORCH_CHECK(!fileStem.empty(), "TORCH_NCCL_DEBUG_INFO_TEMP_FILE is empty");
    std::string filename = c10::str(fileStem, rank, ".pipe");
    TORCH_CHECK(
        unlink(filename.c_str()) != -1 || errno == ENOENT,
        "Error removing existing named pipe ",
        filename);
    TORCH_CHECK(
        mkfifo(filename.c_str(), 0666) != -1,
        "Error creating named pipe ",
        filename);
    fd_ = open(filename.c_str(), O_RDONLY | O_NONBLOCK);
    LOG(INFO) << "Pipe file " << filename
              << " has been opened, write to it to trigger NCCL Debug Dump.";
    TORCH_CHECK(fd_ != -1, "Error opening named pipe ", filename);
  }
  bool shouldDump() {
    if (fd_ == -1) {
      return false;
    }
    char buf[128];
    // non-blocking from O_NONBLOCK above.
    // Ignore EINTR because we already will poll this
    // again later.
    ssize_t bytesRead = read(fd_, &buf, 128);
    return bytesRead > 0;
  }
  ~DumpPipe() {
    if (fd_ != -1) {
      close(fd_);
    }
  }

 private:
  int fd_ = -1;
};
#else
struct DumpPipe {
  DumpPipe(int rank) {}
  bool shouldDump() {
    return false;
  }
};
#endif

std::string ProcessGroupNCCL::createLogPrefix() const {
  return c10::str("[PG ", uid_, " Rank ", rank_, "] ");
}

const std::string& ProcessGroupNCCL::logPrefix() const {
  return logPrefix_;
}

const int& ProcessGroupNCCL::globalRank() const {
  static int globalRank = rank_;
  return globalRank;
}

void ProcessGroupNCCL::watchdogHandler() {
  bool done = false;
  lastWorkListUpdateTime_ = std::chrono::steady_clock::now();
  auto lastTimePollStore = std::chrono::steady_clock::now();
  c10::optional<std::future<bool>> optAsyncDebugDump;

  std::list<ProcessGroupNCCL::WorkNCCL> completedWorkList;

  c10::optional<DumpPipe> dumpPipe = c10::nullopt;
  if (uid_ == 0) {
    // DumpPipe is one per-trainer process, and its convenient to name them
    // after 'global' ranks in the system, So we assume processgroup (uid)==0 is
    // the global PG and has globally unique rank ids across trainers.
    dumpPipe.emplace(rank_);
  }
  while (!done || !terminateProcessGroup_.load()) {
    std::unique_lock<std::mutex> lock(workMetaListMutex_);
    // We busy-poll the work vector every kWatchdogThreadSleepMillis
    // milliseconds as long as the atomic is True.
    workMetaListCV_.wait_for(
        lock,
        std::chrono::milliseconds(kWatchdogThreadSleepMillis),
        [&]() -> bool { return terminateProcessGroup_.load(); });
    // Bump up heart beat by one.
    heartbeat_++;

    // Assuming that we always init a process group containing all ranks,
    // we only use the watchdog thread to listen for the global signal to dump
    // and abort. We poll store to see if some ranks have flagged a timeout when
    // we haven't polled for `heartbeat_timeout` seconds and there haven't
    // any work added or removed for `watchdog_timeout` seconds.
    if (dumpOnTimeout_ && uid_ == 0) {
      auto currentTime = std::chrono::steady_clock::now();
      auto timeSinceLastWorkListUpdate =
          std::chrono::duration_cast<std::chrono::milliseconds>(
              (currentTime - lastWorkListUpdateTime_))
              .count();
      auto timeSinceLastPollStore =
          std::chrono::duration_cast<std::chrono::milliseconds>(
              (currentTime - lastTimePollStore))
              .count();
      if (timeSinceLastWorkListUpdate >= kWatchdogThreadSleepMillis &&
          timeSinceLastPollStore >= heartbeatTimeoutInSec_ * 1000) {
        lastTimePollStore = currentTime;
        if (store_->check({std::string(TIMEOUT_DUMP)}) && !optAsyncDebugDump) {
          optAsyncDebugDump = launchAsyncDebugDump();
          waitForDumpOrTimeout(*optAsyncDebugDump);
          const auto exitMsg = c10::str(
              logPrefix(),
              "Another rank reported a timeout and signaled a global abort.");
          LOG(ERROR) << exitMsg;
          C10_THROW_ERROR(DistBackendError, exitMsg);
        }
      }
    }

    for (auto it = workMetaList_.begin(); it != workMetaList_.end();
         /* no increment */) {
      auto& work = *it;
      work.checkAndSetException();
      bool timedOut = work.checkTimeout();

      // If work hits an exception (either an error or timeout)
      if (work.exception()) {
        if (SHOULD_CLEAN_UP(asyncErrorHandling_)) {
          // Abort work and corresponding communicators
          work.abort();
          // PG level abort, which would abort all other communicators on this
          // rank
          abort();
        }

        // Report desync state in case of timeout
        if (timedOut) {
          try {
            if (desyncDebug_ || dumpOnTimeout_) {
              // Set shutdown mode, so the heartbeat monitor thread will not
              // abort process immediately.
              collectiveDebugInfoMode_.store(true);
              std::vector<uint8_t> vec(1);
              store_->set(std::string(TIMEOUT_DUMP), vec);
            }

            if (dumpOnTimeout_ && !optAsyncDebugDump) {
              // Store debug info to storage. (By default to local disk)
              optAsyncDebugDump = launchAsyncDebugDump();
            }

            if (desyncDebug_) {
              auto desyncMsg = getNCCLWatchdogDebugInfo();
              LOG(ERROR) << logPrefix() << desyncMsg;
            }

            if (dumpOnTimeout_) {
              // Store debug info to storage. (By default to local disk)
              waitForDumpOrTimeout(*optAsyncDebugDump);
            }

          } catch (const std::exception& e) {
            LOG(ERROR) << logPrefix()
                       << "Failed to retrieve TORCH_NCCL_DESYNC_DEBUG report. "
                       << " Please file an issue. Error: " << e.what();
          } catch (...) {
            LOG(ERROR)
                << logPrefix()
                << "Failed to rerieve TORCH_NCCL_DESYNC_DEBUG report with unknown error."
                << " Please file an issue.";
          }
        }
        // Throw exception
        work.handleException(asyncErrorHandling_);
      }

      // Work status logging for desync debug
      if (desyncDebug_) {
        if (work.isStarted()) {
          logWorkStart(work);
        }
        if (work.isCompleted()) {
          logWorkEnd(work);
        }
      }

      // Clean up completed work
      if (work.isCompleted()) {
        NCCLTraceBuffer::get()->retire_id(work.trace_id_);
        if (onCompletionHook_) {
          // Move Work object to completedWorkList_ to be consumed by the hook
          // thread
          {
            const std::lock_guard<std::mutex> lock(completedWorkListMutex_);
            completedWorkList_.splice(
                completedWorkList_.end(), workMetaList_, it++);
          }
          completedWorkListCV_.notify_one();
        } else {
          it = workMetaList_.erase(it);
          lastWorkListUpdateTime_ = std::chrono::steady_clock::now();
        }
        at::cuda::CUDAGraph::dec_pending_event_queries();
      } else {
        // Increment the iterator if the current WorkNCCL object is not
        // completed.
        ++it;
      }
    }
    // process a request to dump the trace. only PG uid 0 will respond to dump
    // requests, but this is fine since all PG's feed into the same flight
    // recorder and dump.
    if (dumpPipe.has_value() && dumpPipe->shouldDump()) {
      launchAsyncDebugDump();
    }
    done = workMetaList_.empty();
  }
}

void ProcessGroupNCCL::runHookLoop() {
  bool done = false;
  while (!done || !terminateProcessGroup_.load()) {
    std::unique_lock<std::mutex> lock(completedWorkListMutex_);
    // We busy-poll the work vector every kWatchdogThreadSleepMillis
    // milliseconds as long as the atomic is True.
    completedWorkListCV_.wait_for(
        lock,
        std::chrono::milliseconds(kWatchdogThreadSleepMillis),
        [&]() -> bool {
          return !completedWorkList_.empty() || terminateProcessGroup_.load();
        });

    try {
      for (auto it = completedWorkList_.begin(); it != completedWorkList_.end();
           /* no increment */) {
        const WorkNCCL& work = *it;
        // Hook might grab GIL, unlock first to prevent deadlock
        lock.unlock();

        auto timeStarted =
            std::chrono::system_clock::now() +
            std::chrono::duration_cast<std::chrono::system_clock::duration>(
                work.workStartTime_ - std::chrono::steady_clock::now());
        onCompletionHook_(std::make_shared<WorkInfo>(
            work.retrieveOpType(), // OpType
            timeStarted, // timeStarted
            std::chrono::system_clock::now(), // timeFinished
            std::chrono::duration<float, std::milli>(
                work.getDuration()) // activeDuration
            ));

        lock.lock();
        it = completedWorkList_.erase(it);
      }
    } catch (std::exception& e) {
      if (std::string(e.what()).find("driver shutting down") !=
          std::string::npos) {
        LOG(INFO)
            << logPrefix()
            << "main process destroyed cuda before runHookLoop exited, terminating runHookLoop."
            << " (runHookLoop caught exception: " << e.what();

      } else {
        // PythonOnCompletionHook has already extracted Python exception message
        // and wrapped it with a cpp one. So we no longer need to acquire GIL
        // here.
        const auto errorStr = c10::str(
            "Caught exception on rank ",
            rank_,
            " while running onCompletion hook for ProcessGroupNCCL: ",
            e.what(),
            ". Aborting all communicators.");

        // No need to call abort() on WorkNCCL here as that collective has
        // already finished successfully at this point. We just need to abort
        // the process Abort all NCCL Communicators on this ProcessGroupNCCL
        // instance.
        abort(errorStr);
      }
    }

    // Lock is still acquired at this point
    done = completedWorkList_.empty();
  }
}

std::exception_ptr ProcessGroupNCCL::WorkNCCL::checkForNCCLErrors(
    const std::vector<std::shared_ptr<NCCLComm>>& ncclComms) const {
  return checkForNCCLErrorsInternal(ncclComms);
}

std::exception_ptr ProcessGroupNCCL::checkForNCCLErrors(
    const std::vector<std::shared_ptr<NCCLComm>>& ncclComms) {
  return checkForNCCLErrorsInternal(ncclComms);
}

std::exception_ptr ProcessGroupNCCL::checkForNCCLErrorsInternal(
    const std::vector<std::shared_ptr<NCCLComm>>& ncclComms) {
  for (const auto& ncclComm : ncclComms) {
    // Prioritize commFailureReason over checkForNcclError() result if
    // commFailureReason is set.
    auto commFailureReason = ncclComm->getNcclCommFailureReason();
    if (commFailureReason != c10::nullopt) {
      return std::make_exception_ptr(C10_BUILD_ERROR(
          DistBackendError,
          c10::str(
              "NCCL communicator encountered error set by ProcessGroupNCCL: ",
              *commFailureReason)));
    }
    ncclResult_t ncclAsyncErr = ncclComm->checkForNcclError();
    if (ncclAsyncErr != ncclSuccess) {
      return std::make_exception_ptr(C10_BUILD_ERROR(
          DistBackendError,
          "NCCL error: " + ncclGetErrorWithVersion(ncclAsyncErr) + "\n" +
              getNcclErrorDetailStr(ncclAsyncErr)));
    }
  }

  return nullptr;
}

void ProcessGroupNCCL::broadcastUniqueNCCLID(
    ncclUniqueId* ncclID,
    bool isSingleP2POp,
    const std::string& p2pKey,
    int p2pRank) {
  // For collective operations:
  // For every NCCL communicator that we create we need to broadcast
  // a unique ID from rank 0 to all other ranks. This broadcast is
  // done by rank 0 setting a key in the store and all other ranks
  // retrieving the contents of that key. A single process group
  // may create multiple NCCL communicators, so we use a sequence
  // number to differentiate between them.
  // For single point-to-point operations:
  // The sequence number will only be increased on 2 out of all the
  // processes in a Process Group. So all following collective
  // operations will see different sequence numbers which will cause
  // runtime errors. To avoid that, use the src:target pair instead
  // of sequence number for p2p communications.

  std::string storeKey;
  if (!isSingleP2POp) {
    storeKey = std::to_string(ncclCommCounter_++);
  } else {
    storeKey = p2pKey;
  }
  if (rank_ == 0 || (isSingleP2POp && p2pRank == 0)) {
    auto vec = std::vector<uint8_t>(
        reinterpret_cast<uint8_t*>(ncclID),
        reinterpret_cast<uint8_t*>(ncclID) + NCCL_UNIQUE_ID_BYTES);
    store_->set(storeKey, vec);
  } else {
    try {
      auto vec = store_->get(storeKey);
      TORCH_CHECK_WITH(
          DistBackendError,
          vec.size() == NCCL_UNIQUE_ID_BYTES,
          "Invalid size for ncclUniqueId");
      std::memcpy(ncclID, vec.data(), vec.size());
    } catch (const std::exception& e) {
      std::string exceptionMsg = c10::str(
          "[",
          rank_,
          "] is setting up NCCL communicator and "
          "retrieving ncclUniqueId from [0] via c10d key-value store by key '",
          storeKey,
          "', but store->get('",
          storeKey,
          "') got error: ");
      C10_THROW_ERROR(
          DistBackendError,
          exceptionMsg + e.what() +
              ". This may indicate a possible application crash on rank 0 or a network set up issue.");
    } catch (...) {
      C10_THROW_ERROR(
          DistBackendError,
          c10::str(
              "Unknown exception while [",
              rank_,
              "] is setting up NCCL communicator and "
              "retrieving ncclUniqueId from [0] via c10d key-value store by key '",
              storeKey,
              "'",
              ". This may indicate a possible application crash on rank 0 or a network set up issue."));
    }
  }
}

void ProcessGroupNCCL::destroyNCCLComms(const std::string& devNCCLCommMapKey) {
  std::lock_guard<std::mutex> lock(mutex_);
  if (devNCCLCommMap_.find(devNCCLCommMapKey) == devNCCLCommMap_.end()) {
    TORCH_INTERNAL_ASSERT(
        false,
        "Expected to find key ",
        devNCCLCommMapKey,
        " in NCCL communicator map.");
  }
  std::vector<std::shared_ptr<NCCLComm>>& ncclComms =
      devNCCLCommMap_[devNCCLCommMapKey];
  // Loop through communicators and call ncclCommAbort.
  for (const auto& comm : ncclComms) {
    // ncclCommDestroy(comm->getNcclComm()) results in segfault when PG is being
    // destroyed, so using ncclCommAbort here.
    comm->ncclCommAbort();
  }
  // Remove communicators from the cache.
  devNCCLCommMap_.erase(devNCCLCommMapKey);
  // Clear used device indices.
  usedDeviceIdxs_.clear();

  ncclCommDevIdxMapMutex.lock();
  for (const auto& comm : ncclComms) {
    ncclCommDevIdxMap.erase(comm);
  }
  ncclCommDevIdxMapMutex.unlock();
}

std::vector<std::shared_ptr<NCCLComm>>& ProcessGroupNCCL::getNCCLComm(
    const std::string& devicesKey,
    const std::vector<at::Device>& devices,
    OpType opType,
    int p2pRank,
    bool isSendRecvSelf) {
  // Sanity check
  if (devicesKey.empty()) {
    C10_THROW_ERROR(
        DistBackendError,
        "Not able to create/get the NCCL Communicator since "
        "the GPU devices are not known");
  }
  if (bound_device_id_) {
    for (const auto& device : devices) {
      if (*bound_device_id_ != device) {
        LOG(ERROR) << logPrefix() << "Tensor found on device " << device
                   << " but backend constrained to " << *bound_device_id_;
        C10_THROW_ERROR(
            DistBackendError,
            "Attempt to perform collective on tensor not on device passed to init_process_group");
      }
    }
  }

  for (auto& device : devices) {
    usedDeviceIdxs_.insert(device.index());
  }

  {
    std::lock_guard<std::mutex> lock(mutex_);
    if (devNCCLCommMap_.find(devicesKey) != devNCCLCommMap_.end()) {
      // Reuse the cached communicator if there is one.
      return devNCCLCommMap_[devicesKey];
    }
  }

  // NCCL communicator not cached, create a new entry
  std::vector<std::shared_ptr<NCCLComm>> ncclComms;
  ncclComms.resize(devices.size());

  // Create the unique NCCL ID and broadcast it
  ncclUniqueId ncclID;

  // For batch_isend_irecv, ncclGroupStart() would be called upfront
  bool batchP2P = ncclActiveGroupCounter_ > 0;
  bool singleP2POp = isP2POp(opType, batchP2P);
  // For point-to-point communication, lower rank of the two will get unique id.
  if (rank_ == 0 || (singleP2POp && p2pRank == 0)) {
    C10D_NCCL_CHECK(ncclGetUniqueId(&ncclID), c10::nullopt);
  }

  // For point-to-point communication on the same process, don't need broadcast.
  if (!isSendRecvSelf) {
    // Broadcast so that each process can have a unique NCCL ID
    broadcastUniqueNCCLID(&ncclID, singleP2POp, devicesKey, p2pRank);
  }

  at::cuda::OptionalCUDAGuard gpuGuard;

  std::vector<at::cuda::CUDAStream> streamVal;
  streamVal.reserve(devices.size());

  // [Group Start/End Note] This is used to ensure that nccl communicator will
  // be created before communication primitives are called. Let's look at this
  // example: Using the batch_isend_irecv to send a tensor to a target process.
  // On the sender side, the corresponding underlying NCCL calls will look like
  //   ncclGroupStart() // This is in batch_isend_irecv
  //   ncclGroupStart() // This is [Note 1]
  //   ncclCommInitRank() // Inside NCCLComm::create
  //   ncclSend()
  //   ncclGroupEnd() // This is [Note 2]
  //   ncclGroupEnd() // This is in batch_isend_irecv
  // With this pattern, the nccl communicator will be created in the last
  // ncclGroupEnd which means when ncclSend is processed, the passed
  // communicator argument is NULL which will lead to runtime error. So we need
  // to "close" all active nccl groups to ensure nccl communicator is actually
  // created before encountering any communication calls. This is why we need
  // the following for loop.
  for (const auto i : c10::irange(ncclActiveGroupCounter_)) {
    (void)i;
    // comms have not been initiated yet, so can only check in blocking-way
    C10D_NCCL_CHECK(ncclGroupEnd(), c10::nullopt);
  }

  // [Note 1] Create the NCCL communicators for each GPU
  C10D_NCCL_CHECK(ncclGroupStart(), c10::nullopt);

  for (const auto i : c10::irange(devices.size())) {
    // GPU world size and GPU rank
    int numRanks, rank;

    if (!singleP2POp) {
      // Collective, all-to-all, or batch P2P
      numRanks = getSize() * devices.size();
      rank = getRank() * devices.size() + i;
    } else if (isSendRecvSelf) {
      // Same process send and recv.
      numRanks = 1;
      rank = 0;
    } else {
      // For single point-to-point operation, there are only 2 processes
      // involved so the GPU rank is either 0 or 1.
      numRanks = 2;
      rank = p2pRank;
    }
    // Get the device index
    int deviceIndex = devices[i].index();

    gpuGuard.set_index(deviceIndex);
#ifdef NCCL_HAS_COMM_SPLIT
    if (options_->split_from) {
      TORCH_CHECK(
          options_->split_color != 0,
          "Must specify a non-zero color when splitting");
      // Find a valid, healthy communicator to split from if possible.
      std::lock_guard<std::mutex> lock(options_->split_from->mutex_);
      auto& other_comms = options_->split_from->devNCCLCommMap_;
      auto dit = other_comms.find(devicesKey);
      if (dit != other_comms.end() && !dit->second.empty()) {
        TORCH_INTERNAL_ASSERT(
            dit->second.size() == ncclComms.size(),
            "split_from->devNCCLCommMap_ should be empty or the same size as ncclComms!");
        if (dit->second[i] && !dit->second[i]->isAborted()) {
          ncclComms[i] = NCCLComm::split(
              dit->second[i].get(),
              options_->split_color,
              rank,
              options_->config);
        }
      }
    }
#endif

    // To simplify conditioonal nesting, just create the ncclComms[i]
    // entry if it hasn't been yet rather than untangling the
    // conditions that might have resulted in a split above.
    if (!ncclComms[i]) {
#ifdef NCCL_HAS_COMM_NONBLOCKING
      ncclComms[i] = NCCLComm::create(numRanks, rank, ncclID, options_->config);
#else
      ncclComms[i] = NCCLComm::create(numRanks, rank, ncclID);
#endif
    }

    // Creates the NCCL streams
    streamVal.push_back(
        at::cuda::getStreamFromPool(options_->is_high_priority_stream));
  }

  {
    std::lock_guard<std::mutex> lock(mutex_);
    inInitializationCommMap_.emplace(devicesKey, ncclComms);
  }

  // [Note 2 ]
#ifndef NCCL_HAS_COMM_NONBLOCKING
  C10D_NCCL_CHECK(ncclGroupEnd(), c10::nullopt);
#else
  if (!nccl_use_nonblocking()) {
    C10D_NCCL_CHECK(ncclGroupEnd(), c10::nullopt);
  } else {
    C10D_NCCL_CHECK_TIMEOUT_GROUPEND(ncclGroupEnd(), ncclComms, c10::nullopt);
  }
#endif

  // At this point NCCL should have been initialized, hence we can accurately
  // get the env value even if NCCL sets it by reading from nccl.conf file
  if (getRank() == 0) {
    LOG(INFO) << logPrefix()
              << "NCCL_DEBUG: " << getCvarString({"NCCL_DEBUG"}, "N/A");
  }

  // See [Group Start/End Note]
  for (const auto i : c10::irange(ncclActiveGroupCounter_)) {
    (void)i;
    C10D_NCCL_CHECK(ncclGroupStart(), c10::nullopt);
  }

  ncclStreams_.emplace(devicesKey, std::move(streamVal));

  // Note: these events are created with the (default) cudaEventDisableTiming
  // flag This flag provides the best performance when used with
  // cudaStreamWaitEvent() and cudaEventQuery(). Since we here don't measure the
  // performance using cudaEvent, this should be set.
  ncclEvents_.emplace(
      std::piecewise_construct,
      std::make_tuple(devicesKey),
      std::make_tuple(devices.size()));

  // Record the communicators based on ncclUniqueId.
  ncclIdToCommMap_.emplace(buildNcclUniqueIdStr(ncclID), ncclComms);

  // Move the NCCL resource to cache
  auto it = inInitializationCommMap_.find(devicesKey);
  // A previous thread could've already removed devicesKey from
  // inInitializationCommMap_ and added it to devNCCLCommMap_
  if (it != inInitializationCommMap_.end()) {
    devNCCLCommMap_.emplace(devicesKey, std::move(it->second));
    inInitializationCommMap_.erase(devicesKey);

    // Now ncclComms are fully initialized.
    // Register all active CUDA memory segments in cache allocator to
    // the new NCCL communicators
    if (useTensorRegisterAllocatorHook_) {
      auto snapshot = c10::cuda::CUDACachingAllocator::snapshot();
      // Register the segment to a new NCCL communicator if on the same device
      for (const auto& segmentInfo : snapshot.segments) {
        for (const auto i : c10::irange(devices.size())) {
          if (segmentInfo.device != devices[i].index())
            continue;
          ncclComms[i]->registerSegment(
              reinterpret_cast<void*>(segmentInfo.address),
              segmentInfo.total_size);
        }
      }

      // Record the mapping between ncclComm and device index so that later
      // register hook can register a newly allocated segment to communicators
      // on the same device.
      // NOTE: we need remove the communicator from this map when it is
      // destroyed, otherwise may register onto an invalid communicator.
      ncclCommDevIdxMapMutex.lock();
      for (const auto i : c10::irange(devices.size())) {
        ncclCommDevIdxMap.emplace(ncclComms[i], devices[i].index());
      }
      ncclCommDevIdxMapMutex.unlock();
    }
  }

  it = devNCCLCommMap_.find(devicesKey);
  TORCH_INTERNAL_ASSERT(
      it != devNCCLCommMap_.end(), "Communicators not populated in cache!");

  return it->second;
}

uint64_t ProcessGroupNCCL::getCommSplitCounter() const {
  uint64_t ret = 0;
  for (const auto& i : ncclIdToCommMap_) {
    for (const auto& j : i.second) {
      ret += j->getCommSplitCounter();
    }
  }
  return ret;
}

namespace {

// Check validity of tensor
void check_gpu_single_tensor(
    const at::Tensor& tensor,
    const bool p2p = false // whether operation is a P2P operation
) {
  if (!tensor.is_cuda() || tensor.is_sparse()) {
    C10_THROW_ERROR(ValueError, "Tensors must be CUDA and dense");
  }
  // Skip the following requirements for P2P operations
  if (!tensor.is_contiguous(tensor.suggest_memory_format())) {
    if (p2p) {
      TORCH_WARN_ONCE(
          "Detected non-contiguous tensor in P2P operations. It is user "
          "responsibility to guarantee that source and destination tensors have "
          "the same contiguity format.");
    } else {
      C10_THROW_ERROR(ValueError, "Tensors must be contiguous");
    }
  }
}

// Checks that all `tensors' have the same type and shape and reside on distinct
// GPUs.
// TODO: test_c10d_nccl.py should consider adding tests for the error conditions
// here, ie, that deliberately pass invalid tensors and check the right
// exception is thrown.
void check_gpu_tensors_different_devices(
    const std::vector<at::Tensor>& tensors,
    const bool p2p = false // whether operation is a P2P operation
) {
  if (tensors.size() == 0) {
    C10_THROW_ERROR(ValueError, "Tensor list must be nonempty");
  }
  if (tensors.size() > static_cast<size_t>(at::cuda::getNumGPUs())) {
    C10_THROW_ERROR(
        ValueError,
        "Tensor list mustn't be larger than the number of available GPUs");
  }

  const auto& first = tensors.front();

  // Set for ensuring that tensors are on separate devices.
  std::unordered_set<decltype(first.get_device())> usedDevices;
  usedDevices.reserve(tensors.size());

  for (const auto& t : tensors) {
    if (!t.is_cuda() || t.is_sparse()) {
      C10_THROW_ERROR(ValueError, "Tensors must be CUDA and dense");
    }
    if (t.scalar_type() != first.scalar_type()) {
      C10_THROW_ERROR(TypeError, "Tensors must have identical type");
    }
    if (t.sizes() != first.sizes()) {
      C10_THROW_ERROR(ValueError, "Tensors must have identical size");
    }
    if (t.strides() != first.strides()) {
      C10_THROW_ERROR(ValueError, "Tensors must have identical strides");
    }
    // Skip the following requirements for P2P operations
    if (!t.is_contiguous(t.suggest_memory_format())) {
      if (p2p) {
        TORCH_WARN_ONCE(
            "Detected non-contiguous tensor in P2P operations. It is user "
            "responsibility to guarantee that source and destination tensors have "
            "the same contiguity format.");
      } else {
        C10_THROW_ERROR(ValueError, "Tensors must be contiguous");
      }
    }
    const auto inserted = usedDevices.insert(t.get_device()).second;
    if (!inserted) {
      C10_THROW_ERROR(ValueError, "Tensors must be on distinct GPU devices");
    }
  }
}

// Checks that all `tensors' have the same type and shape and reside on the same
// GPU.
// TODO: test_c10d_nccl.py should consider adding tests for the error conditions
// here, ie, that deliberately pass invalid tensors and check the right
// exception is thrown. The "Expected list of tensors on the same device"
// condition may be a challenge because the test would need to pass tensors on
// different devices in the same process.
int64_t check_gpu_tensors_same_device(const std::vector<at::Tensor>& tensors) {
  if (tensors.size() == 0) {
    C10_THROW_ERROR(ValueError, "Tensor list must be nonempty");
  }

  const auto& first = tensors.front();

  int64_t total_numel = 0;
  for (const auto& t : tensors) {
    if (!t.is_cuda() || t.is_sparse()) {
      C10_THROW_ERROR(ValueError, "Tensors must be CUDA and dense");
    }
    if (t.scalar_type() != first.scalar_type()) {
      C10_THROW_ERROR(TypeError, "Tensors must have identical type");
    }
    if (!t.is_non_overlapping_and_dense()) {
      C10_THROW_ERROR(ValueError, "Tensors must be non-overlapping and dense");
    }
    // If we're in this function, the user called a _coalesced collective
    // on a set of tensors with potentially different sizes and strides.
    // Therefore, we don't check for matching sizes and strides,
    // but we do double-check tensors are on the same device.
    TORCH_CHECK_WITH(
        ValueError,
        t.get_device() == tensors[0].get_device(),
        "Expected list of tensors on the same device");
    total_numel += t.numel();
  }

  return total_numel;
}

bool check_same_size(const std::vector<at::Tensor>& input_tensors) {
  for (const auto& input_tensor : input_tensors) {
    if (!input_tensors[0].is_same_size(input_tensor)) {
      return false;
    }
  }
  return true;
}

// Flatten each list in `tensor_lists' for a gather or scatter operation, and
// ensure compatibility with the corresponding tensor in `other'.
std::vector<at::Tensor> flatten_for_scatter_gather(
    std::vector<std::vector<at::Tensor>>& tensor_lists,
    std::vector<at::Tensor>& other,
    size_t world_size) {
  if (tensor_lists.size() != other.size()) {
    C10_THROW_ERROR(
        ValueError,
        "Tensor list operands to scatter/gather must have the same length");
  }
  const auto num_devices = tensor_lists.size();

  std::vector<at::Tensor> flattened;
  flattened.resize(num_devices);

  for (const auto i : c10::irange(size_t{}, num_devices)) {
    if (tensor_lists[i].size() != world_size * num_devices) {
      C10_THROW_ERROR(
          ValueError,
          c10::str(
              "Tensor list input to scatter/gather must match number of collective participants ",
              "but got ",
              tensor_lists[i].size(),
              " inputs",
              " with world_size ",
              world_size,
              " and ",
              num_devices,
              " devices."));
    }

    // Only check device match for the first tensor in the list; the call to
    // newLikeFlat() below will check the rest.
    if (tensor_lists[i].front().get_device() != other[i].get_device()) {
      C10_THROW_ERROR(
          ValueError,
          "Corresponding input/output tensors to scatter/gather must all reside"
          " on the same device");
    }

    for (const auto& t : tensor_lists[i]) {
      if (t.numel() != other[i].numel()) {
        C10_THROW_ERROR(
            ValueError,
            "All tensor operands to scatter/gather must have the same number of elements");
      }
    }
    // Flatten the tensors (from all ranks) into a single big tensor.
    flattened[i] = newLikeFlat(tensor_lists, i);
  }
  return flattened;
}

} // namespace

c10::intrusive_ptr<ProcessGroupNCCL::WorkNCCL> ProcessGroupNCCL::initWork(
    std::vector<at::Device> devices,
    int rank,
    OpType opType,
    const char* profilingTitle,
    const std::vector<at::Tensor>& inputs,
    const std::vector<at::Tensor>& outputs) {
  auto r = c10::make_intrusive<ProcessGroupNCCL::WorkNCCL>(
      devices,
      rank,
      opType,
      seq_,
      profilingTitle,
      profilingTitle != nullptr ? c10::optional<std::vector<at::Tensor>>(inputs)
                                : c10::nullopt,
      desyncDebug_,
      enableTiming_.load(),
      dist_debug_level_);
  r->trace_id_ = NCCLTraceBuffer::get()->record(
      uid_,
      seq_,
      profilingTitle,
      inputs,
      outputs,
      r->ncclStartEvents_.get(),
      r->ncclEndEvents_.get());
  return r;
}

std::vector<at::Tensor> ProcessGroupNCCL::WorkNCCL::result() {
  return *outputs_;
}

c10::intrusive_ptr<c10::ivalue::Future> ProcessGroupNCCL::WorkNCCL::
    getFuture() {
  return future_;
}

float ProcessGroupNCCL::WorkNCCL::getDuration() const {
  TORCH_CHECK(timingEnabled_, "getDuration only works if timing was enabled")
  TORCH_CHECK(
      ncclStartEvents_->size() == 1,
      "getDuration only works for single device per ProcessGroup.");
  TORCH_CHECK(
      ncclEndEvents_->size() == 1,
      "getDuration only works for single device per ProcessGroup.");
  TORCH_CHECK(
      (*ncclEndEvents_)[0].query(),
      "getDuration can only be called after work is succeeded.")
  return (*ncclStartEvents_)[0].elapsed_time((*ncclEndEvents_)[0]);
}
uint64_t ProcessGroupNCCL::WorkNCCL::getSequencenumber() const {
  return seq_;
}

void ProcessGroupNCCL::workEnqueue(
    c10::intrusive_ptr<ProcessGroupNCCL::WorkNCCL> work) {
  if (!terminateProcessGroup_.load()) {
    std::lock_guard<std::mutex> lock(workMetaListMutex_);
    // Avoid view tensors to be processed in cleanup thread.
    // View tensors' destruction invokes autograd_meta, which
    // needs to be destructed in user thread. Otherwise will
    // get deadlock. Here we enqueue work without outputs_.
    workMetaList_.emplace_back(*work);
    lastWorkListUpdateTime_ = std::chrono::steady_clock::now();
  }
}

ProcessGroupNCCL::Options::Options(bool is_high_priority_stream)
    : Backend::Options(NCCL_BACKEND_NAME, kProcessGroupNCCLDefaultTimeout),
      is_high_priority_stream(is_high_priority_stream) {}

static constexpr int CoalActive = 0x01, CoalColl = 0x02, CoalP2P = 0x04;

void ProcessGroupNCCL::startCoalescing() {
  coalescedDevices_.clear();
  coalescedComms_.clear();
  coalescing_state_ |= CoalActive;
  groupStart();
}

c10::intrusive_ptr<Work> ProcessGroupNCCL::endCoalescing() {
  if (!nccl_use_nonblocking() ||
      coalescedComms_.size() == 0) { // There is no actual work being coalesced
    groupEnd();
  } else {
    // `coalescedComms_` should have same set of comms across collectives
    auto comms = coalescedComms_[0];
    groupEndNonblocking(comms);
  }

  coalescing_state_ = 0;

  if (coalescedDevices_.size() == 0) {
    // There is no actual work being coalesced
    return nullptr;
  }

  // `coalescedDevices_` should have same set of devices across collectives
  auto devices = coalescedDevices_[0];

  // Create Work object
  auto work = initWork(devices, rank_, OpType::COALESCED, "nccl:coalesced");

  // Record stream event
  // `getKeyFromDevices` is how we get keys for both collectives and batch P2P
  const auto key = getKeyFromDevices(devices);
  auto& ncclStreams = ncclStreams_[key];
  // TODO(eqy): is this still necessary if avoidRecordStreams_ is set?
  for (const auto i : c10::irange(devices.size())) {
    auto& devEvent = (*work->ncclEndEvents_)[i];
    devEvent.record(ncclStreams[i]);
  }

  // Set appropriate work parameters.
  work->blockingWait_ = blockingWait_;
  work->avoidRecordStreams_ = avoidRecordStreams_;
  work->opTimeout_ = options_->timeout;
  work->store_ = store_;
  if (avoidRecordStreams_) {
    // other functions expect an initialized ptr if avoidRecordStreams_ is set
    work->stashed_for_allocator_safety_ =
        std::make_shared<std::vector<at::Tensor>>();
  }
  c10::cuda::CaptureStatus capture_status =
      c10::cuda::currentStreamCaptureStatusMayInitCtx();

  if ((coalescing_state_ & CoalColl) &&
      capture_status == c10::cuda::CaptureStatus::None) {
    workEnqueue(work);
    // TODO: it seems we never enqueue work for single send/recv or batch P2P,
    // see the `pointToPoint` function. This should be fixed. Otherwise, we risk
    // not being able to abort hanged P2P ops.
  }

  return work;
}

template <typename Fn, typename PreProcess, typename PostProcess>
c10::intrusive_ptr<Work> ProcessGroupNCCL::collective(
    std::vector<at::Tensor>& inputs,
    std::vector<at::Tensor>& outputs,
    Fn fn,
    PreProcess pre,
    PostProcess post,
    OpType opType,
    const char* profilingTitle,
    bool avoidRecordStreams) {
  // Environment setting by the user may add onto collective call's option
  avoidRecordStreams |= avoidRecordStreams_;
  c10::cuda::CaptureStatus capture_status =
      c10::cuda::currentStreamCaptureStatusMayInitCtx();
  errorIfCapturingNonCapturableNCCL(capture_status);

  // Bump collective counter
  seq_++;

  // Currently, the API permits one scenario where inputs.size() and
  // outputs.size() are > 0.
  // 1. If the call was a _coalesced call, all inputs must be on the same
  // device.
  //    The group of nccl calls applies the collective separately to each input,
  //    but the group as a whole should be efficient, and might even execute as
  //    a single fused kernel.
  const auto devices = getDeviceList(inputs);
  const bool inputs_same_dev = (devices.size() == 1);
  const auto key = getKeyFromDevices(devices);
  auto& ncclComms = getNCCLComm(key, devices, opType);

  if (coalescing_state_ & CoalActive) {
    coalescing_state_ |= CoalColl;
    coalescedDevices_.push_back(devices);
    coalescedComms_.push_back(ncclComms);
  }

  // Used many times below, so we stash the unordered_map lookup
  auto& ncclStreams = ncclStreams_[key];

  // First let NCCL streams wait for input tensors allocation streams
  syncStreams(devices, ncclEvents_[key], ncclStreams);

  // Work itself will create the CUDA events on all GPUs of tensors
  bool can_profile = outputs.size() == 1;

  auto work = initWork(
      devices,
      rank_,
      opType,
      can_profile ? profilingTitle : nullptr,
      inputs,
      outputs);

  // Store references to outputs to be used by WorkNCCL::result and operator<<.
  work->outputs_ = std::make_shared<std::vector<at::Tensor>>(outputs);

  if (avoidRecordStreams) {
    work->stashed_for_allocator_safety_ =
        std::make_shared<std::vector<at::Tensor>>(inputs);
  }

  at::cuda::OptionalCUDAGuard gpuGuard;

  // Start event should only be recorded before the ncclGroupStart()
  if (work->timingEnabled_) {
    for (const auto i : c10::irange(devices.size())) {
      at::cuda::CUDAStream& ncclStream = ncclStreams[i];
      (*work->ncclStartEvents_)[i].record(ncclStream);
    }
  }

  pre(ncclStreams, work);

  std::vector<void*> comms_;
  if (nccl_use_nonblocking()) {
    for (const auto i : c10::irange(inputs.size())) {
      decltype(i) stream_comm_i = (inputs_same_dev ? 0 : i);
      comms_.push_back((void*)ncclComms[stream_comm_i]->getNcclComm());
    }
  }

  if (enableCollecticeHashDebug_.load()) {
    auto numel = getTensorsNumel(inputs);
    auto hashValue = hashTensors(inputs);
    PRINT_COLLECTIVE_HASH_SIGNATURE(
        "input", opTypeToString(opType), numel, hashValue);
  }

  {
    torch::cuda::nccl::AutoNcclGroup nccl_group_guard(
        comms_, nccl_use_nonblocking());
    for (const auto i : c10::irange(inputs.size())) {
      if (!inputs_same_dev || (inputs_same_dev && i == 0)) {
        gpuGuard.set_index(devices[i].index());
      }
      decltype(i) stream_comm_i = (inputs_same_dev ? 0 : i);
      auto& ncclStream = ncclStreams[stream_comm_i];
      auto& ncclComm = ncclComms[stream_comm_i];
      // Both `inputs' and `outputs' are created on a worker stream and used in
      // different ncclStreams.  Hence, both must record the ncclStream to
      // prevent being freed before the collective finishes.
      //
      // We only record `inputs' here, and leave recording `outputs' to `fn' for
      // operations where `inputs' and `outputs' are not the same.
      //
      // See [Sync Streams].
      if (!avoidRecordStreams) {
        if (!inputs[i].is_sparse()) {
          c10::cuda::CUDACachingAllocator::recordStream(
              inputs[i].storage().data_ptr(), ncclStream);
        } else {
          // for sparse input case record streams on both index and value
          // tensors
          c10::cuda::CUDACachingAllocator::recordStream(
              inputs[i].values().storage().data_ptr(), ncclStream);
          c10::cuda::CUDACachingAllocator::recordStream(
              inputs[i].indices().storage().data_ptr(), ncclStream);
        }
      }
#ifndef NCCL_HAS_COMM_NONBLOCKING
      C10D_NCCL_CHECK(
          fn(inputs[i], outputs[i], ncclComm->getNcclComm(), ncclStream),
          ncclComm->getNcclCommFailureReason());
#else
      C10D_NCCL_CHECK_TIMEOUT(
          fn(inputs[i], outputs[i], ncclComm->getNcclComm(), ncclStream),
          ncclComm->getNcclComm(),
          ncclComm->getNcclCommFailureReason());
#endif
    }
  }
  post(ncclStreams, work);

  // End event should only be recorded after the ncclGroupEnd()
  for (const auto i : c10::irange(devices.size())) {
    at::cuda::CUDAStream& ncclStream = ncclStreams[i];
    if (!coalescing_state_) {
      (*work->ncclEndEvents_)[i].record(ncclStream);
    }
    work->ncclComms_[i] = ncclComms[i];
  }

  {
    c10::cuda::CUDAMultiStreamGuard streamGuard(ncclStreams);
    work->future_ = c10::make_intrusive<at::ivalue::Future>(
        c10::ListType::create(c10::TensorType::get()), devices);

    // Add a callback that runs profiling end callbacks. wrapCallback() in CUDA
    // future blocks the stream this callback runs on the corresponding
    // ncclEndEvents_ ensuring appropriate synchronization.
    if (work->recordFunctionEndCallback_) {
      work->future_->addCallback(
          [work](at::ivalue::Future& /* unused */) {
            work->recordFunctionEndCallback_();
          },
          // uses_future = false allows us to skip synchronization in
          // ivalue::Future, but is only valid as long as the lambda doesn't use
          // the "Future" argument.
          /*uses_future=*/false);
    }
    work->future_->markCompleted(at::IValue(*work->outputs_));
  }

  // Set appropriate work parameters.
  work->blockingWait_ = blockingWait_;
  work->avoidRecordStreams_ = avoidRecordStreams;
  work->opTimeout_ = options_->timeout;
  work->store_ = store_;
  // Record size info for debug. We only record the size on the first device as
  // multi-device per process is deprecated
  work->numelIn_ = inputs[0].numel();
  work->numelOut_ = outputs[0].numel();

  // Notify graphs before we check the capture status preemptively
  at::cuda::CUDAGraph::inc_pending_event_queries();

  if (!coalescing_state_ && capture_status == c10::cuda::CaptureStatus::None) {
    workEnqueue(work);
  } else {
    at::cuda::CUDAGraph::dec_pending_event_queries();
  }

  return work;
}

template <typename Fn, typename PreProcess, typename PostProcess>
c10::intrusive_ptr<Work> ProcessGroupNCCL::pointToPoint(
    std::vector<at::Tensor>& tensors,
    Fn fn,
    int peer,
    OpType opType,
    PreProcess pre,
    PostProcess post,
    const char* profilingTitle) {
  // avoidRecordStreams_ note:
  // send, recv, and irecv should be ok with avoidRecordStreams,
  // However, for isend, I don't think the API requires the user
  // to wait() on the returned handle, so ProcessGroupNCCL can't know
  // when it's safe to release the input back to the allocator,
  // and the present call has no way to know it's not an isend.
  // Therefore, we warn and fall back to the typical recordStream logic:
  if (avoidRecordStreams_) {
    TORCH_WARN_ONCE(
        "TORCH_NCCL_AVOID_RECORD_STREAMS=1 has no effect for point-to-point "
        "collectives.");
  }

  // Bump sequence number, updated in collective() as well
  seq_++;

  const auto devices = getDeviceList(tensors);
  std::string key;
  int p2pRank = 0, p2pTargetRank = 0;
  bool isSendRecvSelf = false;
  // For batch_isend_irecv, ncclGroupStart() would be called upfront
  bool batchP2P = ncclActiveGroupCounter_ > 0;
  if (batchP2P) {
    // For batch P2P, we need to treat it like a collective when selecting
    // communicator, because other ranks can call into this batch other than my
    // rank and my peer
    key = getKeyFromDevices(devices);
    p2pRank = rank_;
    p2pTargetRank = peer;
  } else {
    // For single P2P, preserve the old two-rank behavior (to avoid perf diff)
    key = getKeySendRecv(rank_, peer);
    p2pRank = rank_ <= peer ? 0 : 1;
    isSendRecvSelf = rank_ == peer;
    p2pTargetRank = isSendRecvSelf ? 0 : 1 - p2pRank;
  }
  auto& ncclComms = getNCCLComm(key, devices, opType, p2pRank, isSendRecvSelf);

  if (coalescing_state_ & CoalActive) {
    coalescing_state_ |= CoalP2P;
    coalescedDevices_.push_back(devices);
    coalescedComms_.push_back(ncclComms);
  }

  // First let NCCL streams wait for input tensors allocation streams
  syncStreams(devices, ncclEvents_[key], ncclStreams_[key]);

  // Work itself will create the CUDA events on all GPUs of tensors
  bool can_profile = tensors.size() == 1;
  auto work = initWork(
      devices,
      rank_,
      opType,
      can_profile ? profilingTitle : nullptr,
      tensors,
      {});

  // Store references to outputs to be used by WorkNCCL::result and operator<<.
  // Note that these outputs are only valid for recv(), as send() does not
  // modify the inputs but we still create these outputs for use cases such as
  // profiling.
  work->outputs_ = std::make_shared<std::vector<at::Tensor>>(tensors);

  at::cuda::OptionalCUDAGuard gpuGuard;

  // Start event should only be recorded before the ncclGroupStart()
  if (work->timingEnabled_) {
    for (const auto i : c10::irange(tensors.size())) {
      at::cuda::CUDAStream& ncclStream = ncclStreams_[key][i];
      (*work->ncclStartEvents_)[i].record(ncclStream);
    }
  }

  pre(ncclStreams_[key], work);

  for (const auto i : c10::irange(tensors.size())) {
    gpuGuard.set_index(devices[i].index());
    at::cuda::CUDAStream& ncclStream = ncclStreams_[key][i];

    // Both send tensor and recv tensor are created on a worker stream and used
    // in different ncclStreams.  Hence, both must record the ncclStream to
    // prevent being freed before the collective finishes.
    //
    // See [Sync Streams].
    c10::cuda::CUDACachingAllocator::recordStream(
        tensors[i].storage().data_ptr(), ncclStream);
  }

  std::vector<void*> comms_;
  if (nccl_use_nonblocking()) {
    for (const auto i : c10::irange(tensors.size())) {
      comms_.push_back((void*)ncclComms[i]->getNcclComm());
    }
  }
  {
    torch::cuda::nccl::AutoNcclGroup nccl_group_guard(
        comms_, nccl_use_nonblocking());
    for (const auto i : c10::irange(tensors.size())) {
      gpuGuard.set_index(devices[i].index());
      at::cuda::CUDAStream& ncclStream = ncclStreams_[key][i];
#ifndef NCCL_HAS_COMM_NONBLOCKING
      C10D_NCCL_CHECK(
          fn(tensors[i],
             ncclComms[i]->getNcclComm(),
             ncclStream,
             p2pTargetRank),
          ncclComms[i]->getNcclCommFailureReason());
#else
      C10D_NCCL_CHECK_TIMEOUT(
          fn(tensors[i],
             ncclComms[i]->getNcclComm(),
             ncclStream,
             p2pTargetRank),
          ncclComms[i]->getNcclComm(),
          ncclComms[i]->getNcclCommFailureReason());
#endif
    }
  }

  post(ncclStreams_[key]);

  // End event should only be recorded after the ncclGroupEnd()
  for (const auto i : c10::irange(tensors.size())) {
    at::cuda::CUDAStream& ncclStream = ncclStreams_[key][i];
    if (!coalescing_state_) {
      (*work->ncclEndEvents_)[i].record(ncclStream);
    }
    work->ncclComms_[i] = ncclComms[i];
    work->blockingWait_ = blockingWait_;
    work->opTimeout_ = options_->timeout;
    work->store_ = store_;
  }

  // Record size info for debug. We only record the size on the first device as
  // multi-device per process is deprecated
  work->numelIn_ = work->numelOut_ = tensors[0].numel();

  // Future only needs to be created and marked completed with outputs for
  // recv(), but still create future for use cases such as profiling even for
  // send().
  {
    c10::cuda::CUDAMultiStreamGuard streamGuard(ncclStreams_[key]);
    work->future_ = c10::make_intrusive<at::ivalue::Future>(
        c10::ListType::create(c10::TensorType::get()), devices);
    work->future_->markCompleted(at::IValue(*work->outputs_));
  }

  // Add a callback that runs profiling end callbacks. wrapCallback() in CUDA
  // future blocks the stream this callback runs on the corresponding
  // ncclEndEvents_ ensuring appropriate synchronization.
  if (work->recordFunctionEndCallback_) {
    work->future_->addCallback(
        [work](at::ivalue::Future& /* unused */) {
          work->recordFunctionEndCallback_();
        },
        // uses_future = false allows us to skip synchronization in
        // ivalue::Future, but is only valid as long as the lambda doesn't use
        // the "Future" argument.
        /*uses_future=*/false);
  }

  // Enqueue P2P op so that it can be cancelled by NCCL watchdog
  c10::cuda::CaptureStatus capture_status =
      c10::cuda::currentStreamCaptureStatusMayInitCtx();

  // Notify graphs before we check the capture status preemptively
  at::cuda::CUDAGraph::inc_pending_event_queries();

  if (!coalescing_state_ && capture_status == c10::cuda::CaptureStatus::None) {
    workEnqueue(work);
  } else {
    at::cuda::CUDAGraph::dec_pending_event_queries();
  }

  return work;
}

template <typename Fn>
c10::intrusive_ptr<Work> ProcessGroupNCCL::collective(
    std::vector<at::Tensor>& inputs,
    std::vector<at::Tensor>& outputs,
    Fn fn,
    OpType opType,
    const char* profilingTitle,
    bool avoidRecordStreams) {
  return collective(
      inputs,
      outputs,
      fn,
      [](std::vector<at::cuda::CUDAStream>&,
         c10::intrusive_ptr<ProcessGroupNCCL::WorkNCCL>& work) {},
      [](std::vector<at::cuda::CUDAStream>&,
         c10::intrusive_ptr<ProcessGroupNCCL::WorkNCCL>& work) {},
      opType,
      profilingTitle,
      avoidRecordStreams);
}

template <typename Fn>
c10::intrusive_ptr<Work> ProcessGroupNCCL::pointToPoint(
    std::vector<at::Tensor>& tensor,
    Fn fn,
    int peer,
    OpType opType,
    const char* profilingTitle) {
  return pointToPoint(
      tensor,
      fn,
      peer,
      opType,
      [](std::vector<at::cuda::CUDAStream>&,
         c10::intrusive_ptr<ProcessGroupNCCL::WorkNCCL>& work) {},
      [](std::vector<at::cuda::CUDAStream>&) {},
      profilingTitle);
}

c10::intrusive_ptr<Work> ProcessGroupNCCL::allreduce_sparse(
    std::vector<at::Tensor>& tensors,
    const AllreduceOptions& opts) {
#ifdef IS_NCCL_EXP
  std::vector<at::Tensor> outputTensors(tensors.size());
  for (std::vector<at::Tensor>::size_type i = 0; i < tensors.size(); i++) {
    tensors[i] = tensors[i].coalesce();
    outputTensors[i] = torch::zeros(
        tensors[i].sizes(), tensors[i].options().layout(torch::kStrided));
  }
  int dev_in_group = 0;
  auto work = collective(
      tensors,
      outputTensors,
      [&](at::Tensor& input,
          at::Tensor& output,
          ncclComm_t comm,
          at::cuda::CUDAStream& stream) {
        auto ncclDataType = getNcclDataType(input.scalar_type());
        auto ncclReduceOp = getNcclReduceOp(
            opts.reduceOp, input, ncclDataType, comm, dev_in_group++);

        size_t num_elements = output.numel();
        auto indices = input.indices();
        auto sizes = input.sizes();
        int colSize = sizes[1];
        auto rows = indices[0];
        size_t blockCount = rows.sizes()[0];
        auto recvIndices = indices[0] * colSize;

        // prevent output and recvIndices from being freed
        c10::cuda::CUDACachingAllocator::recordStream(
            output.storage().data_ptr(), stream);
        c10::cuda::CUDACachingAllocator::recordStream(
            recvIndices.storage().data_ptr(), stream);
        auto result = ncclAllReduceSparseBlock(
            input._values().data_ptr(), // sendbuff
            recvIndices.data_ptr<int64_t>(), // recv_indices
            blockCount, // block_count
            colSize, // block_length
            output.data_ptr(), // recvbuff
            output.numel(), // recv_count
            ncclDataType,
            ncclReduceOp,
            comm,
            stream.stream());
        return result;
      },
      [](std::vector<at::cuda::CUDAStream>& ncclStreams,
         c10::intrusive_ptr<ProcessGroupNCCL::WorkNCCL>& work) {},
      [&](std::vector<at::cuda::CUDAStream>& ncclStreams,
          c10::intrusive_ptr<ProcessGroupNCCL::WorkNCCL>& work) {
        // Convert output tensors to sparse and back into tensors.
        for (const auto i : c10::irange(outputTensors.size())) {
          at::cuda::CUDAStreamGuard guard(ncclStreams[i]);
          if (opts.sparseIndices.has_value()) {
            tensors[i] = at::sparse_coo_tensor(
                opts.sparseIndices.value(),
                outputTensors[i],
                tensors[i].sizes());
          } else {
            tensors[i] = outputTensors[i].to_sparse();
          }
        }
      },
      OpType::_ALLREDUCE_SPARSE,
      "nccl:all_reduce_sparse");
  return work;
#else
  // If the nccl branch is not "exp" then we just error
  C10_THROW_ERROR(
      Error,
      "allreduce_sparse is only available in the NCCL experimental branch.");
#endif
}

c10::intrusive_ptr<Work> ProcessGroupNCCL::allreduce_impl(
    std::vector<at::Tensor>& tensors,
    const AllreduceOptions& opts) {
  int dev_in_group = 0;
  return collective(
      tensors,
      tensors,
      [&](at::Tensor& input,
          at::Tensor& output,
          ncclComm_t comm,
          at::cuda::CUDAStream& stream) {
        auto ncclDataType = getNcclDataType(input.scalar_type());
        auto ncclReduceOp = getNcclReduceOp(
            opts.reduceOp, input, ncclDataType, comm, dev_in_group++);
        return ncclAllReduce(
            input.data_ptr(),
            output.data_ptr(),
            input.numel(),
            ncclDataType,
            ncclReduceOp,
            comm,
            stream.stream());
      },
      OpType::ALLREDUCE,
      "nccl:all_reduce");
}

c10::intrusive_ptr<Work> ProcessGroupNCCL::allreduce(
    std::vector<at::Tensor>& tensors,
    const AllreduceOptions& opts) {
  if (intraNodeComm_ != nullptr && tensors.size() == 1 &&
      opts.reduceOp == ReduceOp::SUM) {
    using namespace intra_node_comm;
    auto algo = intraNodeComm_->selectAllReduceAlgo(tensors[0]);
    if (algo != intra_node_comm::AllReduceAlgo::NONE) {
      intraNodeComm_->allReduce(tensors[0], algo);
      return c10::make_intrusive<IntraNodeCommWork>();
    }
  }

  check_gpu_tensors_different_devices(tensors);

  // @lint-ignore CLANGTIDY
  auto tensor = tensors.back();
  RECORD_PARAM_COMMS_DATA(
      static_cast<int>(
          this->getSequenceNumberForGroup() + 1), // seq + 1 to match collective
      this->getID(),
      tensors, // inputTensors
      tensors, // outputTensors
      rank_, // rank
      "allreduce", // colName
      tensor.numel(), // inNelems
      tensor.numel(), // outNelems
      tensor.scalar_type(), // dType
      std::vector<int64_t>(), // inSplitSizes
      std::vector<int64_t>(), // outSplitSizes
      globalRankStart, // globalRankStart
      globalRankStride, // globalRankStride
      this->getSize()); // worldSize

  // avoidRecordStreams_ note: collective() will stash tensors.
  return allreduce_impl(tensors, opts);
}

c10::intrusive_ptr<Work> ProcessGroupNCCL::allreduce_coalesced(
    std::vector<at::Tensor>& tensors,
    const AllreduceCoalescedOptions& opts) {
  auto total_numel = check_gpu_tensors_same_device(tensors);

  // @lint-ignore CLANGTIDY
  RECORD_PARAM_COMMS_DATA(
      static_cast<int>(
          this->getSequenceNumberForGroup() + 1), // seq + 1 to match collective
      this->getID(),
      tensors, // inputTensors
      tensors, // outputTensors
      rank_, // rank
      "allreduce_coalesced", // colName
      total_numel, // inNelems
      total_numel, // outNelems
      tensors[0].scalar_type(), // dType
      // I'm not sure what in,outSplitSizes mean here.
      std::vector<int64_t>(), // inSplitSizes
      std::vector<int64_t>(), // outSplitSizes
      globalRankStart, // globalRankStart
      globalRankStride, // globalRankStride
      this->getSize()); // worldSize

  // avoidRecordStreams_ note: collective() will stash tensors.
  return allreduce_impl(tensors, opts);
}

c10::intrusive_ptr<Work> ProcessGroupNCCL::broadcast(
    std::vector<at::Tensor>& tensors,
    const BroadcastOptions& opts) {
  check_gpu_tensors_different_devices(tensors);

  // @lint-ignore CLANGTIDY
  auto tensor = tensors.back();
  RECORD_PARAM_COMMS_DATA(
      static_cast<int>(
          this->getSequenceNumberForGroup() + 1), // seq + 1 to match collective
      this->getID(),
      tensors, // inputTensors
      tensors, // outputTensors
      opts.rootRank, // root rank
      "broadcast", // colName
      tensor.numel(), // inNelems
      tensor.numel(), // outNelems
      tensor.scalar_type(), // dType
      std::vector<int64_t>(), // inSplitSizes
      std::vector<int64_t>(), // outSplitSizes
      globalRankStart, // globalRankStart
      globalRankStride, // globalRankStride
      this->getSize()); // worldSize

  // avoidRecordStreams_ note: collective() will stash tensors.
  bool avoidRecordStreams = avoidRecordStreams_ || (!opts.asyncOp);

  return collective(
      tensors,
      tensors,
      [&](at::Tensor& input,
          at::Tensor& output,
          ncclComm_t comm,
          at::cuda::CUDAStream& stream) {
        const auto root = opts.rootRank * tensors.size() + opts.rootTensor;
        return ncclBcast(
            input.data_ptr(),
            input.numel(),
            getNcclDataType(input.scalar_type()),
            root,
            comm,
            stream.stream());
      },
      OpType::BROADCAST,
      "nccl:broadcast",
      avoidRecordStreams);
}

// _broadcast_oop adds an out-of-place broadcast in PGNCCL
// Custom collectives may be implemented by coalescing broadcast operations
// One use-case is implementing a vector all_gather (all_gather_v)
// where unevenly sized inputs are gathered among participating ranks
// Since all_gather provides an out-of-place API, an all_gather_v
// semantic implemented inside pg_nccl.all_gather also needs to support
// out-of-place, for which an out-of-place broadcast is required to be added
c10::intrusive_ptr<Work> ProcessGroupNCCL::_broadcast_oop(
    std::vector<at::Tensor>& outputTensors,
    std::vector<at::Tensor>& inputTensors,
    const BroadcastOptions& opts) {
  check_gpu_tensors_different_devices(outputTensors);
  check_gpu_tensors_different_devices(inputTensors);

  // @lint-ignore CLANGTIDY
  auto tensor = outputTensors.back();
  // @lint-ignore CLANGTIDY
  auto in_tensor = inputTensors.back();
  if (tensor.numel() != in_tensor.numel()) {
    C10_THROW_ERROR(
        ValueError,
        "Tensor input and output of _broadcast_oop must have the same number of elements ");
  }
  RECORD_PARAM_COMMS_DATA(
      static_cast<int>(
          this->getSequenceNumberForGroup() +
          1), // seq + 1 to match collective increment.
      this->getID(),
      inputTensors, // inputTensors
      outputTensors, // outputTensors
      opts.rootRank, // root rank
      "_broadcast_oop", // colName
      tensor.numel(), // inNelems
      tensor.numel(), // outNelems
      tensor.scalar_type(), // dType
      std::vector<int64_t>(), // inSplitSizes
      std::vector<int64_t>(), // outSplitSizes
      globalRankStart, // globalRankStart
      globalRankStride, // globalRankStride
      this->getSize()); // worldSize

  return collective(
      inputTensors,
      outputTensors,
      [&](at::Tensor& input,
          at::Tensor& output,
          ncclComm_t comm,
          at::cuda::CUDAStream& stream) {
        const auto root = opts.rootRank * inputTensors.size() + opts.rootTensor;
        return ncclBroadcast(
            input.data_ptr(),
            output.data_ptr(),
            input.numel(),
            getNcclDataType(input.scalar_type()),
            root,
            comm,
            stream.stream());
      },
      OpType::BROADCAST,
      "nccl:_broadcast_oop");
}

c10::intrusive_ptr<Work> ProcessGroupNCCL::reduce(
    std::vector<at::Tensor>& tensors,
    const ReduceOptions& opts) {
  check_gpu_tensors_different_devices(tensors);
  // @lint-ignore CLANGTIDY
  auto tensor = tensors.back();
  RECORD_PARAM_COMMS_DATA(
      static_cast<int>(
          this->getSequenceNumberForGroup() + 1), // seq + 1 to match collective
      this->getID(),
      tensors, // inputTensors
      tensors, // outputTensors
      opts.rootRank, // root rank
      "reduce", // colName
      tensor.numel(), // inNelems
      tensor.numel(), // outNelems
      tensor.scalar_type(), // dType
      std::vector<int64_t>(), // inSplitSizes
      std::vector<int64_t>(), // outSplitSizes
      globalRankStart, // globalRankStart
      globalRankStride, // globalRankStride
      this->getSize()); // worldSize

  int dev_in_group = 0;
  // avoidRecordStreams_ note: collective() will stash tensors.
  return collective(
      tensors,
      tensors,
      [&](at::Tensor& input,
          at::Tensor& output,
          ncclComm_t comm,
          at::cuda::CUDAStream& stream) {
        const auto root = opts.rootRank * tensors.size() + opts.rootTensor;
        auto ncclDataType = getNcclDataType(input.scalar_type());
        auto ncclReduceOp = getNcclReduceOp(
            opts.reduceOp, input, ncclDataType, comm, dev_in_group++);
        return ncclReduce(
            input.data_ptr(),
            output.data_ptr(),
            input.numel(),
            ncclDataType,
            ncclReduceOp,
            root,
            comm,
            stream.stream());
      },
      OpType::REDUCE,
      "nccl:reduce");
}

// _reduce_oop exposes an out-of-place reduce from PGNCCL
// Custom collectives may be implemented by coalescing reduce operations
// One use-case is implementing a vector reduce_scatter (reduce_scatter_v)
// where inputs are reduced and scattered unevenly among participating ranks
// Since reduce_scatter provides an out-of-place API, a reduce_scatter_v
// semantic implemented inside pg_nccl.reduce_scatter also needs to support
// out-of-place, for which an out-of-place reduce is required to be added
c10::intrusive_ptr<Work> ProcessGroupNCCL::_reduce_oop(
    std::vector<at::Tensor>& outputTensors,
    std::vector<at::Tensor>& inputTensors,
    const ReduceOptions& opts) {
  check_gpu_tensors_different_devices(outputTensors);
  check_gpu_tensors_different_devices(inputTensors);
  // @lint-ignore CLANGTIDY
  auto tensor = outputTensors.back();
  // @lint-ignore CLANGTIDY
  auto in_tensor = inputTensors.back();
  if (tensor.numel() != in_tensor.numel()) {
    C10_THROW_ERROR(
        ValueError,
        "Tensor input and output of _reduce_oop must have the same number of elements ");
  }
  RECORD_PARAM_COMMS_DATA(
      static_cast<int>(
          this->getSequenceNumberForGroup() + 1), // seq + 1 to match collective
      this->getID(),
      inputTensors, // inputTensors
      outputTensors, // outputTensors
      opts.rootRank, // root rank
      "_reduce_oop", // colName
      tensor.numel(), // inNelems
      tensor.numel(), // outNelems
      tensor.scalar_type(), // dType
      std::vector<int64_t>(), // inSplitSizes
      std::vector<int64_t>(), // outSplitSizes
      globalRankStart, // globalRankStart
      globalRankStride, // globalRankStride
      this->getSize()); // worldSize

  int dev_in_group{0};
  return collective(
      inputTensors,
      outputTensors,
      [&](at::Tensor& input,
          at::Tensor& output,
          ncclComm_t comm,
          at::cuda::CUDAStream& stream) {
        const auto root = opts.rootRank * inputTensors.size() + opts.rootTensor;
        const auto ncclDataType = getNcclDataType(input.scalar_type());
        const auto ncclReduceOp = getNcclReduceOp(
            opts.reduceOp, input, ncclDataType, comm, dev_in_group++);
        return ncclReduce(
            input.data_ptr(),
            output.data_ptr(),
            input.numel(),
            ncclDataType,
            ncclReduceOp,
            (int)root,
            comm,
            stream.stream());
      },
      OpType::REDUCE,
      "nccl:_reduce_oop");
}

c10::intrusive_ptr<Work> ProcessGroupNCCL::allgather(
    std::vector<std::vector<at::Tensor>>& outputTensors,
    std::vector<at::Tensor>& inputTensors,
    const AllgatherOptions& opts) {
  check_gpu_tensors_different_devices(inputTensors);
  // @lint-ignore CLANGTIDY
  bool same_size = check_same_size(outputTensors.back());

  if (same_size) {
    auto outputFlattened =
        flatten_for_scatter_gather(outputTensors, inputTensors, size_);
    check_gpu_tensors_different_devices(outputFlattened);

    // @lint-ignore CLANGTIDY
    auto tensor = inputTensors.back();
    RECORD_PARAM_COMMS_DATA(
        static_cast<int>(
            this->getSequenceNumberForGroup() +
            1), // seq + 1 to match collective
        this->getID(),
        inputTensors, // inputTensors
        outputTensors, // outputTensors
        rank_, // rank
        "all_gather", // colName
        tensor.numel(), // inNelems
        tensor.numel() * // outNelems
            this->getSize(),
        tensor.scalar_type(), // dType
        std::vector<int64_t>(), // inSplitSizes
        std::vector<int64_t>(), // outSplitSize
        globalRankStart, // globalRankStart
        globalRankStride, // globalRankStride
        this->getSize()); // worldSize

    return collective(
        inputTensors,
        outputFlattened,
        [&](at::Tensor& input,
            at::Tensor& output,
            ncclComm_t comm,
            at::cuda::CUDAStream& stream) {
          if (!avoidRecordStreams_) {
            c10::cuda::CUDACachingAllocator::recordStream(
                output.storage().data_ptr(), stream);
          }
          return ncclAllGather(
              input.data_ptr(),
              output.data_ptr(),
              input.numel(),
              getNcclDataType(input.scalar_type()),
              comm,
              stream.stream());
        },
        [](std::vector<at::cuda::CUDAStream>& ncclStreams,
           c10::intrusive_ptr<ProcessGroupNCCL::WorkNCCL>& work) {
          // avoidRecordStreams_ note: We actually don't need to stash anything
          // here.
          //  - inputTensors is stashed onto work->stashed_for_allocator_safety_
          //    in collective().
          //  - outputFlattened is stashed onto work->outputs_ in collective().
          //  - User-facing outputTensors should be held by the user until after
          //    waiting on work_, or the call makes no sense.
          // So all participating tensors are accounted for, and won't be
          // released back to their allocation streams until after work_ is
          // waited on.
        },
        [&](std::vector<at::cuda::CUDAStream>& ncclStreams,
            c10::intrusive_ptr<ProcessGroupNCCL::WorkNCCL>& work) {
          // Copy the flattened output tensors to the outputs.
          for (const auto i : c10::irange(outputTensors.size())) {
            at::cuda::CUDAStreamGuard guard(ncclStreams[i]);
            for (const auto j : c10::irange(outputTensors[0].size())) {
              // See [Sync Streams].
              if (!avoidRecordStreams_) {
                c10::cuda::CUDACachingAllocator::recordStream(
                    outputTensors[i][j].storage().data_ptr(), ncclStreams[i]);
              }
              outputTensors[i][j].copy_(outputFlattened[i][j], true);
            }
          }
        },
        OpType::ALLGATHER,
        "nccl:all_gather");
  } else {
    const auto num_devices = outputTensors.size();
    const auto num_reduces = outputTensors[0].size();
    std::vector<c10::intrusive_ptr<Work>> works;
    startCoalescing();
    for (const auto i : c10::irange(num_reduces)) {
      std::vector<at::Tensor> inputs_multi_dev(num_devices);
      std::vector<at::Tensor> outputs_multi_dev(num_devices);
      for (const auto j : c10::irange(num_devices)) {
        // @lint-ignore CLANGTIDY
        outputs_multi_dev[j] = outputTensors[j][i];
        inputs_multi_dev[j] =
            // @lint-ignore CLANGTIDY
            i == (rank_ * num_devices + j) ? inputTensors[j]
                                           : outputs_multi_dev[j];
      }
      auto broadcastOpts = BroadcastOptions{
          static_cast<int64_t>(i / num_devices),
          static_cast<int64_t>(i % num_devices),
          opts.timeout};
      auto work =
          _broadcast_oop(outputs_multi_dev, inputs_multi_dev, broadcastOpts);
      works.push_back(work);
    }
    auto work = endCoalescing();
    return work;
  }
}

c10::intrusive_ptr<Work> ProcessGroupNCCL::allgather_coalesced(
    std::vector<std::vector<at::Tensor>>& /* unused */,
    std::vector<at::Tensor>& /* unused */,
    const AllgatherOptions& /* unused */) {
  C10_THROW_ERROR(
      NotImplementedError,
      "ProcessGroupNCCL does not support allgather_coalesced");
}

c10::intrusive_ptr<Work> ProcessGroupNCCL::allgather_into_tensor_coalesced(
    std::vector<at::Tensor>& outputs,
    std::vector<at::Tensor>& inputs,
    const AllgatherOptions& opts) {
  return collective(
      inputs,
      outputs,
      [&](at::Tensor& input,
          at::Tensor& output,
          ncclComm_t comm,
          at::cuda::CUDAStream& stream) {
        return ncclAllGather(
            input.data_ptr(),
            output.data_ptr(),
            input.numel(),
            getNcclDataType(input.scalar_type()),
            comm,
            stream.stream());
      },
      OpType::COALESCED,
      "nccl:all_gather_into_tensor_coalesced");
}

c10::intrusive_ptr<Work> ProcessGroupNCCL::reduce_scatter(
    std::vector<at::Tensor>& outputTensors,
    std::vector<std::vector<at::Tensor>>& inputTensors,
    const ReduceScatterOptions& opts) {
  check_gpu_tensors_different_devices(outputTensors);
  // @lint-ignore CLANGTIDY
  bool same_size = check_same_size(inputTensors.back());

  if (same_size) {
    // @lint-ignore CLANGTIDY
    auto tensor = outputTensors.back();

    int dev_in_group{0};
    auto inputFlattened =
        flatten_for_scatter_gather(inputTensors, outputTensors, size_);
    check_gpu_tensors_different_devices(inputFlattened);

    RECORD_PARAM_COMMS_DATA(
        static_cast<int>(
            this->getSequenceNumberForGroup() +
            1), // seq + 1 to match collective
        this->getID(),
        inputTensors, // inputTensors
        outputTensors, // outputTensors
        rank_, // rank
        "reduce_scatter", // colName
        tensor.numel() * this->getSize(), // inNelems
        tensor.numel(), // outNelems
        tensor.scalar_type(), // dType
        std::vector<int64_t>(), // inSplitSizes
        std::vector<int64_t>(), // outSplitSizes
        globalRankStart, // globalRankStart
        globalRankStride, // globalRankStride
        this->getSize()); // worldSize

    return collective(
        inputFlattened,
        outputTensors,
        [&](at::Tensor& input,
            at::Tensor& output,
            ncclComm_t comm,
            at::cuda::CUDAStream& stream) {
          if (!avoidRecordStreams_) {
            c10::cuda::CUDACachingAllocator::recordStream(
                output.storage().data_ptr(), stream);
          }
          const auto ncclDataType = getNcclDataType(input.scalar_type());
          const auto ncclReduceOp = getNcclReduceOp(
              opts.reduceOp, input, ncclDataType, comm, dev_in_group++);
          return ncclReduceScatter(
              input.data_ptr(),
              output.data_ptr(),
              output.numel(),
              ncclDataType,
              ncclReduceOp,
              comm,
              stream.stream());
        },
        [&](std::vector<at::cuda::CUDAStream>& ncclStreams,
            c10::intrusive_ptr<ProcessGroupNCCL::WorkNCCL>& work) {
          if (avoidRecordStreams_) {
            // We only need to stash inputTensors.
            //  - inputFlattened is stashed onto
            //  work->stashed_for_allocator_safety_
            //    in collective().
            //  - User-facing outputTensors is stashed onto work->outputs_ in
            //  collective(),
            //    and should also be held by the user until after waiting on
            //    work_.
            auto& v = work->stashed_for_allocator_safety_;
            for (const auto i : c10::irange(inputTensors.size())) {
              v->insert(
                  v->end(), inputTensors[i].begin(), inputTensors[i].end());
            }
          }

          // Copy the input tensors to the flattened inputs.
          for (const auto i : c10::irange(inputTensors.size())) {
            at::cuda::CUDAStreamGuard guard(ncclStreams[i]);
            for (const auto j : c10::irange(inputTensors[0].size())) {
              // See [Sync Streams].
              if (!avoidRecordStreams_) {
                c10::cuda::CUDACachingAllocator::recordStream(
                    inputTensors[i][j].storage().data_ptr(), ncclStreams[i]);
              }
              inputFlattened[i][j].copy_(inputTensors[i][j], true);
            }
          }
        },
        [&](std::vector<at::cuda::CUDAStream>&,
            c10::intrusive_ptr<ProcessGroupNCCL::WorkNCCL>& work) {},
        OpType::REDUCE_SCATTER,
        "nccl:reduce_scatter");
  } else {
    const auto num_devices = inputTensors.size();
    const auto num_reduces = inputTensors[0].size();
    std::vector<c10::intrusive_ptr<Work>> works;
    startCoalescing();
    for (const auto i : c10::irange(num_reduces)) {
      std::vector<at::Tensor> inputs_multi_dev(num_devices);
      std::vector<at::Tensor> outputs_multi_dev(num_devices);
      for (const auto j : c10::irange(num_devices)) {
        // @lint-ignore CLANGTIDY
        inputs_multi_dev[j] = inputTensors[j][i];
        outputs_multi_dev[j] =
            // @lint-ignore CLANGTIDY
            i == (rank_ * num_devices + j) ? outputTensors[j]
                                           : inputs_multi_dev[j];
      }
      auto reduceOpts = ReduceOptions{
          opts.reduceOp,
          static_cast<int64_t>(i / num_devices),
          static_cast<int64_t>(i % num_devices),
          opts.timeout};
      auto work = _reduce_oop(outputs_multi_dev, inputs_multi_dev, reduceOpts);
      works.push_back(work);
    }
    auto work = endCoalescing();
    return work;
  }
}

c10::intrusive_ptr<Work> ProcessGroupNCCL::_reduce_scatter_base(
    at::Tensor& outputTensor,
    at::Tensor& inputTensor,
    const ReduceScatterOptions& opts) {
  if (inputTensor.dtype() != outputTensor.dtype()) {
    C10_THROW_ERROR(
        TypeError, "input tensor must be the same type as the output tensor.");
  }

  if (inputTensor.numel() != outputTensor.numel() * size_) {
    C10_THROW_ERROR(
        ValueError,
        "input tensor must be the same size as output size times world size");
  }

  // @lint-ignore CLANGTIDY
  const auto& tensor = outputTensor;
  RECORD_PARAM_COMMS_DATA(
      static_cast<int>(
          this->getSequenceNumberForGroup() + 1), // seq + 1 to match collective
      this->getID(),
      inputTensor, // inputTensor
      outputTensor, // outputTensor
      rank_, // rank
      "_reduce_scatter_base", // colName
      inputTensor.numel(), // inNelems
      tensor.numel(), // outNelems
      tensor.scalar_type(), // dtype
      std::vector<int64_t>(), // inSplitSizes
      std::vector<int64_t>(), // outSplitSizes
      globalRankStart, // globalRankStart
      globalRankStride, // globalRankStride
      this->getSize()); // worldSize

  auto inputs = std::vector<at::Tensor>{inputTensor};
  auto outputs = std::vector<at::Tensor>{outputTensor};

  int dev_in_group = 0;
  // avoidRecordStreams_ note: collective() will stash inputs and outputs.
  // Note 2: for asyncOp = false, we don't want to record streams because we
  // know that the NCCL stream will join back to the "current" stream right
  // after this op. So we might just as well keep the stream ownership of the
  // input/output tensors unchanged. The benefit would be that the
  // allocation/free of the tensors would look deterministic to the "current"
  // stream so that the caching allocator can reuse memory pool for this stream
  // in a clever way. This setting is added for libraries like FSDP which uses
  // `reduce_scatter_tensor`.
  bool avoidRecordStreams = avoidRecordStreams_ || (!opts.asyncOp);

  return collective(
      inputs,
      outputs,
      [&](at::Tensor& input,
          at::Tensor& output,
          ncclComm_t comm,
          at::cuda::CUDAStream& stream) {
        if (!avoidRecordStreams) {
          c10::cuda::CUDACachingAllocator::recordStream(
              output.storage().data_ptr(), stream);
        }
        auto ncclDataType = getNcclDataType(input.scalar_type());
        auto ncclReduceOp = getNcclReduceOp(
            opts.reduceOp, input, ncclDataType, comm, dev_in_group++);
        return ncclReduceScatter(
            input.data_ptr(),
            output.data_ptr(),
            output.numel(),
            ncclDataType,
            ncclReduceOp,
            comm,
            stream.stream());
      },
      OpType::_REDUCE_SCATTER_BASE,
      "nccl:_reduce_scatter_base",
      avoidRecordStreams);
}

c10::intrusive_ptr<Work> ProcessGroupNCCL::reduce_scatter_tensor_coalesced(
    std::vector<at::Tensor>& outputs,
    std::vector<at::Tensor>& inputs,
    const ReduceScatterOptions& opts) {
  return collective(
      inputs,
      outputs,
      [&](at::Tensor& input,
          at::Tensor& output,
          ncclComm_t comm,
          at::cuda::CUDAStream& stream) {
        if (!avoidRecordStreams_) {
          c10::cuda::CUDACachingAllocator::recordStream(
              output.storage().data_ptr(), stream);
        }
        auto ncclDataType = getNcclDataType(input.scalar_type());
        auto ncclReduceOp = getNcclReduceOp(
            opts.reduceOp, input, ncclDataType, comm, /*dev_in_group=*/0);
        return ncclReduceScatter(
            input.data_ptr(),
            output.data_ptr(),
            output.numel(),
            ncclDataType,
            ncclReduceOp,
            comm,
            stream.stream());
      },
      OpType::COALESCED,
      "nccl:reduce_scatter_tensor_coalesced");
}

c10::intrusive_ptr<Work> ProcessGroupNCCL::barrier(const BarrierOptions& opts) {
  RECORD_PARAM_COMMS(
      static_cast<int>(
          this->getSequenceNumberForGroup() + 1), // seq + 1 to match collective
      this->getID(),
      rank_, // rank
      "barrier", // colName
      0, // inNelems
      0, // outNelems
      at::kByte, // dType
      std::vector<int64_t>(), // inSplitSizes
      std::vector<int64_t>(), // outSplitSizes
      globalRankStart, // globalRankStart
      globalRankStride, // globalRankStride
      this->getSize()); // worldSize

  std::vector<at::Device> devices;

  // Use user defined GPU device ids if provided
  if (!opts.device_ids.empty()) {
    for (auto device : opts.device_ids) {
      devices.emplace_back(at::DeviceType::CUDA, device);
    }
  } else if (usedDeviceIdxs_.empty()) {
    // This means there is not yet a NCCL collective being called
    // Here we have to use the best guesses and will use a single GPU to call
    // allreduce to achieve barrier.
    // In case the multiple processes fall into the same node, we use rank to
    // ensure that each process is on a different GPU
    auto numGPUs = at::cuda::getNumGPUs();
    int16_t deviceIdx = static_cast<int16_t>(rank_ % numGPUs);
    LOG(INFO)
        << logPrefix()
        << c10::str(
               " using GPU ",
               deviceIdx,
               " to perform barrier as devices used by this process are currently unknown. ",
               "This can potentially cause a hang if this rank to GPU mapping is incorrect.",
               "Specify device_ids in barrier() to force use of a particular device.");
    devices.emplace_back(guessDeviceForRank());
  } else {
    for (auto usedDeviceIdx : usedDeviceIdxs_) {
      devices.emplace_back(at::DeviceType::CUDA, usedDeviceIdx);
    }
  }

  std::vector<at::Tensor> barrierTensors;
  barrierTensors.reserve(devices.size());

  at::cuda::OptionalCUDAGuard gpuGuard;
  for (auto& device : devices) {
    gpuGuard.set_index(device.index());
    barrierTensors.push_back(at::empty(
        {1},
        at::TensorOptions().device(at::DeviceType::CUDA).dtype(at::kByte)));
  }

  // All reduce to achieve the barrier
  auto work = allreduce(barrierTensors);

  // Work will take over barrierTensors
  auto ncclWork = dynamic_cast<ProcessGroupNCCL::WorkNCCL*>(work.get());
  TORCH_CHECK(ncclWork);
  ncclWork->barrierTensors_ = std::move(barrierTensors);

  return work;
}

#ifdef ENABLE_NCCL_P2P_SUPPORT
c10::intrusive_ptr<Work> ProcessGroupNCCL::alltoall_base(
    at::Tensor& outputTensor,
    at::Tensor& inputTensor,
    std::vector<int64_t>& outputSplitSizes,
    std::vector<int64_t>& inputSplitSizes,
    const AllToAllOptions& /* unused */) {
  check_gpu_single_tensor(outputTensor, true);
  check_gpu_single_tensor(inputTensor, true);
  if (outputSplitSizes.size() == 0 && inputSplitSizes.size() == 0) {
    std::vector<at::Tensor> inputTensors = {inputTensor};
    std::vector<at::Tensor> outputTensors = {outputTensor};

    RECORD_PARAM_COMMS_DATA(
        static_cast<int>(
            this->getSequenceNumberForGroup() +
            1), // seq + 1 to match collective
        this->getID(),
        inputTensor, // inputTensor
        outputTensor, // outputTensor
        rank_, // rank
        "all_to_all", // colName
        inputTensor.numel(), // inNelems
        outputTensor.numel(), // outNelems
        inputTensor.scalar_type(), // dType
        std::vector<int64_t>(), // inSplitSizes
        std::vector<int64_t>(), // outSplitSizes
        globalRankStart, // globalRankStart
        globalRankStride, // globalRankStride
        this->getSize()); // worldSize

    // avoidRecordStreams_ note: collective() will stash inputTensors and
    // outputTensors.
    return collective(
        inputTensors,
        outputTensors,
        [&](at::Tensor& input,
            at::Tensor& output,
            ncclComm_t comm,
            at::cuda::CUDAStream& stream) {
          // See [Sync Streams].
          if (!avoidRecordStreams_) {
            c10::cuda::CUDACachingAllocator::recordStream(
                output.storage().data_ptr(), stream);
          }
          torch::cuda::nccl::all2all_single_equal_split(
              input, output, this->getSize(), comm, stream);
          return ncclSuccess;
        },
        OpType::ALLTOALL_BASE,
        "nccl:all_to_all");
  } else {
    c10d::checkSplitSizes(inputSplitSizes, inputTensor, size_);
    c10d::checkSplitSizes(outputSplitSizes, outputTensor, size_);
    std::vector<at::Tensor> inputTensors = {inputTensor};
    std::vector<at::Tensor> outputTensors = {outputTensor};

    RECORD_PARAM_COMMS_DATA(
        static_cast<int>(
            this->getSequenceNumberForGroup() +
            1), // seq + 1 to match collective
        this->getID(),
        inputTensor, // inputTensor
        outputTensor, // outputTensor
        rank_, // rank
        "all_to_allv", // colName
        inputTensor.numel(), // inNelems
        outputTensor.numel(), // outNelems
        inputTensor.scalar_type(), // dType
        inputSplitSizes, // inSplitSizes
        outputSplitSizes, // outSplitSizes
        globalRankStart, // globalRankStart
        globalRankStride, // globalRankStride
        this->getSize()); // worldSize

    // avoidRecordStreams_ note: collective() will stash inputTensors and
    // outputTensors.
    return collective(
        inputTensors,
        outputTensors,
        [&](at::Tensor& input,
            at::Tensor& output,
            ncclComm_t comm,
            at::cuda::CUDAStream& stream) {
          std::vector<size_t> send_lengths(size_);
          std::vector<size_t> recv_lengths(size_);
          std::vector<size_t> send_offsets(size_);
          std::vector<size_t> recv_offsets(size_);
          c10d::computeLengthsAndOffsets(
              inputSplitSizes, input, &send_lengths, &send_offsets);
          c10d::computeLengthsAndOffsets(
              outputSplitSizes, output, &recv_lengths, &recv_offsets);
          // See [Sync Streams].
          if (!avoidRecordStreams_) {
            c10::cuda::CUDACachingAllocator::recordStream(
                output.storage().data_ptr(), stream);
          }
          torch::cuda::nccl::all2all_single_unequal_split(
              input.data_ptr(),
              send_lengths.data(),
              send_offsets.data(),
              output.data_ptr(),
              recv_lengths.data(),
              recv_offsets.data(),
              input.element_size(),
              input.scalar_type(),
              comm,
              stream);
          return ncclSuccess;
        },
        OpType::ALLTOALL_BASE,
        "nccl:all_to_all");
  }
}

c10::intrusive_ptr<Work> ProcessGroupNCCL::alltoall(
    std::vector<at::Tensor>& outputTensors,
    std::vector<at::Tensor>& inputTensors,
    const AllToAllOptions& /* unused */) {
  std::vector<int64_t> inSplitSizes;
  std::vector<int64_t> outSplitSizes;
  int64_t total_numel = 0;

  auto device = outputTensors[0].device();
  for (const auto r : c10::irange(outputTensors.size())) {
    check_gpu_single_tensor(outputTensors[r], true);
    check_gpu_single_tensor(inputTensors[r], true);
    TORCH_CHECK(
        device == outputTensors[r].device() &&
            device == inputTensors[r].device(),
        "Tensors must be on the same device")
    inSplitSizes.push_back(inputTensors[r].numel());
    outSplitSizes.push_back(outputTensors[r].numel());
    total_numel += inputTensors[r].numel();
  }

  RECORD_PARAM_COMMS_DATA(
      static_cast<int>(
          this->getSequenceNumberForGroup() + 1), // seq + 1 to match collective
      this->getID(),
      inputTensors, // inputTensors
      outputTensors, // outputTensors
      rank_, // rank
      "all_to_all", // colName
      total_numel, // inNelems
      total_numel, // outNelems
      inputTensors.front().scalar_type(), // dType
      inSplitSizes, // inSplitSizes
      outSplitSizes, // outSplitSizes
      globalRankStart, // globalRankStart
      globalRankStride, // globalRankStride
      this->getSize()); // worldSize

  std::vector<at::Tensor> inputTensor0 = {inputTensors[0]};
  std::vector<at::Tensor> outputTensor0 = {outputTensors[0]};
  return collective(
      inputTensor0,
      outputTensor0,
      [&](at::Tensor& /* unused */,
          at::Tensor& /* unused */,
          ncclComm_t comm,
          at::cuda::CUDAStream& stream) {
        torch::cuda::nccl::all2all(outputTensors, inputTensors, comm, stream);
        return ncclSuccess;
      },
      [&](std::vector<at::cuda::CUDAStream>&,
          c10::intrusive_ptr<ProcessGroupNCCL::WorkNCCL>& work) {
        if (avoidRecordStreams_) {
          // inputTensor0 and outputTensor0 are stashed redundantly by
          // collective(), but that's ok.
          auto& v = work->stashed_for_allocator_safety_;
          v->insert(v->end(), inputTensors.begin(), inputTensors.end());
          v->insert(v->end(), outputTensors.begin(), outputTensors.end());
        }
      },
      [](std::vector<at::cuda::CUDAStream>&,
         c10::intrusive_ptr<ProcessGroupNCCL::WorkNCCL>& work) {},
      OpType::ALLTOALL,
      "nccl:all_to_all");
}

c10::intrusive_ptr<Work> ProcessGroupNCCL::send(
    std::vector<at::Tensor>& tensors,
    int dstRank,
    int /* unused */) {
  check_gpu_tensors_different_devices(tensors, true);

  // @lint-ignore CLANGTIDY
  auto tensor = tensors.back();
  RECORD_PARAM_COMMS_DATA(
      static_cast<int>(
          this->getSequenceNumberForGroup() + 1), // seq + 1 to match collective
      this->getID(),
      tensors, // inputTensors
      tensors, // outputTensors
      dstRank, // dst rank
      "send", // colName
      tensor.numel(), // inNelems
      tensor.numel(), // outNelems
      tensor.scalar_type(), // dType
      std::vector<int64_t>(), // inSplitSizes
      std::vector<int64_t>(), // outSplitSizes
      globalRankStart, // globalRankStart
      globalRankStride, // globalRankStride
      this->getSize()); // worldSize

  auto ret = pointToPoint(
      tensors,
      [&](at::Tensor& input,
          ncclComm_t comm,
          at::cuda::CUDAStream& stream,
          int dst) {
        torch::cuda::nccl::send(input, comm, stream, dst);
        return ncclSuccess;
      },
      dstRank,
      OpType::SEND,
      c10::str("nccl:send ", rank_, "->", dstRank).c_str());
  return ret;
}

c10::intrusive_ptr<Work> ProcessGroupNCCL::recv(
    std::vector<at::Tensor>& tensors,
    int srcRank,
    int /* unused */) {
  check_gpu_tensors_different_devices(tensors, true);

  // @lint-ignore CLANGTIDY
  auto tensor = tensors.back();
  RECORD_PARAM_COMMS_DATA(
      static_cast<int>(
          this->getSequenceNumberForGroup() + 1), // seq + 1 to match collective
      this->getID(),
      tensors, // inputTensors
      tensors, // outputTensors
      srcRank, // src rank
      "recv", // colName
      tensor.numel(), // inNelems
      tensor.numel(), // outNelems
      tensor.scalar_type(), // dType
      std::vector<int64_t>(), // inSplitSizes
      std::vector<int64_t>(), // outSplitSizes
      globalRankStart, // globalRankStart
      globalRankStride, // globalRankStride
      this->getSize()); // worldSize

  auto ret = pointToPoint(
      tensors,
      [&](at::Tensor& output,
          ncclComm_t comm,
          at::cuda::CUDAStream& stream,
          int src) {
        torch::cuda::nccl::recv(output, comm, stream, src);
        return ncclSuccess;
      },
      srcRank,
      OpType::RECV,
      c10::str("nccl:recv ", rank_, "<-", srcRank).c_str());
  return ret;
}
#else
c10::intrusive_ptr<Work> ProcessGroupNCCL::alltoall_base(
    at::Tensor& /* unused */,
    at::Tensor& /* unused */,
    std::vector<int64_t>& /* unused */,
    std::vector<int64_t>& /* unused */,
    const AllToAllOptions& /* unused */) {
  C10_THROW_ERROR(
      NotImplementedError,
      "ProcessGroupNCCL only supports alltoall* for NCCL lib version >= 2.7.0");
}

c10::intrusive_ptr<Work> ProcessGroupNCCL::alltoall(
    std::vector<at::Tensor>& /* unused */,
    std::vector<at::Tensor>& /* unused */,
    const AllToAllOptions& /* unused */) {
  C10_THROW_ERROR(
      NotImplementedError,
      "ProcessGroupNCCL only supports alltoall* for NCCL lib version >= 2.7.0");
}

c10::intrusive_ptr<Work> ProcessGroupNCCL::send(
    std::vector<at::Tensor>& /* unused */,
    int /* unused */,
    int /* unused */) {
  C10_THROW_ERROR(
      NotImplementedError,
      "ProcessGroupNCCL only supports send for NCCL lib version >= 2.7.0");
}

c10::intrusive_ptr<Work> ProcessGroupNCCL::recv(
    std::vector<at::Tensor>& /* unused */,
    int /* unused */,
    int /* unused */) {
  C10_THROW_ERROR(
      NotImplementedError,
      "ProcessGroupNCCL only supports recv for NCCL lib version >= 2.7.0");
}
#endif

void ProcessGroupNCCL::groupStart() {
#if defined(NCCL_MAJOR) && (NCCL_MAJOR >= 2)
  C10D_NCCL_CHECK(ncclGroupStart(), c10::nullopt);
#endif
  ++ncclActiveGroupCounter_;
}

void ProcessGroupNCCL::groupEnd() {
#if defined(NCCL_MAJOR) && (NCCL_MAJOR >= 2)
#ifndef NCCL_HAS_COMM_NONBLOCKING
  C10D_NCCL_CHECK(ncclGroupEnd(), c10::nullopt);
#else
  if (!nccl_use_nonblocking()) {
    C10D_NCCL_CHECK(ncclGroupEnd(), c10::nullopt);
  } else {
    TORCH_WARN(
        "ProcessGroupNCCL::groupEnd() called in nonblocking communicator mode without involved communicators specified; gathering all mapped communicators...");
    std::unique_lock<std::mutex> lock(mutex_);
    std::vector<std::shared_ptr<NCCLComm>> ncclComms_;
    for (auto& it : devNCCLCommMap_) {
      ncclComms_.insert(ncclComms_.end(), it.second.begin(), it.second.end());
    }
    C10D_NCCL_CHECK_TIMEOUT_GROUPEND(ncclGroupEnd(), ncclComms_, c10::nullopt);
  }
#endif
#endif
  --ncclActiveGroupCounter_;
}

void ProcessGroupNCCL::groupEndNonblocking(
    std::vector<std::shared_ptr<NCCLComm>> comms) {
#if defined(NCCL_MAJOR) && (NCCL_MAJOR >= 2)
#ifndef NCCL_HAS_COMM_NONBLOCKING
  C10D_NCCL_CHECK(ncclGroupEnd(), c10::nullopt);
#else
  if (!nccl_use_nonblocking()) {
    C10D_NCCL_CHECK(ncclGroupEnd(), c10::nullopt);
  } else {
    C10D_NCCL_CHECK_TIMEOUT_GROUPEND(ncclGroupEnd(), comms, c10::nullopt);
  }
#endif
#endif
  --ncclActiveGroupCounter_;
}

c10::intrusive_ptr<Work> ProcessGroupNCCL::gather(
    std::vector<std::vector<at::Tensor>>& outputTensors,
    std::vector<at::Tensor>& inputTensors,
    const GatherOptions& opts) {
  static auto invalidArgument = [](const std::string& msg) {
    C10_THROW_ERROR(ValueError, "ProcessGroupNCCL::gather: " + msg);
  };

  assertRootRank(invalidArgument, opts.rootRank, size_);
  check_gpu_tensors_different_devices(inputTensors, true);
  assertSingleElementInput(invalidArgument, inputTensors);

  // @lint-ignore CLANGTIDY
  auto tensor = inputTensors.back();

  std::vector<at::Tensor> outputs;

  if (getRank() == opts.rootRank) {
    if (outputTensors.size() != 1) {
      std::stringstream ss;
      ss << "requires a single-element output list containing a list with "
         << getSize() << " tensors.";
      invalidArgument(ss.str());
    } else if (outputTensors[0].size() != static_cast<size_t>(getSize())) {
      std::stringstream ss;
      ss << "Incorrect output list size " << outputTensors[0].size()
         << ". Output list size should be " << getSize()
         << ", same as size of the process group.";
      invalidArgument(ss.str());
    }

    const auto& options = inputTensors[0].options();
    const auto& sizes = inputTensors[0].sizes();
    assertTypeAndSizesMatch(invalidArgument, outputTensors[0], options, sizes);
    outputs = outputTensors[0];
  } else {
    // if not in the root rank, initialize outputs as empty list
    if (outputTensors.size() != 0) {
      invalidArgument("requires empty output on non-root");
    }
    outputs = {};
    // append a empty tensor to the list, we don't use it but the
    // `collective` template function requires it to invoke its function
    outputs.emplace_back();
  }

  RECORD_PARAM_COMMS_DATA(
      static_cast<int>(
          this->getSequenceNumberForGroup() + 1), // seq + 1 to match collective
      this->getID(),
      inputTensors, // inputTensors
      outputTensors, // outputTensors
      opts.rootRank, // root rank
      "gather", // colName
      tensor.numel(), // inNelems
      tensor.numel() * this->getSize(), // outNelems
      tensor.scalar_type(), // dType
      std::vector<int64_t>(), // inSplitSizes
      std::vector<int64_t>(), // outSplitSize
      globalRankStart, // globalRankStart
      globalRankStride, // globalRankStride
      this->getSize()); // worldSize

  // avoidRecordStreams_ note: collective() will stash inputTensors and
  // outputs, which == outputTensors[0] on the root rank where it matters.
  return collective(
      inputTensors,
      outputs,
      [&](at::Tensor& /* unused */,
          at::Tensor& /* unused */,
          ncclComm_t comm,
          at::cuda::CUDAStream& stream) {
        const auto root = opts.rootRank;
        if (getRank() == root) {
          if (!avoidRecordStreams_) {
            for (auto output : outputs) {
              c10::cuda::CUDACachingAllocator::recordStream(
                  output.storage().data_ptr(), stream);
            }
          }
        }
        torch::cuda::nccl::gather(inputTensors[0], outputs, comm, stream, root);
        return ncclSuccess;
      },
      OpType::GATHER,
      "nccl:gather");
}

c10::intrusive_ptr<Work> ProcessGroupNCCL::scatter(
    std::vector<at::Tensor>& outputTensors,
    std::vector<std::vector<at::Tensor>>& inputTensors,
    const ScatterOptions& opts) {
  static auto invalidArgument = [](const std::string& msg) {
    C10_THROW_ERROR(ValueError, "ProcessGroupNCCL::scatter: " + msg);
  };

  assertRootRank(invalidArgument, opts.rootRank, size_);
  check_gpu_tensors_different_devices(outputTensors, true);
  assertSingleElementInput(invalidArgument, outputTensors);

  // @lint-ignore CLANGTIDY
  auto tensor = outputTensors.back();

  std::vector<at::Tensor> inputs;

  if (getRank() == opts.rootRank) {
    if (inputTensors.size() != 1) {
      std::stringstream ss;
      ss << "requires a single-element input list containing a list with "
         << getSize() << " tensors.";
      invalidArgument(ss.str());
    } else if (inputTensors[0].size() != static_cast<size_t>(getSize())) {
      std::stringstream ss;
      ss << "Incorrect input list size " << inputTensors[0].size()
         << ". Input list size should be " << getSize()
         << ", same as size of the process group.";
      invalidArgument(ss.str());
    }

    const auto& options = outputTensors[0].options();
    const auto& sizes = outputTensors[0].sizes();
    assertTypeAndSizesMatch(invalidArgument, inputTensors[0], options, sizes);
    inputs = inputTensors[0];
  } else {
    // if not in the root rank, initialize inputTensors as empty place holder
    // with an empty list
    if (inputTensors.size() != 0) {
      invalidArgument("requires empty input on non-root");
    }
    inputs = {};
    // append a empty tensor to the list, we don't use it but the
    // `collective` template function requires it to invoke its function
    inputs.emplace_back();
  }

  RECORD_PARAM_COMMS_DATA(
      static_cast<int>(
          this->getSequenceNumberForGroup() + 1), // seq + 1 to match collective
      this->getID(),
      inputTensors, // inputTensors
      outputTensors, // outputTensors
      opts.rootRank, // root rank
      "scatter", // colName
      tensor.numel(), // inNelems
      tensor.numel() * this->getSize(), // outNelems
      tensor.scalar_type(), // dType
      std::vector<int64_t>(), // inSplitSizes
      std::vector<int64_t>(), // outSplitSize
      globalRankStart, // globalRankStart
      globalRankStride, // globalRankStride
      this->getSize()); // worldSize

  // avoidRecordStreams_ note: collective() will stash outputTensors and
  // inputs, which == inputTensors[0] on the root rank where it matters.
  bool avoidRecordStreams = avoidRecordStreams_ || (!opts.asyncOp);

  return collective(
      outputTensors,
      inputs,
      [&](at::Tensor& /* unused */,
          at::Tensor& /* unused */,
          ncclComm_t comm,
          at::cuda::CUDAStream& stream) {
        const auto root = opts.rootRank;
        if (getRank() == root) {
          if (!avoidRecordStreams) {
            for (auto input : inputs) {
              c10::cuda::CUDACachingAllocator::recordStream(
                  input.storage().data_ptr(), stream);
            }
          }
        }
        torch::cuda::nccl::scatter(
            inputs, outputTensors[0], comm, stream, root);
        return ncclSuccess;
      },
      OpType::SCATTER,
      "nccl:scatter",
      avoidRecordStreams);
}

c10::intrusive_ptr<Work> ProcessGroupNCCL::recvAnysource(
    std::vector<at::Tensor>& /* unused */,
    int /* unused */) {
  C10_THROW_ERROR(
      NotImplementedError, "ProcessGroupNCCL does not support recvAnysource");
}

c10::intrusive_ptr<Work> ProcessGroupNCCL::_allgather_base(
    at::Tensor& output_tensor,
    at::Tensor& input_tensor,
    const AllgatherOptions& opts) {
  check_gpu_single_tensor(input_tensor);
  check_gpu_single_tensor(output_tensor);

  if (input_tensor.dtype() != output_tensor.dtype()) {
    C10_THROW_ERROR(
        TypeError, "output tensor must have the same type as input tensor");
  }

  if (input_tensor.numel() * size_ != output_tensor.numel()) {
    C10_THROW_ERROR(
        ValueError,
        "output tensor size must be equal to world_size times input tensor size");
  }

  // @lint-ignore CLANGTIDY
  const auto& tensor = output_tensor;
  RECORD_PARAM_COMMS_DATA(
      static_cast<int>(
          this->getSequenceNumberForGroup() + 1), // seq + 1 to match collective
      this->getID(),
      input_tensor, // inputTensors
      output_tensor, // outputTensors
      rank_, // rank
      "_allgather_base", // colName
      input_tensor.numel(), // inNelems
      tensor.numel(), // outNelems
      tensor.scalar_type(), // dType
      std::vector<int64_t>(), // inSplitSizes
      std::vector<int64_t>(), // outSplitSize
      globalRankStart, // globalRankStart
      globalRankStride, // globalRankStride
      this->getSize()); // worldSize

  // just a wrapper to fit the collective interface
  auto inputs = std::vector<at::Tensor>{input_tensor};
  auto outputs = std::vector<at::Tensor>{output_tensor};

  // avoidRecordStreams_ note: collective() will stash inputs and outputs.
  // Note 2: for asyncOp = false, we don't want to record streams because we
  // know that the NCCL stream will join back to the "current" stream right
  // after this op. So we might just as well keep the stream ownership of the
  // input/output tensors unchanged. The benefit would be that the
  // allocation/free of the tensors would look deterministic to the "current"
  // stream so that the caching allocator can reuse memory pool for this stream
  // in a clever way. This setting is added for libraries like FSDP which uses
  // `all_gather_into_tensor`.
  bool avoidRecordStreams = avoidRecordStreams_ || (!opts.asyncOp);

  return collective(
      inputs,
      outputs,
      [&](at::Tensor& input,
          at::Tensor& output,
          ncclComm_t comm,
          at::cuda::CUDAStream& stream) {
        if (!avoidRecordStreams) {
          c10::cuda::CUDACachingAllocator::recordStream(
              output.storage().data_ptr(), stream);
        }
        return ncclAllGather(
            input.data_ptr(),
            output.data_ptr(),
            input.numel(),
            getNcclDataType(input.scalar_type()),
            comm,
            stream.stream());
      },
      OpType::_ALLGATHER_BASE,
      "nccl:_all_gather_base",
      avoidRecordStreams);
}

} // namespace c10d

#endif // USE_C10D_NCCL<|MERGE_RESOLUTION|>--- conflicted
+++ resolved
@@ -739,8 +739,8 @@
   monitorThreadEnabled_.store(getCvarBool(TORCH_NCCL_ENABLE_MONITORING, true));
   heartbeatTimeoutInSec_ =
       getCvarInt(TORCH_NCCL_HEARTBEAT_TIMEOUT_SEC, 60 * 10 /*10 Mins*/);
-  waitTimeoutDumpSleepInMilSec_ =
-      getCvarInt(TORCH_NCCL_WAIT_TIMEOUT_DUMP_SLEEP_MILSEC, 1200);
+  waitTimeoutDumpInMilSec_ =
+      getCvarInt(TORCH_NCCL_WAIT_TIMEOUT_DUMP_MILSEC, 2000);
   ncclTraceBufferSize_ = getCvarInt(TORCH_NCCL_TRACE_BUFFER_SIZE, 0);
   enableCollecticeHashDebug_ = (dist_debug_level_ >= DebugLevel::Detail);
 #ifdef ENABLE_NCCL_ERROR_CHECKING
@@ -805,8 +805,8 @@
             << ", global rank: " << globalRank()
             << ", TORCH_NCCL_ASYNC_ERROR_HANDLING: " << asyncErrorHandling_
             << ", TORCH_NCCL_DUMP_ON_TIMEOUT: " << dumpOnTimeout_
-            << ", TORCH_NCCL_WAIT_TIMEOUT_DUMP_SLEEP_MILSEC: "
-            << waitTimeoutDumpSleepInMilSec_
+            << ", TORCH_NCCL_WAIT_TIMEOUT_DUMP_MILSEC: "
+            << waitTimeoutDumpInMilSec_
             << ", TORCH_NCCL_DESYNC_DEBUG: " << desyncDebug_
             << ", TORCH_NCCL_ENABLE_TIMING: " << enableTiming_.load()
             << ", TORCH_NCCL_BLOCKING_WAIT: " << blockingWait_
@@ -1062,16 +1062,17 @@
   return resultFuture;
 }
 
+void ProcessGroupNCCL::extraWaitForDumpUntil(
+    const std::chrono::time_point<std::chrono::steady_clock>& wakeUpTime) {
+  std::this_thread::sleep_until(wakeUpTime);
+}
+
 void ProcessGroupNCCL::waitForDumpOrTimeout(
     std::future<bool>& fut,
     size_t timeout_sec) {
   TORCH_CHECK(fut.valid(), "Expected a valid future");
 
   auto futStatus = fut.wait_for(std::chrono::seconds(timeout_sec));
-  // This extra sleep is needed to ensure all ranks get enough time to dump
-  // debug info when timeout.
-  std::this_thread::sleep_for(
-      std::chrono::milliseconds(waitTimeoutDumpSleepInMilSec_));
   if (futStatus != std::future_status::ready) {
     TORCH_CHECK(
         futStatus != std::future_status::deferred,
@@ -1209,18 +1210,8 @@
     // their customized writer by inheriting `DebugInfoWriter` via
     // `registerDebugInfoWriter`.
     auto ncclTrace = dump_nccl_trace();
-<<<<<<< HEAD
-    if (debugInfoWriter_ == nullptr) {
-      // Dump the trace blob into local disk as a fallback.
-      std::unique_ptr<DebugInfoWriter> debugInfoWriterPtr =
-          std::make_unique<DebugInfoWriter>(globalRank());
-      registerDebugInfoWriter(std::move(debugInfoWriterPtr));
-    }
-    debugInfoWriter_->write(ncclTrace);
-=======
     DebugInfoWriter& writer = DebugInfoWriter::getWriter(globalRank());
     writer.write(ncclTrace);
->>>>>>> b57d4730
     return true;
   }
   return false;
@@ -1265,6 +1256,8 @@
       workMetaList_.size());
   LOG(ERROR) << logMsg;
 
+  auto wakeUpTime = std::chrono::steady_clock::now() +
+      std::chrono::milliseconds(waitTimeoutDumpInMilSec_);
   // Store debug info to storage if no other thread does it. (By default to
   // local disk)
   std::future<bool> asyncDebugDump = launchAsyncDebugDump();
@@ -1294,6 +1287,7 @@
   // check the return value here.  We mainly use a future so we can exit early
   // if done.
   waitForDumpOrTimeout(asyncDebugDump);
+  extraWaitForDumpUntil(wakeUpTime);
 
   if (!terminateHeartbeatMonitorThread_.load()) {
     // Create a error message reported from MonitorThread, so
@@ -1497,8 +1491,11 @@
           timeSinceLastPollStore >= heartbeatTimeoutInSec_ * 1000) {
         lastTimePollStore = currentTime;
         if (store_->check({std::string(TIMEOUT_DUMP)}) && !optAsyncDebugDump) {
+          auto wakeUpTime = std::chrono::steady_clock::now() +
+              std::chrono::milliseconds(waitTimeoutDumpInMilSec_);
           optAsyncDebugDump = launchAsyncDebugDump();
           waitForDumpOrTimeout(*optAsyncDebugDump);
+          extraWaitForDumpUntil(wakeUpTime);
           const auto exitMsg = c10::str(
               logPrefix(),
               "Another rank reported a timeout and signaled a global abort.");
@@ -1535,6 +1532,8 @@
               store_->set(std::string(TIMEOUT_DUMP), vec);
             }
 
+            auto wakeUpTime = std::chrono::steady_clock::now() +
+                std::chrono::milliseconds(waitTimeoutDumpInMilSec_);
             if (dumpOnTimeout_ && !optAsyncDebugDump) {
               // Store debug info to storage. (By default to local disk)
               optAsyncDebugDump = launchAsyncDebugDump();
@@ -1548,6 +1547,7 @@
             if (dumpOnTimeout_) {
               // Store debug info to storage. (By default to local disk)
               waitForDumpOrTimeout(*optAsyncDebugDump);
+              extraWaitForDumpUntil(wakeUpTime);
             }
 
           } catch (const std::exception& e) {
