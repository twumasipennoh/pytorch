from typing import Any, Dict, List, Optional, Tuple, Union, overload
from datetime import timedelta
import enum
import torch
from torch.types import Device
from . import Future
from ._autograd import ProfilerConfig, ProfilerState, ProfilerEvent
from ._distributed_c10d import ProcessGroup, Store

# This module is defined in torch/csrc/distributed/rpc/init.cpp

_DEFAULT_INIT_METHOD: str
_DEFAULT_NUM_WORKER_THREADS: int
_UNSET_RPC_TIMEOUT: float
_DEFAULT_RPC_TIMEOUT_SEC: float

class RpcBackendOptions:
    rpc_timeout: float
    init_method: str
    def __init__(
        self,
        rpc_timeout: float = _DEFAULT_RPC_TIMEOUT_SEC,
        init_method: str = _DEFAULT_INIT_METHOD,
    ): ...

class WorkerInfo:
    def __init__(self, name: str, worker_id: int): ...
    @property
    def name(self) -> str: ...
    @property
    def id(self) -> int: ...
    def __eq__(self, other: object) -> bool: ...
    def __repr__(self) -> str: ...

class RpcAgent:
    def join(self, shutdown: bool = False, timeout: float = 0): ...
    def sync(self): ...
    def shutdown(self): ...
    @overload
    def get_worker_info(self) -> WorkerInfo: ...
    @overload
    def get_worker_info(self, workerName: str) -> WorkerInfo: ...
    def get_worker_infos(self) -> List[WorkerInfo]: ...
    def _get_device_map(self, dst: WorkerInfo) -> Dict[torch.device, torch.device]: ...
    def get_debug_info(self) -> Dict[str, str]: ...
    def get_metrics(self) -> Dict[str, str]: ...

class PyRRef:
    def __init__(self, value: Any, type_hint: Any = None): ...
    def is_owner(self) -> bool: ...
    def confirmed_by_owner(self) -> bool: ...
    def owner(self) -> WorkerInfo: ...
    def owner_name(self) -> str: ...
    def to_here(self, timeout: float = _UNSET_RPC_TIMEOUT) -> Any: ...
    def local_value(self) -> Any: ...
    def rpc_sync(self, timeout: float = _UNSET_RPC_TIMEOUT) -> Any: ...
    def rpc_async(self, timeout: float = _UNSET_RPC_TIMEOUT) -> Any: ...
    def remote(self, timeout: float = _UNSET_RPC_TIMEOUT) -> Any: ...
    def _serialize(self) -> Tuple: ...
    @staticmethod
    def _deserialize(tp: Tuple) -> 'PyRRef': ...
    def _get_type(self) -> Any: ...
    def _get_future(self) -> Future: ...
    def _get_profiling_future(self) -> Future: ...
    def _set_profiling_future(self, profilingFuture: Future): ...
    def __repr__(self) -> str: ...
    ...

class _TensorPipeRpcBackendOptionsBase(RpcBackendOptions):
    num_worker_threads: int
    device_maps: Dict[str, Dict[torch.device, torch.device]]
    devices: List[torch.device]
    def __init__(
        self,
        num_worker_threads: int,
        _transports: Optional[List],
        _channels: Optional[List],
        rpc_timeout: float = _DEFAULT_RPC_TIMEOUT_SEC,
        init_method: str = _DEFAULT_INIT_METHOD,
        device_maps: Dict[str, Dict[torch.device, torch.device]] = dict(),
        devices: List[torch.device] = list()): ...
    def _set_device_map(self, to: str, device_map: Dict[torch.device, torch.device]): ...

class TensorPipeAgent(RpcAgent):
    def __init__(
        self,
        store: Store,
        name: str,
        worker_id: int,
        world_size: Optional[int],
        opts: _TensorPipeRpcBackendOptionsBase,
        reverse_device_maps: Dict[str, Dict[torch.device, torch.device]],
        devices: List[torch.device],
    ): ...
<<<<<<< HEAD
    def join(self, shutdown: bool = False, timeout: float = 0): ...
=======
    def join(self, shutdown: bool = False): ...
>>>>>>> ecb381eb
    def shutdown(self): ...
    @overload
    def get_worker_info(self) -> WorkerInfo: ...
    @overload
    def get_worker_info(self, workerName: str) -> WorkerInfo: ...
    @overload
    def get_worker_info(self, id: int) -> WorkerInfo: ...
    def get_worker_infos(self) -> List[WorkerInfo]: ...
    def _get_device_map(self, dst: WorkerInfo) -> Dict[torch.device, torch.device]: ...
    def _update_group_membership(
        self,
        worker_info: WorkerInfo,
        my_devices: List[torch.device],
        reverse_device_map: Dict[str, Dict[torch.device, torch.device]],
        is_join: bool): ...
    def _get_backend_options(self) -> _TensorPipeRpcBackendOptionsBase: ...
    @property
    def is_static_group(self) -> bool: ...
    @property
    def store(self) -> Store: ...

def _is_current_rpc_agent_set() -> bool: ...
def _get_current_rpc_agent()-> RpcAgent: ...
def _set_and_start_rpc_agent(agent: RpcAgent): ...
def _reset_current_rpc_agent(): ...
def _delete_all_user_and_unforked_owner_rrefs(timeout: timedelta = ...): ...
def _destroy_rref_context(ignoreRRefLeak: bool): ...
def _rref_context_get_debug_info() -> Dict[str, str]: ...
def _cleanup_python_rpc_handler(): ...
def _invoke_rpc_builtin(
    dst: WorkerInfo,
    opName: str,
    rpcTimeoutSeconds: float,
    *args: Any,
    **kwargs: Any
    ): ...
def _invoke_rpc_python_udf(
    dst: WorkerInfo,
    pickledPythonUDF: str,
    tensors: List[torch.Tensor],
    rpcTimeoutSeconds: float,
    isAsyncExecution: bool
    ): ...
def _invoke_rpc_torchscript(
    dstWorkerName: str,
    qualifiedNameStr: str,
    argsTuple: Tuple,
    kwargsDict: Dict,
    rpcTimeoutSeconds: float,
    isAsyncExecution: bool,
    ): ...
def _invoke_remote_builtin(
    dst: WorkerInfo,
    opName: str,
    rpcTimeoutSeconds: float,
    *args: Any,
    **kwargs: Any
    ): ...
def _invoke_remote_python_udf(
    dst: WorkerInfo,
    pickledPythonUDF: str,
    tensors: List[torch.Tensor],
    rpcTimeoutSeconds: float,
    isAsyncExecution: bool,
    ): ...
def _invoke_remote_torchscript(
    dstWorkerName: WorkerInfo,
    qualifiedNameStr: str,
    rpcTimeoutSeconds: float,
    isAsyncExecution: bool,
    *args: Any,
    **kwargs: Any
    ): ...
def get_rpc_timeout() -> float: ...
def enable_gil_profiling(flag: bool): ...
def _set_rpc_timeout(rpcTimeoutSeconds: float): ...

class RemoteProfilerManager:
    @staticmethod
    def set_current_profiling_key(key: str): ...

def _enable_server_process_global_profiler(new_config: ProfilerConfig): ...
def _disable_server_process_global_profiler() -> List[List[List[ProfilerEvent]]]: ...
def _set_profiler_node_id(default_node_id: int): ...
def _enable_jit_rref_pickle(): ...
def _disable_jit_rref_pickle(): ...<|MERGE_RESOLUTION|>--- conflicted
+++ resolved
@@ -33,7 +33,7 @@
     def __repr__(self) -> str: ...
 
 class RpcAgent:
-    def join(self, shutdown: bool = False, timeout: float = 0): ...
+    def join(self, shutdown: bool = False): ...
     def sync(self): ...
     def shutdown(self): ...
     @overload
@@ -92,11 +92,7 @@
         reverse_device_maps: Dict[str, Dict[torch.device, torch.device]],
         devices: List[torch.device],
     ): ...
-<<<<<<< HEAD
-    def join(self, shutdown: bool = False, timeout: float = 0): ...
-=======
     def join(self, shutdown: bool = False): ...
->>>>>>> ecb381eb
     def shutdown(self): ...
     @overload
     def get_worker_info(self) -> WorkerInfo: ...
