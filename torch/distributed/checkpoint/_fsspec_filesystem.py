--- conflicted
+++ resolved
@@ -4,12 +4,8 @@
 import io
 import os
 from contextlib import contextmanager
-<<<<<<< HEAD
 from pathlib import Path
-from typing import Iterator, Optional, Union
-=======
 from typing import Generator, Optional, Union
->>>>>>> e754090c
 
 import fsspec
 from fsspec import AbstractFileSystem
@@ -58,12 +54,12 @@
         self.fs.makedirs(path, exist_ok=True)
 
     @staticmethod
-    def check(path: Union[str, os.PathLike, None] = None) -> bool:
-        if isinstance(path, Path):
+    def check(checkpoint_id: Union[str, os.PathLike]) -> bool:
+        if isinstance(checkpoint_id, Path):
             return False
 
         try:
-            url_to_fs(path)
+            url_to_fs(checkpoint_id)
         except ValueError as e:
             return False
 
@@ -111,7 +107,7 @@
         self.path = self.fs.init_path(path)
 
     @staticmethod
-    def check(checkpoint_id: Union[str, os.PathLike, None] = None) -> bool:
+    def check(checkpoint_id: Union[str, os.PathLike]) -> bool:
         return FileSystem.check(checkpoint_id)
 
 
@@ -122,5 +118,5 @@
         self.path = self.fs.init_path(path)
 
     @staticmethod
-    def check(checkpoint_id: Union[str, os.PathLike, None] = None) -> bool:
+    def check(checkpoint_id: Union[str, os.PathLike]) -> bool:
         return FileSystem.check(checkpoint_id)