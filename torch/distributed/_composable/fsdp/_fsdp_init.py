<<<<<<< HEAD
import itertools
from typing import List, Set, Tuple, Union
=======
from typing import List, Set, Tuple
>>>>>>> fc064918

import torch
import torch.distributed as dist
import torch.nn as nn

<<<<<<< HEAD
from torch.distributed._tensor import DeviceMesh, DTensor, init_device_mesh
=======
from torch._prims_common import DeviceLikeType

from torch.distributed._tensor import DeviceMesh, init_device_mesh
>>>>>>> fc064918

from ._fsdp_common import _is_composable_with_fsdp, FSDPMeshInfo
from ._fsdp_state import _get_module_fsdp_state


def _normalize_device(device: DeviceLikeType) -> torch.device:
    if isinstance(device, torch.device):
        if device == torch.device("cuda"):
            return torch.device("cuda", torch.cuda.current_device())
        return device
    elif isinstance(device, int):
        return torch.device("cuda", device)
    elif isinstance(device, str):
        if device == "cuda":
            return torch.device(device, torch.cuda.current_device())
        return torch.device(device)
    else:
        raise TypeError(f"Invalid type for device {device}: {type(device)}")


def _init_default_fully_shard_mesh(device_type: str) -> DeviceMesh:
    """The default fully-shard mesh shards over the global mesh."""
    default_pg = dist.distributed_c10d._get_default_group()
    mesh = init_device_mesh(
        device_type=device_type,
        mesh_shape=(default_pg.size(),),
        mesh_dim_names=("dp_shard",),
    )
    return mesh


def _get_managed_modules(root_module: nn.Module) -> List[nn.Module]:
    modules: List[nn.Module] = []
    # Track visisted modules to avoid visiting shared modules multiple times
    visited_modules: Set[nn.Module] = set()

    def dfs(module: nn.Module) -> None:
        """
        Runs a DFS to collect managed modules, not recursing into modules with
        a non-composable API or ``fully_shard`` already applied.
        """
        if not _is_composable_with_fsdp(module):
            return
        elif module is not root_module and _get_module_fsdp_state(module) is not None:
            return  # nested `fully_shard` module
        visited_modules.add(module)
        for submodule in module.children():
            if submodule is not None and submodule not in visited_modules:
                dfs(submodule)
        modules.append(module)

    dfs(root_module)
    return modules


def _get_managed_states(
    modules: List[nn.Module],
) -> Tuple[List[nn.Parameter], List[torch.Tensor]]:
    params: List[nn.Parameter] = []
    buffers: List[torch.Tensor] = []
    # Track visited parameters/buffers to avoid visiting shared parameters and
    # buffers multiple times
    visited_params: Set[nn.Parameter] = set()
    visited_buffers: Set[torch.Tensor] = set()
    for module in modules:
        for param_name, param in module.named_parameters(recurse=False):
            if param in visited_params:
                continue
            params.append(param)
            visited_params.add(param)
        for buffer_name, buffer in module.named_buffers(recurse=False):
            if buffer in visited_buffers:
                continue
            buffers.append(buffer)
            visited_buffers.add(buffer)
    return params, buffers


def _move_states_to_device(
    params: List[nn.Parameter],
    buffers: List[torch.Tensor],
    device: torch.device,
    mesh_info: FSDPMeshInfo,
) -> None:
    """
    We have FSDP move states to device for simpler and faster initialization
    since FSDP almost always uses CUDA for training. We move parameters/buffers
    rather than modules to allow ignoring specific states in the future.
    """
    # TODO: De-duplicate with `_apply` after `swap_tensors` path lands:
    # https://github.com/pytorch/pytorch/issues/115792
    for tensor in itertools.chain(params, buffers):
        if tensor.device == device:
            continue
        if isinstance(tensor, DTensor):
            if (dtensor_mesh_type := tensor._spec.mesh.device_type) != device.type:
                raise ValueError(
                    "Requires DTensor to have mesh of the same type as the FSDP mesh "
                    f"but got {dtensor_mesh_type} for DTensor and {device.type} for FSDP"
                )
            raise AssertionError(
                f"Expects DTensor to be moved to {dtensor_mesh_type} but got {tensor.device}"
            )
        tensor.data = tensor.to(device)<|MERGE_RESOLUTION|>--- conflicted
+++ resolved
@@ -1,21 +1,13 @@
-<<<<<<< HEAD
 import itertools
-from typing import List, Set, Tuple, Union
-=======
 from typing import List, Set, Tuple
->>>>>>> fc064918
 
 import torch
 import torch.distributed as dist
 import torch.nn as nn
 
-<<<<<<< HEAD
-from torch.distributed._tensor import DeviceMesh, DTensor, init_device_mesh
-=======
 from torch._prims_common import DeviceLikeType
 
-from torch.distributed._tensor import DeviceMesh, init_device_mesh
->>>>>>> fc064918
+from torch.distributed._tensor import DeviceMesh, DTensor, init_device_mesh
 
 from ._fsdp_common import _is_composable_with_fsdp, FSDPMeshInfo
 from ._fsdp_state import _get_module_fsdp_state
