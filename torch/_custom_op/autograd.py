--- conflicted
+++ resolved
@@ -15,19 +15,7 @@
 # the `autograd_not_implemented` behavior, but then the user may come
 # and register something that is actually a backward formula
 def autograd_kernel_indirection(custom_op):
-<<<<<<< HEAD
-    # TODO(#101191): Use the actual C++ autograd not implemented fallback,
-    # or change the default autograd fallback to the autograd not implemented fallback.
-    def autograd_not_implemented(*args, **kwargs) -> None:
-        if torch.is_grad_enabled() and pytree.tree_any(
-            lambda x: isinstance(x, torch.Tensor) and x.requires_grad, (args, kwargs)
-        ):
-            raise RuntimeError("Autograd has not been implemented for operator")
-        with torch._C._AutoDispatchBelowAutograd():
-            return custom_op(*args, **kwargs)
-=======
     autograd_fallback = autograd_not_implemented(custom_op)
->>>>>>> e930c0fc
 
     def inner(*args, **kwargs):
         if custom_op._has_impl('autograd'):
