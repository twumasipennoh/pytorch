#define TORCH_ASSERT_ONLY_METHOD_OPERATORS
#include <ATen/Dispatch.h>
#include <ATen/ExpandUtils.h>
#include <ATen/Parallel.h>
#include <ATen/SparseCsrTensorUtils.h>
#include <ATen/SparseTensorUtils.h>
#include <ATen/core/Tensor.h>
#include <ATen/mkl/Sparse.h>
#include <ATen/native/BinaryOps.h>
#include <ATen/native/CPUBlas.h>
#include <ATen/native/Resize.h>
#include <ATen/native/mkl/SparseBlasImpl.h>
#include <ATen/native/sparse/SparseBlasImpl.h>
#include <ATen/native/sparse/SparseCsrTensorMath.h>
#include <c10/util/irange.h>

#ifndef AT_PER_OPERATOR_HEADERS
#include <ATen/Functions.h>
#include <ATen/NativeFunctions.h>
#include <ATen/Operators.h>
#else
#include <ATen/ops/_conj_physical_native.h>
#include <ATen/ops/_convert_indices_from_coo_to_csr_native.h>
#include <ATen/ops/_convert_indices_from_csr_to_coo_native.h>
#include <ATen/ops/_sparse_csr_tensor_unsafe_native.h>
#include <ATen/ops/_unique.h>
#include <ATen/ops/abs.h>
#include <ATen/ops/abs_native.h>
#include <ATen/ops/add.h>
#include <ATen/ops/add_native.h>
#include <ATen/ops/addmm.h>
#include <ATen/ops/addmm_native.h>
#include <ATen/ops/angle.h>
#include <ATen/ops/angle_native.h>
#include <ATen/ops/asin.h>
#include <ATen/ops/asin_native.h>
#include <ATen/ops/asinh.h>
#include <ATen/ops/asinh_native.h>
#include <ATen/ops/atan.h>
#include <ATen/ops/atan_native.h>
#include <ATen/ops/atanh.h>
#include <ATen/ops/atanh_native.h>
#include <ATen/ops/ceil.h>
#include <ATen/ops/ceil_native.h>
#include <ATen/ops/conj_physical.h>
#include <ATen/ops/conj_physical_native.h>
#include <ATen/ops/copy_native.h>
#include <ATen/ops/empty.h>
#include <ATen/ops/erf.h>
#include <ATen/ops/erf_native.h>
#include <ATen/ops/erfinv.h>
#include <ATen/ops/erfinv_native.h>
#include <ATen/ops/expm1.h>
#include <ATen/ops/expm1_native.h>
#include <ATen/ops/floor.h>
#include <ATen/ops/floor_native.h>
#include <ATen/ops/isinf.h>
#include <ATen/ops/isinf_native.h>
#include <ATen/ops/isnan.h>
#include <ATen/ops/isnan_native.h>
#include <ATen/ops/isneginf.h>
#include <ATen/ops/isneginf_native.h>
#include <ATen/ops/isposinf.h>
#include <ATen/ops/isposinf_native.h>
#include <ATen/ops/log1p.h>
#include <ATen/ops/log1p_native.h>
#include <ATen/ops/mm_native.h>
#include <ATen/ops/neg.h>
#include <ATen/ops/neg_native.h>
#include <ATen/ops/normal_native.h>
#include <ATen/ops/rad2deg.h>
#include <ATen/ops/rad2deg_native.h>
#include <ATen/ops/resize_as_sparse_native.h>
#include <ATen/ops/result_type.h>
#include <ATen/ops/round.h>
#include <ATen/ops/round_native.h>
#include <ATen/ops/round_ops.h>
#include <ATen/ops/sgn.h>
#include <ATen/ops/sgn_native.h>
#include <ATen/ops/sign.h>
#include <ATen/ops/sign_native.h>
#include <ATen/ops/signbit.h>
#include <ATen/ops/signbit_native.h>
#include <ATen/ops/sin.h>
#include <ATen/ops/sin_native.h>
#include <ATen/ops/sinh.h>
#include <ATen/ops/sinh_native.h>
#include <ATen/ops/sqrt.h>
#include <ATen/ops/sqrt_native.h>
#include <ATen/ops/tan.h>
#include <ATen/ops/tan_native.h>
#include <ATen/ops/tanh.h>
#include <ATen/ops/tanh_native.h>
#include <ATen/ops/tensor.h>
#include <ATen/ops/trunc.h>
#include <ATen/ops/trunc_native.h>
#include <ATen/ops/zero_native.h>
#include <ATen/ops/zeros.h>
#endif

#include <algorithm>

namespace at {
namespace meta {

TORCH_META_FUNC(_convert_indices_from_coo_to_csr)
(const Tensor& self, const int64_t size, const bool out_int32) {
  TORCH_CHECK(self.dim() <= 1, "Input is supposed to be a vector");
  ScalarType scalar_type = out_int32 ? ScalarType::Int : ScalarType::Long;
  c10::TensorOptions options =
      TensorOptions().device(self.options().device()).dtype(scalar_type);
  set_output(size + 1, options);
}

TORCH_META_FUNC(_convert_indices_from_csr_to_coo)
(const Tensor& crow_indices,
 const Tensor& col_indices,
 const bool out_int32,
 const bool transpose) {
  TORCH_CHECK(
      crow_indices.dim() == 1, "crow_indices is supposed to be a vector");
  TORCH_CHECK(col_indices.dim() == 1, "col_indices is supposed to be a vector");
  ScalarType scalar_type = out_int32 ? ScalarType::Int : ScalarType::Long;
  c10::TensorOptions options = crow_indices.options().dtype(scalar_type);
  set_output(0, {2, col_indices.numel()}, {}, options, {});
}

} // namespace meta

namespace {

constexpr int64_t GRAIN_SIZE = at::internal::GRAIN_SIZE;

template <typename F>
Tensor& unary_op_out(F op_out, const Tensor& self, Tensor& result) {
  TORCH_INTERNAL_ASSERT(self.is_sparse_csr());
  TORCH_INTERNAL_ASSERT(result.is_sparse_csr());

  if (!result.is_same(self)) {
    // For the case of (0x0) result tensor, manually resize `result` tensor
    // to the size of `self` tensor
    if (result.numel() == 0) {
      at::native::resize_as_sparse_csr_(result, self);
    }
    // copy_sparse_compressed_ internally checks the sizes of result and self tensors
    // Hence no external size check required
    at::native::copy_sparse_compressed_(result, self);
  }

  auto self_values = self.values();
  auto result_values = result.values();

  op_out(self_values, result_values);
  return result;
}

template <typename F, typename... Args>
Tensor& unary_op_inplace(Tensor& self, const F& op_inplace, Args&&... args) {
  TORCH_INTERNAL_ASSERT(self.is_sparse_csr());

  auto self_values = self.values();
  (self_values.*op_inplace)(std::forward<Args>(args)...);
  return self;
}

template <typename input_t, typename output_t>
void convert_indices_from_csr_to_coo_cpu(
    const Tensor& indices,
    const Tensor& crow_indices,
    const Tensor& col_indices,
    const bool transpose = false) {
  int64_t nrows = crow_indices.numel() - 1;
  if (nrows == 0) {
    indices.zero_();
    return;
  }
  auto crow_indices_ = crow_indices.expect_contiguous();
  const input_t* crow_indices_data_in = crow_indices_->data_ptr<input_t>();
  TORCH_INTERNAL_ASSERT(indices.is_contiguous());
  auto row0 = indices.select(0, transpose ? 1 : 0);
  auto row1 = indices.select(0, transpose ? 0 : 1);
  output_t* data_out = row0.data_ptr<output_t>();
  row1.copy_(*col_indices.expect_contiguous());
  at::parallel_for(0, nrows, GRAIN_SIZE, [&](int64_t start, int64_t end) {
    for (const auto i : c10::irange(start, end)) {
      std::fill(
          &data_out[crow_indices_data_in[i]],
          &data_out[crow_indices_data_in[i + 1]],
          static_cast<output_t>(i));
    }
  });
}

} // end anonymous namespace

namespace native {

using namespace at::sparse_csr;
// certain utiliy functions are usable from sparse COO.
using namespace at::sparse;

namespace {

template <typename F>
inline Tensor get_result_tensor_for_unary_op(F op, const Tensor& input) {
  auto values = input.values();

  // To handle type promotion for inputs to unary ops,
  // we first get the result from the underlined op, and use the result
  // to create a sparse CSR tensor, which is used as the input to the out=
  // variant
  auto result_values = op(values);

  auto result = at::native::_sparse_csr_tensor_unsafe(
      input.crow_indices().clone(),
      input.col_indices().clone(),
      result_values,
      input.sizes(),
      result_values.scalar_type(),
      input.layout(),
      result_values.device());

  return result;
}
} // namespace

static constexpr bool is_mkl_supported() {
#ifdef _MSC_VER
  return false;
#elif __APPLE__ || __MACH__
  return false;
#else
  return true;
#endif
}

// Only accept squares sparse matrices or dense input as a vector
// TODO: Check what happens with MKL, the output error reported with non square
// matrices tends to be high See:
// https://github.com/pytorch/pytorch/issues/58770
bool is_square_or_vec(int64_t dim_i, int64_t dim_j, int64_t dim_k) {
  return (dim_i == dim_k && dim_k == dim_j) || (dim_i == dim_j && dim_k == 1);
}

Tensor& normal_sparse_csr_(
    Tensor& self,
    double mean,
    double std,
    c10::optional<Generator> gen) {
  return unary_op_inplace(self, &Tensor::normal_, mean, std, gen);
}

/* Implementation of Unary Ufuncs, those supported for Sparse CSR Layout
 * Only simple funcs, with 0->0 correspondence are currently supported. */

#define CREATE_UNARY_UFUNC_OUT(op_name)                                  \
  Tensor& op_name##_sparse_csr_out(const Tensor& self, Tensor& result) { \
    return unary_op_out(&at::op_name##_outf, self, result);              \
  }

#define CREATE_UNARY_UFUNC_FUNCTIONAL(op_name)                 \
  Tensor op_name##_sparse_csr(const Tensor& self) {            \
    return get_result_tensor_for_unary_op(&at::op_name, self); \
  }

#define CREATE_UNARY_UFUNC_INPLACE(op_name)             \
  Tensor& op_name##_sparse_csr_(Tensor& self) {         \
    return unary_op_inplace(self, &Tensor::op_name##_); \
  }

#define CREATE_UNARY_UFUNC(op_name)       \
  CREATE_UNARY_UFUNC_OUT(op_name);        \
  CREATE_UNARY_UFUNC_FUNCTIONAL(op_name); \
  CREATE_UNARY_UFUNC_INPLACE(op_name);

#define CREATE_UNARY_UFUNC_NO_INPLACE(op_name) \
  CREATE_UNARY_UFUNC_OUT(op_name);             \
  CREATE_UNARY_UFUNC_FUNCTIONAL(op_name);

// Exhaustive list of the unary ufuncs supported by sparse CSR
CREATE_UNARY_UFUNC(abs);
CREATE_UNARY_UFUNC(asin);
CREATE_UNARY_UFUNC(asinh);
CREATE_UNARY_UFUNC(atan);
CREATE_UNARY_UFUNC(atanh);
CREATE_UNARY_UFUNC(ceil);
CREATE_UNARY_UFUNC(erf);
CREATE_UNARY_UFUNC(erfinv);
CREATE_UNARY_UFUNC(expm1);
CREATE_UNARY_UFUNC(floor);
CREATE_UNARY_UFUNC(log1p);
CREATE_UNARY_UFUNC(neg);
CREATE_UNARY_UFUNC(rad2deg);
CREATE_UNARY_UFUNC(sign);
CREATE_UNARY_UFUNC(sin);
CREATE_UNARY_UFUNC(sinh);
CREATE_UNARY_UFUNC(sgn);
CREATE_UNARY_UFUNC(sqrt);
CREATE_UNARY_UFUNC(tan);
CREATE_UNARY_UFUNC(tanh);
CREATE_UNARY_UFUNC(trunc);
CREATE_UNARY_UFUNC(conj_physical);

CREATE_UNARY_UFUNC_INPLACE(zero);

// With addition of `round.decimals` overload, using CREATE_UNARY_UFUNC leads
// to unresolved overload.
Tensor& round_sparse_csr_out(const Tensor& self, Tensor& result) {
  return unary_op_out(&at::_ops::round_out::call, self, result);
}

Tensor round_sparse_csr(const Tensor& self) {
  return get_result_tensor_for_unary_op(&at::_ops::round::call, self);
}

Tensor& round_sparse_csr_(Tensor& self) {
  TORCH_INTERNAL_ASSERT(self.is_sparse_csr());
  self.values().round_();
  return self;
}

// angle, isneginf, isposinf and signbit currently don't have an inplace variant
CREATE_UNARY_UFUNC_NO_INPLACE(angle);
CREATE_UNARY_UFUNC_NO_INPLACE(isneginf);
CREATE_UNARY_UFUNC_NO_INPLACE(isposinf);
CREATE_UNARY_UFUNC_NO_INPLACE(signbit);

// isnan and isinf don't have an out variant
CREATE_UNARY_UFUNC_FUNCTIONAL(isnan);
CREATE_UNARY_UFUNC_FUNCTIONAL(isinf);

template <typename scalar_t>
void addmm_out_sparse_csr_native_cpu(
    const Tensor& sparse,
    const Tensor& dense,
    const Tensor& r,
    Scalar alpha,
    Scalar beta) {
  auto dim_i = sparse.size(0);
  auto dim_k = dense.size(1);

  auto csr = sparse.crow_indices();
  auto col_indices = sparse.col_indices();
  auto values = sparse.values();

  scalar_t cast_alpha = alpha.to<scalar_t>();
  r.mul_(beta);
  AT_DISPATCH_INDEX_TYPES(
      col_indices.scalar_type(), "csr_mm_crow_indices", [&]() {
        auto csr_accessor = csr.accessor<index_t, 1>();
        auto col_indices_accessor = col_indices.accessor<index_t, 1>();

        auto values_accessor = values.accessor<scalar_t, 1>();
        scalar_t* dense_ptr = dense.data_ptr<scalar_t>();
        scalar_t* r_ptr = r.data_ptr<scalar_t>();

        int64_t dense_stride0 = dense.stride(0);
        int64_t dense_stride1 = dense.stride(1);
        int64_t r_stride0 = r.stride(0);
        int64_t r_stride1 = r.stride(1);

        at::parallel_for(
            0,
            dim_i,
            internal::GRAIN_SIZE,
            [&](int64_t irow_start, int64_t irow_end) {
              for (index_t h = irow_start; h < irow_end; ++h) {
                index_t i_start = csr_accessor[h];
                index_t i_end = csr_accessor[h + 1];
                for (index_t i = i_start; i < i_end; i++) {
                  scalar_t val = values_accessor[i];
                  index_t col = col_indices_accessor[i];
                  at::native::cpublas::axpy<scalar_t>(
                      dim_k,
                      cast_alpha * val,
                      dense_ptr + col * dense_stride0,
                      dense_stride1,
                      r_ptr + h * r_stride0,
                      r_stride1);
                }
              }
            });
      });
}

// Functions for matrix multiplication.
// result = beta * self + alpha (mat1 @ mat2)
Tensor& addmm_out_sparse_csr_cpu(
    const Tensor& self,
    const Tensor& mat1,
    const Tensor& mat2,
    const Scalar& beta,
    const Scalar& alpha,
    Tensor& result) {
  // TODO: remove this, there are no codegenerated checks for devices yet
  sparse::impl::_check_is_cpu(self, "self");
  sparse::impl::_check_is_cpu(mat1, "mat1");
  sparse::impl::_check_is_cpu(mat2, "mat2");
  sparse::impl::_check_is_cpu(result, "result");

  // All the checks are from addmm_out_cuda_impl (ATen/native/cuda/Blas.cpp) and
  // TORCH_META_FUNC(addmm) (ATen/native/LinearAlgebra.cpp)
  // TODO: remove code duplication and unify code
  sparse::impl::_check_dim(mat1, 2, "mat1");
  sparse::impl::_check_dim(mat2, 2, "mat2");

  TORCH_CHECK(
      mat1.size(1) == mat2.size(0), "mat1 and mat2 shapes cannot be multiplied (",
      mat1.size(0), "x", mat1.size(1), " and ", mat2.sizes()[0], "x", mat2.sizes()[1], ")");

  c10::MaybeOwned<at::Tensor> self_;
  // Don't expand self if this is an in-place operation
  if (&result == &self) {
     self_ = c10::MaybeOwned<Tensor>::borrowed(self);
  } else {
     self_ = expand_size(self, {mat1.size(0), mat2.size(1)}, "addmm");
  }


  TORCH_CHECK(((self_->dim() == 2) &&
               (self_->size(0) == mat1.size(0)) &&
               (self_->size(1) == mat2.size(1))),
              "The input tensor must be a matrix with size ",
              mat1.size(0),
              "x",
              mat2.size(1),
              ", but got a ",
              self_->dim(),
              "-D tensor with size ",
              self_->size(0),
              "x",
              self_->size(1));

  if (&result != &self) {
    if (result.layout() == kStrided) {
      at::native::resize_output(result, self_->sizes());
    } else {
      result.resize_as_sparse_(*self_);
    }
    result.copy_(*self_);
  }

  if (result.numel() == 0) {
    return result;
  }

  if (sparse::impl::_is_sparse_and_zero(mat1) || sparse::impl::_is_sparse_and_zero(mat2)) {
    // According to docs, when beta==0 values in self should be ignored.
    // nans and infs should not propagate
    if (beta.toComplexDouble() == 0.) {
      result.zero_();
    } else {
      result.mul_(beta);
    }
    return result;
  }

#if !AT_USE_MKL_SPARSE()
  TORCH_CHECK(
      (mat1.is_sparse_csr() ||
       (mat2.is_sparse_csr() && result.is_sparse_csr())),
      false,
      "Calling addmm on sparse CPU tensors requires Linux platform. ",
      "Please use PyTorch built with MKL on Linux.");
  TORCH_INTERNAL_ASSERT_DEBUG_ONLY(result.layout() == kStrided);
  AT_DISPATCH_FLOATING_AND_COMPLEX_TYPES(
      result.scalar_type(), "addmm_sparse_dense", [&] {
        addmm_out_sparse_csr_native_cpu<scalar_t>(
            mat1, mat2, result, alpha, beta);
      });
#else
  sparse::impl::mkl::addmm_out_sparse_csr(mat1, mat2, beta, alpha, result);
#endif
  return result;
}

Tensor addmm_sparse_csr_dense(
    const Tensor& self,
    const SparseCsrTensor& sparse,
    const Tensor& dense,
    const Scalar& beta,
    const Scalar& alpha) {
  Tensor r = at::empty({0, 0}, self.options());
  at::addmm_out(r, self, sparse, dense, beta, alpha);
  return r;
}

Tensor& _sparse_csr_mm_out(
    const Tensor& mat1,
    const Tensor& mat2,
    Tensor& result) {
  Tensor zero;
  if (result.is_sparse_csr()) {
    // TODO: replace with at::zeros when it's implemented for sparse csr
    zero = at::empty({mat1.size(0), mat2.size(1)}, mat2.options());
  } else {
    zero = at::zeros({mat1.size(0), mat2.size(1)}, mat2.options());
  }
  return at::addmm_out(result, zero, mat1, mat2, 0.0, 1.0);
}

Tensor _sparse_csr_mm(const Tensor& mat1, const Tensor& mat2) {
  if (mat1.is_sparse_csr() && mat2.is_sparse_csr()) {
    // Return sparse
    // TODO: replace with at::zeros when it's implemented for sparse csr
    return at::addmm(
        at::empty({mat1.size(0), mat2.size(1)}, mat2.options()),
        mat1,
        mat2,
        0.0,
        1.0);
  }
  if (mat1.is_sparse_csr() && mat2.layout() == c10::kStrided) {
    // Return dense
    return at::addmm(
        at::zeros({mat1.size(0), mat2.size(1)}, mat2.options()),
        mat1,
        mat2,
        0.0,
        1.0);
  }
  if (mat1.layout() == c10::kStrided && mat2.is_sparse_csr()) {
    // Return dense
    return at::addmm(
        at::zeros({mat1.size(0), mat2.size(1)}, mat1.options()),
        mat1,
        mat2,
        0.0,
        1.0);
  }
  TORCH_INTERNAL_ASSERT(false, "Shouldn't get here. Please open an issue.");
}

Tensor _sparse_csr_addmm(
    const Tensor& t,
    const SparseCsrTensor& sparse,
    const Tensor& dense,
    const Scalar& beta,
    const Scalar& alpha) {
  // _sparse_addmm forward is functionally equivalent to addmm; it's
  // just the backward that is different.  This technically does an
  // unnecessary redispatch, I was too lazy to make it not do that
  return at::addmm(t, sparse, dense, beta, alpha);
}

// Functions for element-wise addition.
Tensor add_sparse_csr(
    const Tensor& self,
    const Tensor& other,
    const Scalar& alpha) {
  auto commonDtype = at::result_type(self, other);
  alpha_check(commonDtype, alpha);
  Tensor result = at::empty({0, 0}, self.options().dtype(commonDtype));
  return at::add_out(result, self, other, alpha); // redispatch!
}

Tensor& add_sparse_csr_(
    Tensor& self,
    const Tensor& other,
    const Scalar& alpha) {
  return at::add_out(self, self, other, alpha); // redispatch!
}

void add_out_dense_sparse_csr_cpu(
    const Tensor& out,
    const Tensor& dense,
    const SparseCsrTensor& src,
    const Scalar& alpha) {
  TORCH_INTERNAL_ASSERT(dense.layout() == kStrided);
  TORCH_INTERNAL_ASSERT(src.is_sparse_csr());
  TORCH_INTERNAL_ASSERT(dense.device() == kCPU);

  TORCH_CHECK(
      out.is_contiguous(),
      "out argument must be contiguous, but got: ",
      out.suggest_memory_format());
  TORCH_CHECK(
      out.device() == kCPU,
      "add: expected 'out' to be CPU tensor, but got tensor on device: ",
      out.device());
  TORCH_CHECK(
      src.device() == kCPU,
      "add: expected 'other' to be a CPU tensor, but got tensor on device: ",
      src.device());

  TORCH_CHECK(
      dense.sizes().equals(src.sizes()),
      "add: expected 'self' and 'other' to have same size, but self has size ",
      dense.sizes(),
      " while other has size ",
      src.sizes(),
      " (FYI: op2-sparse addition does not currently support broadcasting)");

  auto commonDtype = promoteTypes(dense.scalar_type(), src.scalar_type());
  TORCH_CHECK(
      canCast(commonDtype, out.scalar_type()),
      "Can't convert result type ",
      commonDtype,
      " to output ",
      out.scalar_type(),
      " in add operation");

  auto src_values = src.values();

  resize_output(out, dense.sizes());

  Tensor resultBuffer = out;

  if (out.scalar_type() != commonDtype) {
    resultBuffer = dense.to(commonDtype);
  } else if (!is_same_tensor(out, dense)) {
    resultBuffer.copy_(dense);
  }

  if (src._nnz() == 0) {
    return;
  }

  auto valuesBuffer = src_values.to(commonDtype).view({-1, src_values.size(-1)});
  resultBuffer = resultBuffer.view({-1, out.size(-2), out.size(-1)});
  auto src_crow_indices = src.crow_indices().view({-1, src.crow_indices().size(-1)});
  auto src_col_indices = src.col_indices().view({-1, src.col_indices().size(-1)});

  AT_DISPATCH_ALL_TYPES_AND_COMPLEX_AND3(
      kHalf,
      kBool,
      kBFloat16,
      commonDtype,
      "add_out_op2_sparse_csr",
      [&valuesBuffer,
       &resultBuffer,
       &alpha,
       &src_crow_indices,
       &src_col_indices]() {
        AT_DISPATCH_INDEX_TYPES(
            src_crow_indices.scalar_type(),
            "csr_add_out_crow_indices",
            [&valuesBuffer,
             &resultBuffer,
             &alpha,
             &src_crow_indices,
             &src_col_indices]() {
              auto batch_count = resultBuffer.dim() > 2 ? resultBuffer.size(-3) : 1;
              auto values_accessor = valuesBuffer.accessor<scalar_t, 2>();
              scalar_t* out_ptr = resultBuffer.data_ptr<scalar_t>();
              scalar_t cast_value = alpha.to<scalar_t>();

              auto crow_indices_accessor =
                  src_crow_indices.accessor<index_t, 2>();
              auto col_indices_accessor =
                  src_col_indices.accessor<index_t, 2>();
              auto out_strides = resultBuffer.strides();

              for (const auto batch_idx : c10::irange(batch_count)) {
                for (const auto irow : c10::irange(src_crow_indices.size(-1) - 1)) {
                  index_t start_index = crow_indices_accessor[batch_idx][irow];
                  index_t end_index = crow_indices_accessor[batch_idx][irow + 1];
                  for (const auto i : c10::irange(start_index, end_index)) {
                    auto icol = col_indices_accessor[batch_idx][i];
                    auto index = batch_idx * out_strides[0] + irow * out_strides[1] + icol * out_strides[2];
                    out_ptr[index] += cast_value * values_accessor[batch_idx][i];
                  }
                }
              }
            });
      });
  if (out.scalar_type() != commonDtype) {
    out.copy_(resultBuffer);
  }
}

Tensor& add_out_sparse_csr_cpu(
    const Tensor& self,
    const SparseCsrTensor& other,
    const Scalar& alpha,
    SparseCsrTensor& out) {
  if (self.layout() == kStrided) {
    add_out_dense_sparse_csr_cpu(out, self, other, alpha);
  } else {
    TORCH_CHECK(
        self.sizes().equals(other.sizes()),
        "torch.add: Expected input tensors to have the same shape, but got tensor `self` with shape ",
        self.sizes(),
        " and tensor `other` with shape ",
        other.sizes());
    at::native::resize_as_sparse_csr_(out, self);
    sparse::impl::cpu::add_out_sparse_csr(self, other, alpha, out);
  }
  return out;
}

<<<<<<< HEAD
TORCH_IMPL_FUNC(_convert_indices_from_coo_to_csr_structured_cpu)
(const Tensor& input,
 const int64_t size,
 const bool out_int32,
 const Tensor& result) {
  if (out_int32) {
    AT_DISPATCH_INTEGRAL_TYPES(
        input.scalar_type(), "convert_indices_from_coo_to_csr_cpu", [&] {
          convert_indices_from_coo_to_csr_cpu<scalar_t, int>(
              result, input, size);
        });
  } else {
    AT_DISPATCH_INTEGRAL_TYPES(
        input.scalar_type(), "convert_indices_from_coo_to_csr_cpu", [&] {
          convert_indices_from_coo_to_csr_cpu<scalar_t, int64_t>(
              result, input, size);
        });
  }
}

TORCH_IMPL_FUNC(_convert_indices_from_csr_to_coo_structured_cpu)
(const Tensor& crow_indices,
 const Tensor& col_indices,
 const bool out_int32,
 const bool transpose,
 const Tensor& result) {
  if (out_int32) {
    AT_DISPATCH_INTEGRAL_TYPES(
        crow_indices.scalar_type(), "convert_indices_from_csr_to_coo_cpu", [&] {
          convert_indices_from_csr_to_coo_cpu<scalar_t, int32_t>(
              result, crow_indices, col_indices, transpose);
        });
  } else {
    AT_DISPATCH_INTEGRAL_TYPES(
        crow_indices.scalar_type(), "convert_indices_from_csr_to_coo_cpu", [&] {
          convert_indices_from_csr_to_coo_cpu<scalar_t, int64_t>(
              result, crow_indices, col_indices, transpose);
        });
  }
}

/*
 * Based on
 * https://github.com/scipy/scipy/blob/8a64c938ddf1ae4c02a08d2c5e38daeb8d061d38/scipy/sparse/sparsetools/csr.h
 */
template <class I, class T>
void _csr_to_block_csr_cpu_kernel(
    const I n_row,
    const I n_col,
    const I R,
    const I C,
    const I* input_crow_indices,
    const I* input_col_indices,
    const T* input_values,
    I* result_crow_indices,
    I* result_col_indices,
    T* result_values) {
  // All blocks are possible, that is, may be allocated if a single non-zero
  // value lives within them. Otherwise they're not.

  // Allocate pointers for all possible column blocks plus 1
  std::vector<T*> blocks(n_col / C + 1, (T*)0);

  assert(n_row % R == 0);
  assert(n_col % C == 0);

  // Major assumptions
  // 1. Blocks must be square

  // Number of blocks along rows
  I n_brow = n_row / R;
  // Number of blocks along columns
  // I n_bcol = n_col / C;

  // Number of elements per block
  I RC = R * C;
  // Number of blocks overall
  I n_blks = 0;

  result_crow_indices[0] = 0;

  // Iterate over blocks along rows
  for (I block_i = 0; block_i < n_brow; block_i++) {
    // Iterate over rows within block
    for (I r = 0; r < R; r++) {
      I i = R * block_i + r; // row index
      for (I jj = input_crow_indices[i]; jj < input_crow_indices[i + 1]; jj++) {
        I j = input_col_indices[jj]; // column index

        // Block corresponding to column index
        I block_j = j / C;
        // Column within block
        I c = j % C;

        if (blocks[block_j] == 0) {
          blocks[block_j] = result_values + RC * n_blks;
          result_col_indices[n_blks] = block_j;
          n_blks++;
        }

        // Specific blocks entries should not be visited more than once.
        // Scipy code does an addition here. Why?
        *(blocks[block_j] + C * r + c) = input_values[jj];
      }
    }

    for (I jj = input_crow_indices[R * block_i];
         jj < input_crow_indices[R * (block_i + 1)];
         jj++) {
      blocks[input_col_indices[jj] / C] = 0;
    }

    result_crow_indices[block_i + 1] = n_blks;
  }
}

/*
 * Based on
 * https://github.com/scipy/scipy/blob/8a64c938ddf1ae4c02a08d2c5e38daeb8d061d38/scipy/sparse/sparsetools/csr.h
 */
template <class I>
I csr_count_blocks(
    const I n_row,
    const I n_col,
    const I R,
    const I C,
    const I Ap[],
    const I Aj[]) {
  std::vector<I> mask(n_col / C + 1, -1);
  I n_blks = 0;
  for (I i = 0; i < n_row; i++) {
    I bi = i / R;
    for (I jj = Ap[i]; jj < Ap[i + 1]; jj++) {
      I bj = Aj[jj] / C;
      if (mask[bj] != bi) {
        mask[bj] = bi;
        n_blks++;
      }
    }
  }
  return n_blks;
}

Tensor _csr_to_block_csr_cpu(const Tensor& self, IntArrayRef blocksize) {
  TORCH_CHECK(
      blocksize[0] == blocksize[1],
      "blocks must be square. ",
      "Got (",
      blocksize[0],
      ", ",
      blocksize[1],
      ") instead.");
  TORCH_CHECK(
      self.size(0) % blocksize[0] == 0 && self.size(1) % blocksize[1] == 0,
      "Block sparse CSR Tensors must have a size that is an ",
      "integral multiple of their block size. ",
      "Got Tensor of size (",
      self.size(0),
      ", ",
      self.size(1),
      ") with block size (",
      blocksize[0],
      ", ",
      blocksize[1],
      ") instead.");
  Tensor input_values = self.values().contiguous();
  Tensor input_crow_indices = self.crow_indices().contiguous();
  Tensor input_col_indices = self.col_indices().contiguous();

  // First we determine the number of blocks needed. For each given block, if it
  // contains a non-zero element we will allocate values and indices for it.
  int64_t num_blocks;
  int64_t n_row = self.size(0);
  int64_t n_col = self.size(1);
  AT_DISPATCH_INDEX_TYPES(
      input_crow_indices.scalar_type(), "_csr_to_block_csr_cpu", [&] {
        num_blocks = csr_count_blocks<index_t>(
            n_row,
            n_col,
            blocksize[0],
            blocksize[1],
            input_crow_indices.data_ptr<index_t>(),
            input_col_indices.data_ptr<index_t>());
      });

  Tensor result_values =
      input_values.new_zeros({num_blocks, blocksize[0], blocksize[1]});
  Tensor result_crow_indices =
      input_crow_indices.new_empty({(n_row / blocksize[0]) + 1});
  Tensor result_col_indices = input_col_indices.new_empty({num_blocks});

  // Next we copy over non-zero elements into the allocated blocks.
  AT_DISPATCH_INDEX_TYPES(
      input_crow_indices.scalar_type(), "_csr_to_block_csr_cpu", [&] {
        AT_DISPATCH_FLOATING_AND_COMPLEX_TYPES(
            input_values.scalar_type(), "_csr_to_block_csr_cpu", [&] {
              _csr_to_block_csr_cpu_kernel<index_t, scalar_t>(
                  n_row,
                  n_col,
                  blocksize[0],
                  blocksize[1],
                  input_crow_indices.data_ptr<index_t>(),
                  input_col_indices.data_ptr<index_t>(),
                  input_values.data_ptr<scalar_t>(),
                  result_crow_indices.data_ptr<index_t>(),
                  result_col_indices.data_ptr<index_t>(),
                  result_values.data_ptr<scalar_t>());
            });
      });
  return at::native::_sparse_csr_tensor_unsafe(
      result_crow_indices,
      result_col_indices,
      result_values,
      self.sizes(),
      result_values.scalar_type(),
      self.layout(),
      result_values.device());
}

Tensor _csr_to_block_csr(const Tensor& self, IntArrayRef blocksize) {
  Tensor self_values = self.values();
  Tensor self_crow_indices = self.crow_indices();
  Tensor self_col_indices = self.col_indices();
  Tensor cpu_result = _csr_to_block_csr_cpu(
      _sparse_csr_tensor_unsafe(self_crow_indices.cpu(),
                                self_col_indices.cpu(),
                                self_values.cpu(),
                                self.sizes(),
                                self_values.scalar_type(),
                                self.layout(),
                                self_values.device()),
      blocksize);
  Tensor result_values = cpu_result.values().to(self_values.options());
  Tensor result_crow_indices = cpu_result.crow_indices().to(self_crow_indices.options());
  Tensor result_col_indices = cpu_result.col_indices().to(self_col_indices.options());
  return at::native::_sparse_csr_tensor_unsafe(
      result_crow_indices,
      result_col_indices,
      result_values,
      self.sizes(),
      result_values.scalar_type(),
      self.layout(),
      result_values.device());
}

=======
>>>>>>> 4a57321a
/*
    Reductions on sparse CSR tensors using masked semantics.

    - A CSR tensor is a 2D tensor that is specified by a 3-tuple
      (crow_indices, col_indices, values).

    - To support a reduction operator on a CSR tensor, define:

template <typename scalar_t>
struct Reduction...Op {
  inline scalar_t operator()(const scalar_t& a, const scalar_t& b) const {
    return a ... b;
  }
  inline scalar_t identity() const { return ...; }
};

Tensor _sparse_csr_..._cpu(const Tensor& input, IntArrayRef dims_to_sum, bool keepdim, c10::optional<ScalarType> dtype) {
  ...
      result = reduce_sparse_csr_cpu_template<scalar_t>(input_, dims_to_sum, keepdim, Reduction...Op<scalar_t>());
  ...
  return result;
}

      and add the following

        - func: _sparse_csr_op.dim_dtype(Tensor self, int[1] dim, bool keepdim=False, *, ScalarType? dtype=None) -> Tensor
          dispatch:
            SparseCsrCUDA: _sparse_csr_..._cpu

      to native_functions.yaml

      Use ReductionAddOp and _sparse_csr_sum implementation as an example.

    - Since a CSR tensor dimensionality is always 2, only reductions
      with keepdim=True can be supported.

*/

namespace {

template <typename scalar_t, typename ReductionOp>
Tensor reduce_sparse_csr_dim0_cpu_template(const Tensor& sparse, ReductionOp rop) {
  /*
    Consider the following sparse tensor:

    1 * * * *
    * * * 2 *
    * * 3 * *
    * * * * *
    4 * 5 * *

    that has CSR representation

      crow_indices = [0, 1, 2, 3, 3, 5]
      col_indices = [0, 3, 2, 0, 2]
      values = [1, 2, 3, 4, 5]

    Reduction with dim=0 results:

    rop(1,4) * rop(3,5) 2 *

    that has CSR representation

      new_crow_indices = [0, 3]
      new_col_indices = [0, 2, 3]
      new_values = [rop(1, 4], rop(3, 5), 2]

    In general, the CSR representation data can be computed as follows:

      new_col_indices, col_map = col_indices.unique(sorted=True, return_inverse=True)
      nnz = new_col_indices.numel()
      new_crow_indices = [0, nnz]
      new_values.resize(nnz); new_values.fill_(identity)
      for i in range(col_indices.numel()):
          new_values[col_map[i]] = rop(new_values[col_map[i], values[i])
   */

  Tensor col_indices = sparse.col_indices();
  Tensor values = sparse.values();
  auto numel = values.numel();
  Tensor new_col_indices;
  Tensor columns_map;

  /*
    Calling at::_unique constitutes the main bottleneck of this
    function. However, it is still about 5x faster than using the
    invariant:
      csr.sum(dim=0) == csr.transpose(0, 1).sum(dim=1)
  */
  std::tie(new_col_indices, columns_map) = at::_unique(col_indices, true, true);
  auto nnz = new_col_indices.numel();

  Tensor new_crow_indices = at::empty({2}, col_indices.options());
  new_crow_indices[0] = 0;
  new_crow_indices[1] = nnz;

  Tensor new_values = at::empty({nnz}, values.options());
  new_values.fill_(rop.identity());

  AT_DISPATCH_INDEX_TYPES(col_indices.scalar_type(), "reduce_sparse_csr_dim0_cpu_indices",
                          [&]() {
                            index_t* columns_map_ptr = columns_map.data_ptr<index_t>();
                            scalar_t* values_ptr = values.data_ptr<scalar_t>();
                            scalar_t* new_values_ptr = new_values.data_ptr<scalar_t>();

                            // There is no point in parallelizing the following for-loop
                            // because about 99.3% of the computation time is spent in the
                            // at::_unique call above.
                            for (int64_t i=0; i<numel; i++) {
                              index_t col = columns_map_ptr[i];
                              scalar_t val = values_ptr[i];
                              new_values_ptr[col] = rop(new_values_ptr[col], val);
                            }
                          });
  return at::native::_sparse_csr_tensor_unsafe(new_crow_indices, new_col_indices, new_values,
                                               {1, sparse.size(1)},
                                               new_values.scalar_type(),
                                               sparse.layout(),
                                               new_values.device());
}

template <typename scalar_t, typename ReductionOp>
Tensor reduce_sparse_csr_dim1_cpu_template(const Tensor& sparse, ReductionOp rop) {
  /*
    Consider the following sparse tensor:

    1 * * * *
    * * * 2 *
    * * 3 * *
    * * * * *
    4 * 5 * *

    that has CSR representation

      crow_indices = [0, 1, 2, 3, 3, 5]
      col_indices = [0, 3, 2, 0, 2]
      values = [1, 2, 3, 4, 5]

    Reduction with dim=1 results:

    1
    2
    3
    *
    rop(4, 5)

    that has CSR representation

      new_crow_indices = [0, 1, 2, 3, 3, 4]
      new_col_indices = [0, 0, 0, 0]
      new_values = [1, 2, 3, rop(4, 5)]

    In general, the result CSR data can be computed as follows:

      new_crow_indices = [0]
      for i in range(1, nrows+1):
          new_crow_indices[i] = new_crow_indices[i-1] + (crow_indices[i] == crow_indices[i-1])
      nnz = new_crow_indices[-1]
      new_col_indices = zeros(nnz)
      new_values.resize(nnz)
      j = -1
      for i in range(1, nrows+1):
          if crow_indices[i] == crow_indices[i-1]:
              continue
          j += 1
          new_values[j] = rop(values[crow_indices[i] : crow_indices[i-1]])
  */

  Tensor crow_indices = sparse.crow_indices();
  auto ioptions = crow_indices.options();
  Tensor values = sparse.values();
  auto nrows = sparse.size(0);

  Tensor new_crow_indices = at::empty({crow_indices.numel()}, ioptions);
  Tensor new_col_indices = at::empty({}, ioptions);
  Tensor new_values = at::empty({}, values.options());
  Tensor row_map = at::empty({nrows}, ioptions);

  AT_DISPATCH_INDEX_TYPES(crow_indices.scalar_type(), "reduce_sparse_csr_dim1_cpu_indices",
                          [&]() {
    index_t* crow_indices_ptr = crow_indices.data_ptr<index_t>();
    index_t* new_crow_indices_ptr = new_crow_indices.data_ptr<index_t>();
    index_t* row_map_ptr = row_map.data_ptr<index_t>();
    int64_t nnz = 0;
    new_crow_indices_ptr[0] = 0;
    for(int64_t i=0; i<nrows; i++) {
      if (crow_indices_ptr[i] != crow_indices_ptr[i + 1]) {
        row_map_ptr[i] = nnz;
        nnz++;
      }
      new_crow_indices_ptr[i + 1] = nnz;
    }
    new_col_indices.resize_(nnz);
    new_col_indices.fill_(index_t(0));
    new_values.resize_(nnz);

    scalar_t* values_ptr = values.data_ptr<scalar_t>();
    scalar_t* new_values_ptr = new_values.data_ptr<scalar_t>();

    at::parallel_for(
        0,
        nrows,
        internal::GRAIN_SIZE,
        [&](int64_t irow_start, int64_t irow_end) {
            index_t i_end = crow_indices_ptr[irow_start];
            for (index_t h = irow_start; h < irow_end; ++h) {
              index_t i_start = i_end;
              i_end = crow_indices_ptr[h+1];
              if (i_start != i_end) {
                scalar_t res = values_ptr[i_start];
                for (index_t i = i_start + 1; i < i_end; i++) {
                  res = rop(res, values_ptr[i]);
                }
                new_values_ptr[row_map_ptr[h]] = res;
              }
            }
        });
                          });

  return at::native::_sparse_csr_tensor_unsafe(new_crow_indices, new_col_indices, new_values,
                                               {sparse.size(0), 1},
                                               new_values.scalar_type(),
                                               sparse.layout(),
                                               new_values.device());
}

template <typename scalar_t, typename ReductionOp>
Tensor reduce_sparse_csr_dim01_cpu_template(const Tensor& sparse, ReductionOp rop) {

  auto ioptions = sparse.col_indices().options();
  Tensor values = sparse.values();
  auto numel = values.numel();
  auto nnz = std::min<int64_t>(1, numel);

  /* TODO: we can likely do about 3x better than parallel_reduce:

In [2]: t=torch.randn(5000, 5000).to_sparse_csr()

In [3]: %timeit torch._sparse_csr_sum(t, dim=(0, 1), keepdim=True)
3.39 ms ± 898 ns per loop (mean ± std. dev. of 7 runs, 100 loops each)

In [4]: %timeit torch.sum(t.values())
1.07 ms ± 291 ns per loop (mean ± std. dev. of 7 runs, 1000 loops each)
  */
  scalar_t* values_ptr = values.data_ptr<scalar_t>();
  scalar_t value = at::parallel_reduce(
                                       0,
                                       numel,
                                       internal::GRAIN_SIZE,
                                       rop.identity(),
                                       [&](int64_t i_start, int64_t i_end, scalar_t identity) {
                                         scalar_t res = identity;
                                         for (int64_t i=i_start; i<i_end; i++) {
                                           scalar_t val = values_ptr[i];
                                           res = rop(res, val);
                                         }
                                         return res;
                                       }, rop
                                       );

  Tensor new_col_indices = at::zeros({nnz}, ioptions);
  Tensor new_crow_indices = at::tensor(ArrayRef<int64_t>{0, nnz}, ioptions);
  Tensor new_values;
  if (numel > 0) {
    new_values = at::empty({1}, values.options());
    new_values.fill_(value);
  } else {
    new_values = at::empty({}, values.options());
  }
  return at::native::_sparse_csr_tensor_unsafe(new_crow_indices, new_col_indices, new_values,
                                               {1, std::min<int64_t>(1, sparse.size(1))},
                                               new_values.scalar_type(),
                                               sparse.layout(),
                                               new_values.device());
}

template <typename scalar_t, typename ReductionOp>
Tensor reduce_sparse_csr_cpu_template(const Tensor& sparse, std::vector<int64_t> dims, ReductionOp rop) {
  if (dims.size() == 1) {
    if (dims[0] == 0) {
      return reduce_sparse_csr_dim0_cpu_template<scalar_t>(sparse, rop);
    } else {
      TORCH_INTERNAL_ASSERT(dims[0] == 1);
      return reduce_sparse_csr_dim1_cpu_template<scalar_t>(sparse, rop);
    }
  } else if (dims.size() == 2) {
    TORCH_INTERNAL_ASSERT(((dims[0] == 0 && dims[1] == 1) || (dims[0] == 1 && dims[1] == 0)));
    return reduce_sparse_csr_dim01_cpu_template<scalar_t>(sparse, rop);
  }
  TORCH_INTERNAL_ASSERT(dims.size() == 0);
  // effective after gh-29137 has been resolved
  return sparse.clone();
}

template <typename scalar_t, typename ReductionOp>
Tensor reduce_sparse_csr_cpu_template(const Tensor& sparse, IntArrayRef dims_to_sum, bool keepdim, ReductionOp rop) {
  TORCH_INTERNAL_ASSERT(sparse.is_sparse_csr());
  TORCH_CHECK(keepdim, "reduction operations on CSR tensors with keepdim=False is unsupported");
  TORCH_INTERNAL_ASSERT(sparse.device() == kCPU);

  const int64_t input_dim = sparse.dim();
  TORCH_INTERNAL_ASSERT(input_dim == 2);
  auto dims = dims_to_sum.vec();
  maybe_wrap_dims(dims, input_dim);
  if (dims.size() == 0) {
    // after gh-29137 is resolved, delete this if-block
    dims.emplace_back(0);
    dims.emplace_back(1);
  }
  return reduce_sparse_csr_cpu_template<scalar_t>(sparse, dims, rop);
}

template <typename scalar_t>
struct ReductionAddOp {
  inline scalar_t operator()(const scalar_t& a, const scalar_t& b) const {
    return a + b;
  }
  inline scalar_t identity() const { return 0; }
};

template <typename scalar_t>
struct ReductionMulOp {
  inline scalar_t operator()(const scalar_t& a, const scalar_t& b) const {
    return a * b;
  }
  inline scalar_t identity() const { return 1; }
};

}  // namespace

Tensor _sparse_csr_sum_cpu(const Tensor& input, IntArrayRef dims_to_sum, bool keepdim, c10::optional<ScalarType> dtype) {
  ScalarType dtype_ = dtype.value_or(input.scalar_type());
  Tensor input_ = input.to(dtype_);
  Tensor result;
  AT_DISPATCH_ALL_TYPES_AND_COMPLEX_AND2(
    kHalf, kBFloat16, input_.scalar_type(), "_sparse_csr_sum_cpu",
    [&] {
      result = reduce_sparse_csr_cpu_template<scalar_t>(input_, dims_to_sum, keepdim, ReductionAddOp<scalar_t>());
    });
  return result;
}

Tensor _sparse_csr_prod_cpu(const Tensor& input, IntArrayRef dims_to_reduce, bool keepdim, c10::optional<ScalarType> dtype) {
  ScalarType dtype_ = dtype.value_or(input.scalar_type());
  Tensor input_ = input.to(dtype_);
  Tensor result;
  AT_DISPATCH_ALL_TYPES_AND_COMPLEX_AND2(
    kHalf, kBFloat16, input_.scalar_type(), "_sparse_csr_prod_cpu",
    [&] {
      result = reduce_sparse_csr_cpu_template<scalar_t>(input_, dims_to_reduce, keepdim, ReductionMulOp<scalar_t>());
    });
  return result;
}

} // namespace native
} // namespace at<|MERGE_RESOLUTION|>--- conflicted
+++ resolved
@@ -22,6 +22,7 @@
 #include <ATen/ops/_conj_physical_native.h>
 #include <ATen/ops/_convert_indices_from_coo_to_csr_native.h>
 #include <ATen/ops/_convert_indices_from_csr_to_coo_native.h>
+#include <ATen/ops/_sparse_bsr_tensor_unsafe_native.h>
 #include <ATen/ops/_sparse_csr_tensor_unsafe_native.h>
 #include <ATen/ops/_unique.h>
 #include <ATen/ops/abs.h>
@@ -52,6 +53,7 @@
 #include <ATen/ops/erfinv_native.h>
 #include <ATen/ops/expm1.h>
 #include <ATen/ops/expm1_native.h>
+#include <ATen/ops/fill_native.h>
 #include <ATen/ops/floor.h>
 #include <ATen/ops/floor_native.h>
 #include <ATen/ops/isinf.h>
@@ -65,9 +67,11 @@
 #include <ATen/ops/log1p.h>
 #include <ATen/ops/log1p_native.h>
 #include <ATen/ops/mm_native.h>
+#include <ATen/ops/mul_native.h>
 #include <ATen/ops/neg.h>
 #include <ATen/ops/neg_native.h>
 #include <ATen/ops/normal_native.h>
+#include <ATen/ops/ones_like.h>
 #include <ATen/ops/rad2deg.h>
 #include <ATen/ops/rad2deg_native.h>
 #include <ATen/ops/resize_as_sparse_native.h>
@@ -87,6 +91,8 @@
 #include <ATen/ops/sinh_native.h>
 #include <ATen/ops/sqrt.h>
 #include <ATen/ops/sqrt_native.h>
+#include <ATen/ops/sparse_mask.h>
+#include <ATen/ops/sparse_mask_native.h>
 #include <ATen/ops/tan.h>
 #include <ATen/ops/tan_native.h>
 #include <ATen/ops/tanh.h>
@@ -248,6 +254,39 @@
     double std,
     c10::optional<Generator> gen) {
   return unary_op_inplace(self, &Tensor::normal_, mean, std, gen);
+}
+
+Tensor& fill_sparse_csr_(Tensor& self, const Scalar& value) {
+  return unary_op_inplace(self, &TensorBase::fill_, value);
+}
+
+Tensor sparse_mask_sparse_csr(
+    const Tensor& self,
+    const Tensor& sparse_mask) {
+  TORCH_CHECK(sparse_mask.is_sparse_csr(), "sparse_mask_sparse_csr expects mask to be sparse csr");
+  TORCH_CHECK(self.dim() == 2, "sparse_mask_sparse_csr expects self to be 2D");
+  TORCH_CHECK(sparse_mask.dim() == 2, "sparse_mask_sparse_csr expects mask to be 2D");
+
+  // We are computing self.mul(at::ones_like(sparse_mask))
+  // But mul(dense, sparse_csr) is not implemented yet
+  if (self.layout() == sparse_mask.layout()) {
+    // Both inputs are CSR
+    return self.mul(at::ones_like(sparse_mask));
+  } else {
+    return self.sparse_mask(sparse_mask.to_sparse()).to_sparse_csr();
+  }
+}
+
+Tensor mul_scalar_sparse_csr(const Tensor& self, const Scalar& other) {
+  auto result_values = self.values().mul(other);
+  return at::native::_sparse_csr_tensor_unsafe(
+      self.crow_indices().clone(),
+      self.col_indices().clone(),
+      result_values,
+      self.sizes(),
+      result_values.scalar_type(),
+      self.layout(),
+      result_values.device());
 }
 
 /* Implementation of Unary Ufuncs, those supported for Sparse CSR Layout
@@ -689,254 +728,6 @@
   return out;
 }
 
-<<<<<<< HEAD
-TORCH_IMPL_FUNC(_convert_indices_from_coo_to_csr_structured_cpu)
-(const Tensor& input,
- const int64_t size,
- const bool out_int32,
- const Tensor& result) {
-  if (out_int32) {
-    AT_DISPATCH_INTEGRAL_TYPES(
-        input.scalar_type(), "convert_indices_from_coo_to_csr_cpu", [&] {
-          convert_indices_from_coo_to_csr_cpu<scalar_t, int>(
-              result, input, size);
-        });
-  } else {
-    AT_DISPATCH_INTEGRAL_TYPES(
-        input.scalar_type(), "convert_indices_from_coo_to_csr_cpu", [&] {
-          convert_indices_from_coo_to_csr_cpu<scalar_t, int64_t>(
-              result, input, size);
-        });
-  }
-}
-
-TORCH_IMPL_FUNC(_convert_indices_from_csr_to_coo_structured_cpu)
-(const Tensor& crow_indices,
- const Tensor& col_indices,
- const bool out_int32,
- const bool transpose,
- const Tensor& result) {
-  if (out_int32) {
-    AT_DISPATCH_INTEGRAL_TYPES(
-        crow_indices.scalar_type(), "convert_indices_from_csr_to_coo_cpu", [&] {
-          convert_indices_from_csr_to_coo_cpu<scalar_t, int32_t>(
-              result, crow_indices, col_indices, transpose);
-        });
-  } else {
-    AT_DISPATCH_INTEGRAL_TYPES(
-        crow_indices.scalar_type(), "convert_indices_from_csr_to_coo_cpu", [&] {
-          convert_indices_from_csr_to_coo_cpu<scalar_t, int64_t>(
-              result, crow_indices, col_indices, transpose);
-        });
-  }
-}
-
-/*
- * Based on
- * https://github.com/scipy/scipy/blob/8a64c938ddf1ae4c02a08d2c5e38daeb8d061d38/scipy/sparse/sparsetools/csr.h
- */
-template <class I, class T>
-void _csr_to_block_csr_cpu_kernel(
-    const I n_row,
-    const I n_col,
-    const I R,
-    const I C,
-    const I* input_crow_indices,
-    const I* input_col_indices,
-    const T* input_values,
-    I* result_crow_indices,
-    I* result_col_indices,
-    T* result_values) {
-  // All blocks are possible, that is, may be allocated if a single non-zero
-  // value lives within them. Otherwise they're not.
-
-  // Allocate pointers for all possible column blocks plus 1
-  std::vector<T*> blocks(n_col / C + 1, (T*)0);
-
-  assert(n_row % R == 0);
-  assert(n_col % C == 0);
-
-  // Major assumptions
-  // 1. Blocks must be square
-
-  // Number of blocks along rows
-  I n_brow = n_row / R;
-  // Number of blocks along columns
-  // I n_bcol = n_col / C;
-
-  // Number of elements per block
-  I RC = R * C;
-  // Number of blocks overall
-  I n_blks = 0;
-
-  result_crow_indices[0] = 0;
-
-  // Iterate over blocks along rows
-  for (I block_i = 0; block_i < n_brow; block_i++) {
-    // Iterate over rows within block
-    for (I r = 0; r < R; r++) {
-      I i = R * block_i + r; // row index
-      for (I jj = input_crow_indices[i]; jj < input_crow_indices[i + 1]; jj++) {
-        I j = input_col_indices[jj]; // column index
-
-        // Block corresponding to column index
-        I block_j = j / C;
-        // Column within block
-        I c = j % C;
-
-        if (blocks[block_j] == 0) {
-          blocks[block_j] = result_values + RC * n_blks;
-          result_col_indices[n_blks] = block_j;
-          n_blks++;
-        }
-
-        // Specific blocks entries should not be visited more than once.
-        // Scipy code does an addition here. Why?
-        *(blocks[block_j] + C * r + c) = input_values[jj];
-      }
-    }
-
-    for (I jj = input_crow_indices[R * block_i];
-         jj < input_crow_indices[R * (block_i + 1)];
-         jj++) {
-      blocks[input_col_indices[jj] / C] = 0;
-    }
-
-    result_crow_indices[block_i + 1] = n_blks;
-  }
-}
-
-/*
- * Based on
- * https://github.com/scipy/scipy/blob/8a64c938ddf1ae4c02a08d2c5e38daeb8d061d38/scipy/sparse/sparsetools/csr.h
- */
-template <class I>
-I csr_count_blocks(
-    const I n_row,
-    const I n_col,
-    const I R,
-    const I C,
-    const I Ap[],
-    const I Aj[]) {
-  std::vector<I> mask(n_col / C + 1, -1);
-  I n_blks = 0;
-  for (I i = 0; i < n_row; i++) {
-    I bi = i / R;
-    for (I jj = Ap[i]; jj < Ap[i + 1]; jj++) {
-      I bj = Aj[jj] / C;
-      if (mask[bj] != bi) {
-        mask[bj] = bi;
-        n_blks++;
-      }
-    }
-  }
-  return n_blks;
-}
-
-Tensor _csr_to_block_csr_cpu(const Tensor& self, IntArrayRef blocksize) {
-  TORCH_CHECK(
-      blocksize[0] == blocksize[1],
-      "blocks must be square. ",
-      "Got (",
-      blocksize[0],
-      ", ",
-      blocksize[1],
-      ") instead.");
-  TORCH_CHECK(
-      self.size(0) % blocksize[0] == 0 && self.size(1) % blocksize[1] == 0,
-      "Block sparse CSR Tensors must have a size that is an ",
-      "integral multiple of their block size. ",
-      "Got Tensor of size (",
-      self.size(0),
-      ", ",
-      self.size(1),
-      ") with block size (",
-      blocksize[0],
-      ", ",
-      blocksize[1],
-      ") instead.");
-  Tensor input_values = self.values().contiguous();
-  Tensor input_crow_indices = self.crow_indices().contiguous();
-  Tensor input_col_indices = self.col_indices().contiguous();
-
-  // First we determine the number of blocks needed. For each given block, if it
-  // contains a non-zero element we will allocate values and indices for it.
-  int64_t num_blocks;
-  int64_t n_row = self.size(0);
-  int64_t n_col = self.size(1);
-  AT_DISPATCH_INDEX_TYPES(
-      input_crow_indices.scalar_type(), "_csr_to_block_csr_cpu", [&] {
-        num_blocks = csr_count_blocks<index_t>(
-            n_row,
-            n_col,
-            blocksize[0],
-            blocksize[1],
-            input_crow_indices.data_ptr<index_t>(),
-            input_col_indices.data_ptr<index_t>());
-      });
-
-  Tensor result_values =
-      input_values.new_zeros({num_blocks, blocksize[0], blocksize[1]});
-  Tensor result_crow_indices =
-      input_crow_indices.new_empty({(n_row / blocksize[0]) + 1});
-  Tensor result_col_indices = input_col_indices.new_empty({num_blocks});
-
-  // Next we copy over non-zero elements into the allocated blocks.
-  AT_DISPATCH_INDEX_TYPES(
-      input_crow_indices.scalar_type(), "_csr_to_block_csr_cpu", [&] {
-        AT_DISPATCH_FLOATING_AND_COMPLEX_TYPES(
-            input_values.scalar_type(), "_csr_to_block_csr_cpu", [&] {
-              _csr_to_block_csr_cpu_kernel<index_t, scalar_t>(
-                  n_row,
-                  n_col,
-                  blocksize[0],
-                  blocksize[1],
-                  input_crow_indices.data_ptr<index_t>(),
-                  input_col_indices.data_ptr<index_t>(),
-                  input_values.data_ptr<scalar_t>(),
-                  result_crow_indices.data_ptr<index_t>(),
-                  result_col_indices.data_ptr<index_t>(),
-                  result_values.data_ptr<scalar_t>());
-            });
-      });
-  return at::native::_sparse_csr_tensor_unsafe(
-      result_crow_indices,
-      result_col_indices,
-      result_values,
-      self.sizes(),
-      result_values.scalar_type(),
-      self.layout(),
-      result_values.device());
-}
-
-Tensor _csr_to_block_csr(const Tensor& self, IntArrayRef blocksize) {
-  Tensor self_values = self.values();
-  Tensor self_crow_indices = self.crow_indices();
-  Tensor self_col_indices = self.col_indices();
-  Tensor cpu_result = _csr_to_block_csr_cpu(
-      _sparse_csr_tensor_unsafe(self_crow_indices.cpu(),
-                                self_col_indices.cpu(),
-                                self_values.cpu(),
-                                self.sizes(),
-                                self_values.scalar_type(),
-                                self.layout(),
-                                self_values.device()),
-      blocksize);
-  Tensor result_values = cpu_result.values().to(self_values.options());
-  Tensor result_crow_indices = cpu_result.crow_indices().to(self_crow_indices.options());
-  Tensor result_col_indices = cpu_result.col_indices().to(self_col_indices.options());
-  return at::native::_sparse_csr_tensor_unsafe(
-      result_crow_indices,
-      result_col_indices,
-      result_values,
-      self.sizes(),
-      result_values.scalar_type(),
-      self.layout(),
-      result_values.device());
-}
-
-=======
->>>>>>> 4a57321a
 /*
     Reductions on sparse CSR tensors using masked semantics.
 
