#define TORCH_ASSERT_ONLY_METHOD_OPERATORS
#include <ATen/native/SegmentReduce.h>

#include <ATen/core/Tensor.h>
#include <ATen/Dispatch.h>
#include <ATen/NumericUtils.h>
#include <ATen/cuda/CUDAContext.h>
#include <ATen/cuda/detail/KernelUtils.h>
#include <ATen/cuda/cub.cuh>

#ifndef AT_PER_OPERATOR_HEADERS
#include <ATen/Functions.h>
#else
#include <ATen/ops/empty.h>
#include <ATen/ops/zeros.h>
#include <ATen/ops/cat.h>
#include <ATen/ops/cumsum.h>
#endif

namespace at::native {

namespace {
struct CustomMax {
  template <typename OutputT>
  __host__ __device__ __forceinline__ OutputT
  operator()(const OutputT& a, const OutputT& b) const {
    if (at::_isnan(a)) {
      return a;
    } else if (at::_isnan(b)) {
      return b;
    }
    return std::max<OutputT>(a, b);
  }
};

struct CustomSum {
  template <typename OutputT>
  __host__ __device__ __forceinline__ OutputT
  operator()(const OutputT& a, const OutputT& b) const {
    return a + b;
  }
};

struct CustomProd {
  template <typename OutputT>
  __host__ __device__ __forceinline__ OutputT
  operator()(const OutputT& a, const OutputT& b) const {
    return a * b;
  }
};

struct CustomMin {
  template <typename OutputT>
  __host__ __device__ __forceinline__ OutputT
  operator()(const OutputT& a, const OutputT& b) const {
    if (at::_isnan(a)) {
      return a;
    } else if (at::_isnan(b)) {
      return b;
    }
    return std::min<OutputT>(a, b);
  }
};

Tensor _get_complete_sum(const Tensor& lengths) {
  int64_t segment_count = lengths.numel();
  TORCH_CHECK(segment_count < INT_MAX);
  auto offsets = at::empty({segment_count + 1}, lengths.options());
  offsets[0].zero_();

  AT_DISPATCH_INDEX_TYPES(
      lengths.scalar_type(), "_segment_reduce_cuda_lengths_offsets_backward_kernel1", ([&] {
        auto* lengths_data_ptr = lengths.data_ptr<index_t>();
        auto* offsets_data_ptr = offsets.data_ptr<index_t>();
        at::cuda::cub::inclusive_sum(
            lengths_data_ptr,
            offsets_data_ptr + 1,
            segment_count);
      }));
  return offsets;
}

template <typename scalar_t, typename index_t>
__global__ static void post_sum_div_kernel(
    scalar_t* output_data,
    const index_t* lengths_data,
    const int64_t segment_count,
    bool is_initial_set,
    scalar_t initial) {
  CUDA_KERNEL_LOOP(index, segment_count) {
    CUDA_KERNEL_ASSERT(lengths_data[index] >= 0);
    if (lengths_data[index] == 0) {
      if (is_initial_set) {
        output_data[index] = initial;
      } else {
        output_data[index] = NAN;
      }
    } else if (!at::_isnan(output_data[index])) {
      output_data[index] = output_data[index] / lengths_data[index];
    }
  }
}

template <typename scalar_t, typename index_t>
__global__ void segment_reduce_forward_kernel(
    ReductionType reduction,
    scalar_t* output_data,
    scalar_t* values_data,
    const index_t* lengths_data,
    const index_t* lengths_cumsum_data,
    const int64_t segment_count,
    const int64_t lengths_stride_axis,
    bool is_initial_set,
    scalar_t initial_value,
    const int64_t outer_offset,
    const int64_t inner_offset,
    const int64_t data_stride_axis,
    const int64_t data_size_axis,
    const int64_t output_stride_axis,
    const int64_t output_size_axis,
    const int64_t lengths_cumsum_stride_axis) {
  int64_t idx = blockIdx.x * blockDim.x + threadIdx.x;
  if (idx >= (outer_offset * segment_count * inner_offset)) {
    return;
  }
  int64_t row_id = idx / inner_offset;
  int64_t lane_id = idx % inner_offset;   // lane_id is the inner_idx
  int64_t outer_idx = row_id / segment_count;
  int64_t dim_idx = row_id % segment_count;

  int64_t offset_idx = outer_idx * lengths_cumsum_stride_axis * (segment_count + 1) + dim_idx;
  index_t offset_start = lengths_cumsum_data[offset_idx];
  index_t offset_end = lengths_cumsum_data[offset_idx + 1];

  // ===== step2: apply reduction
  for (index_t j = offset_start; j < offset_end; ++j) {
    int64_t data_index = outer_idx * data_stride_axis * data_size_axis
                         + j * data_stride_axis + lane_id;
    const auto data = values_data[data_index];
    // TODO: There is no need to branch with every element
    if (reduction == ReductionType::MAX) {
      initial_value =
          at::_isnan(data) ? data : std::max<scalar_t>(initial_value, data);
    } else if (
        reduction == ReductionType::MEAN ||
        reduction == ReductionType::SUM) {
      initial_value = initial_value + data;
    } else if (reduction == ReductionType::MIN) {
      initial_value =
          at::_isnan(data) ? data : std::min<scalar_t>(initial_value, data);
    } else if (
      reduction == ReductionType::PROD) {
      initial_value = initial_value * data;
    }
  }

  // ===== step3: finalize reduction
  int64_t lengths_idx = outer_idx * lengths_stride_axis * segment_count + dim_idx;
  CUDA_KERNEL_ASSERT(lengths_data[lengths_idx] >= 0);
  if (lengths_data[lengths_idx] == 0 && !is_initial_set &&
      reduction == ReductionType::MEAN) {
<<<<<<< HEAD
    initial_value = static_cast<scalar_t>(0);
=======
    initial_value = static_cast<scalar_t>(NAN);
>>>>>>> 9350bcf6
  } else if (
      reduction == ReductionType::MEAN && lengths_data[lengths_idx] > 0 &&
      !at::_isnan(initial_value)) {
    initial_value = initial_value / lengths_data[lengths_idx];
  }
  int64_t output_index = outer_idx * output_stride_axis * output_size_axis
                         + dim_idx * output_stride_axis + lane_id;
  output_data[output_index] = initial_value;
}


template <typename scalar_t, typename index_t>
__global__ void segment_reduce_backward_kernel(
    ReductionType reduction,
    scalar_t* grad_input_data,
    scalar_t* grad_data,
    scalar_t* output_data,
    const scalar_t* values_data,
    const index_t* lengths_data,
    const index_t* lengths_cumsum_data,
    const int64_t segment_count,
    const int64_t lengths_stride_axis,
    scalar_t initial_prod_value,
    const int64_t outer_offset,
    const int64_t inner_offset,
    const int64_t data_stride_axis,
    const int64_t data_size_axis,
    const int64_t output_stride_axis,
    const int64_t output_size_axis,
    const int64_t lengths_cumsum_stride_axis) {
  int64_t idx = blockIdx.x * blockDim.x + threadIdx.x;
  if (idx >= (outer_offset * segment_count * inner_offset)) {
    return;
  }
  int64_t row_id = idx / inner_offset;
  int64_t lane_id = idx % inner_offset;  // lane_id is the inner_idx
  int64_t outer_idx = row_id / segment_count;
  int64_t dim_idx = row_id % segment_count;

  int64_t lengths_idx = outer_idx * lengths_stride_axis * segment_count + dim_idx;
  auto segment_length = lengths_data[lengths_idx];
  if (segment_length == 0) {
    return;
  }

  int64_t offset_idx = outer_idx * lengths_cumsum_stride_axis * (segment_count + 1) + dim_idx;
  index_t offset_start = lengths_cumsum_data[offset_idx];
  index_t offset_end = lengths_cumsum_data[offset_idx + 1];

  int64_t output_index = outer_idx * output_stride_axis * output_size_axis
                         + dim_idx * output_stride_axis + lane_id;

  if (reduction == ReductionType::MAX ||
      reduction == ReductionType::MIN) {
    int64_t counter = 0;
    for (int64_t j = offset_start; j < offset_end; ++j) {
      int64_t data_index = outer_idx * data_stride_axis * data_size_axis
                           + j * data_stride_axis + lane_id;
      if (at::_isnan(values_data[data_index]) ||
          values_data[data_index] == output_data[output_index]) {
        grad_input_data[data_index] = grad_data[output_index];
        counter++;
      }
    }
    // Average gradient based on number of maximum elements in the
    // segment
    if (counter < 2) {
      return;
    }
    for (int64_t j = offset_start; j < offset_end; ++j) {
      int64_t data_index = outer_idx * data_stride_axis * data_size_axis
                           + j * data_stride_axis + lane_id;
      if (grad_input_data[data_index] > 0) {
        grad_input_data[data_index] =
            grad_input_data[data_index] / counter;
      }
    }
  } else if (reduction == ReductionType::MEAN) {
    auto grad_val = grad_data[output_index] / segment_length;
    for (int64_t j = offset_start; j < offset_end; ++j) {
      int64_t data_index = outer_idx * data_stride_axis * data_size_axis
                           + j * data_stride_axis + lane_id;
      grad_input_data[data_index] = grad_val;
    }
  } else if (reduction == ReductionType::SUM) {
    const auto& grad_val = grad_data[output_index];
    for (int64_t j = offset_start; j < offset_end; ++j) {
      int64_t data_index = outer_idx * data_stride_axis * data_size_axis
                           + j * data_stride_axis + lane_id;
      grad_input_data[data_index] = grad_val;
    }
  } else if (reduction == ReductionType::PROD) {
    const auto& grad_val = grad_data[output_index] * output_data[output_index];
    for (int64_t j = offset_start; j < offset_end; ++j) {
      int64_t data_index = outer_idx * data_stride_axis * data_size_axis
                           + j * data_stride_axis + lane_id;
      if (at::_isnan(values_data[data_index]) ||
          values_data[data_index] == 0) {
        // explicitly compute exclusive prod
        scalar_t exclusive_prod = initial_prod_value;
        int64_t prod_idx;
        for (int64_t k = offset_start; k < offset_end; ++k) {
          if (k != j) {
            prod_idx = outer_idx * data_stride_axis * data_size_axis
                       + k * data_stride_axis + lane_id;
            exclusive_prod *= values_data[prod_idx];
          }
        }
        grad_input_data[data_index] = grad_data[output_index] * exclusive_prod;
      } else {
        grad_input_data[data_index] = grad_val / values_data[data_index];
      }
    }
  }
}
} // namespace

Tensor _segment_reduce_lengths_offsets_backward_cuda_kernel(
    const Tensor& grad_contig,
    const Tensor& output_contig,
    const Tensor& data_contig,
    ReductionType reduction,
    const Tensor& lengths_or_offsets_contig,
    int64_t axis,
    const c10::optional<Scalar>& initial,
    bool is_offsets_like) {
  axis = lengths_or_offsets_contig.dim() - 1;
  int64_t segment_count = is_offsets_like ?
                          lengths_or_offsets_contig.size(axis) - 1 :
                          lengths_or_offsets_contig.size(axis);
  int64_t lengths_stride_axis = lengths_or_offsets_contig.stride(axis);
  auto grad_input = at::zeros({data_contig.sizes()}, grad_contig.options());

  auto offsets = lengths_or_offsets_contig;
  auto lengths = lengths_or_offsets_contig;
  if (is_offsets_like) {
    lengths = lengths.diff();
  } else {
    // _get_complete_sum only supports 1D
    auto zeros_shape = offsets.sizes().vec();
    zeros_shape[axis] = 1;
    offsets = at::cat({at::zeros(zeros_shape, offsets.options()), offsets}, axis);
    offsets.cumsum_(axis);
  }

  // outer_offset is the size of the outer dimensions of output (before axis)
  // inner_offset is the size of the inner dimensions of output (after axis)
  int64_t outer_offset = 1, inner_offset = 1;
  for (int64_t d = 0; d < axis; d++) {
    outer_offset *= output_contig.size(d);
  }
  for (int64_t d = axis + 1; d < output_contig.dim(); d++) {
    inner_offset *= output_contig.size(d);
  }

  constexpr int threads_per_block = 256;
  int64_t num_blocks = (outer_offset * inner_offset * segment_count + threads_per_block - 1) / threads_per_block;

  num_blocks = std::max(num_blocks, (int64_t)1);

  auto data_stride_axis = data_contig.stride(axis);
  auto data_size_axis = data_contig.size(axis);
  auto output_stride_axis = output_contig.stride(axis);
  auto output_size_axis = output_contig.size(axis);
  auto offsets_stride_axis = offsets.stride(axis);

  AT_DISPATCH_INDEX_TYPES(
      lengths_or_offsets_contig.scalar_type(), "_segment_reduce_cuda_lengths_offsets_backward_kernel1", ([&] {
        const auto* lengths_data = lengths.data_ptr<index_t>();
        auto* offsets_data = offsets.data_ptr<index_t>();

        // TODO: Switch to TensorIterator for better maintainablility and
        // readability
        AT_DISPATCH_FLOATING_TYPES_AND2(
            kBFloat16,
            kHalf,
            data_contig.scalar_type(),
            "_segment_reduce_cpu",
            ([&]() {
              auto* output_data = output_contig.data_ptr<scalar_t>();
              auto* grad_data = grad_contig.data_ptr<scalar_t>();
              auto* grad_input_data = grad_input.data_ptr<scalar_t>();
              const auto* values_data = data_contig.data_ptr<scalar_t>();

              scalar_t initial_prod_value;
              if (initial.has_value()) {
                initial_prod_value = initial.value().to<scalar_t>();
              } else {
                initial_prod_value = 1;
              }

              segment_reduce_backward_kernel<scalar_t>
                  <<<num_blocks,
                     threads_per_block,
                     0,
                     at::cuda::getCurrentCUDAStream()>>>(
                      reduction,
                      grad_input_data,
                      grad_data,
                      output_data,
                      values_data,
                      lengths_data,
                      offsets_data,
                      segment_count,
                      lengths_stride_axis,
                      initial_prod_value,
                      outer_offset,
                      inner_offset,
                      data_stride_axis,
                      data_size_axis,
                      output_stride_axis,
                      output_size_axis,
                      offsets_stride_axis
                    );
              C10_CUDA_KERNEL_LAUNCH_CHECK();
            }));
      }));
  return grad_input;
}

Tensor _segment_reduce_lengths_backward_cuda_kernel(
  const Tensor& grad_contig,
  const Tensor& output_contig,
  const Tensor& data_contig,
  ReductionType reduction,
  const Tensor& lengths_contig,
  int64_t axis,
  const c10::optional<Scalar>& initial) {
  return _segment_reduce_lengths_offsets_backward_cuda_kernel(
    grad_contig, output_contig, data_contig, reduction, lengths_contig, axis, initial, /*is_offsets_like=*/false);
}

Tensor _segment_reduce_offsets_backward_cuda_kernel(
  const Tensor& grad_contig,
  const Tensor& output_contig,
  const Tensor& data_contig,
  ReductionType reduction,
  const Tensor& offsets_contig,
  int64_t axis,
  const c10::optional<Scalar>& initial) {
  return _segment_reduce_lengths_offsets_backward_cuda_kernel(
    grad_contig, output_contig, data_contig, reduction, offsets_contig, axis, initial, /*is_offsets_like=*/true);
}

Tensor _segment_reduce_lengths_offsets_cuda_kernel(
  ReductionType reduction,
  const Tensor& data,
  const Tensor& lengths_or_offsets,
  int64_t axis,
  const c10::optional<Scalar>& initial,
  bool is_offsets_like) {
  // data and lengths_or_offsets should be contiguous from the call to .contiguous in segment_reduce_kernel
  TORCH_CHECK(data.is_contiguous());
  TORCH_CHECK(lengths_or_offsets.is_contiguous());
  axis = lengths_or_offsets.dim() - 1;
  int64_t segment_count = is_offsets_like ? lengths_or_offsets.size(axis) - 1 : lengths_or_offsets.size(axis);
  int64_t lengths_stride_axis = lengths_or_offsets.stride(axis);
  auto output_shape = data.sizes().vec();
  output_shape[axis] = segment_count;
  auto output = at::empty(output_shape, data.options());


  auto offsets = lengths_or_offsets;
  auto lengths = lengths_or_offsets;
  if (is_offsets_like) {
    lengths = lengths.diff();
  } else {
    // _get_complete_sum only supports 1D
    auto zeros_shape = offsets.sizes().vec();
    zeros_shape[axis] = 1;
    offsets = at::cat({at::zeros(zeros_shape, offsets.options()), offsets}, axis);
    offsets.cumsum_(axis);
  }

  // outer_offset is the size of the outer dimensions of output (before axis)
  // inner_offset is the size of the inner dimensions of output (after axis)
  int64_t outer_offset = 1, inner_offset = 1;
  for (int64_t d = 0; d < axis; d++) {
    outer_offset *= output.size(d);
  }
  for (int64_t d = axis + 1; d < output.dim(); d++) {
    inner_offset *= output.size(d);
  }

  constexpr int threads_per_block = 256;
  // segment_count * stride_count is just output.numel() ?
  int64_t num_blocks = (output.numel() + threads_per_block - 1) / threads_per_block;

  num_blocks = std::max(num_blocks, (int64_t)1);

  auto data_stride_axis = data.stride(axis);
  auto data_size_axis = data.size(axis);
  auto output_stride_axis = output.stride(axis);
  auto output_size_axis = output.size(axis);
  auto offsets_stride_axis = offsets.stride(axis);

  AT_DISPATCH_INDEX_TYPES(
      lengths_or_offsets.scalar_type(), "_segment_reduce_cuda_kernel1", ([&] {
        auto* offsets_data_ptr = offsets.data_ptr<index_t>();
        auto* lengths_data_ptr = lengths.data_ptr<index_t>();
        AT_DISPATCH_FLOATING_TYPES_AND2(
            at::ScalarType::Half,
            at::ScalarType::BFloat16,
            data.scalar_type(),
            "segment_reduce_cuda",
            [&]() {
              auto* data_data_ptr = data.data_ptr<scalar_t>();
              auto* output_data_ptr = output.data_ptr<scalar_t>();

              // initialize starting value
              scalar_t initial_value;
              if (initial.has_value()) {
                initial_value = initial.value().to<scalar_t>();
              } else if (reduction == ReductionType::MAX) {
                initial_value = -std::numeric_limits<scalar_t>::infinity();
              } else if (
                  reduction == ReductionType::MEAN ||
                  reduction == ReductionType::SUM) {
                initial_value = 0;
              } else if (reduction == ReductionType::MIN) {
                initial_value = std::numeric_limits<scalar_t>::infinity();
              } else if (reduction == ReductionType::PROD) {
                initial_value = 1;
              }

              if (output_shape.size() > 1) {
                segment_reduce_forward_kernel<scalar_t>
                    <<<num_blocks,
                       threads_per_block,
                       0,
                       at::cuda::getCurrentCUDAStream()>>>(
                        reduction,
                        output_data_ptr,
                        data_data_ptr,
                        lengths_data_ptr,
                        offsets_data_ptr,
                        segment_count,
                        lengths_stride_axis,
                        initial.has_value(),
                        initial_value,
                        outer_offset,
                        inner_offset,
                        data_stride_axis,
                        data_size_axis,
                        output_stride_axis,
                        output_size_axis,
                        offsets_stride_axis
                      );
                C10_CUDA_KERNEL_LAUNCH_CHECK();
              } else {
                if (reduction == ReductionType::MAX) {
                  CustomMax max_op{};
                  CUB_WRAPPER(
                      cub::DeviceSegmentedReduce::Reduce,
                      data_data_ptr,
                      output_data_ptr,
                      segment_count,
                      offsets_data_ptr,
                      offsets_data_ptr + 1,
                      max_op,
                      initial_value,
                      at::cuda::getCurrentCUDAStream());
                } else if (reduction == ReductionType::MEAN) {
                  CustomSum sum_op{};
                  CUB_WRAPPER(
                      cub::DeviceSegmentedReduce::Reduce,
                      data_data_ptr,
                      output_data_ptr,
                      segment_count,
                      offsets_data_ptr,
                      offsets_data_ptr + 1,
                      sum_op,
                      initial_value,
                      at::cuda::getCurrentCUDAStream());

                  post_sum_div_kernel<scalar_t>
                      <<<num_blocks,
                         threads_per_block,
                         0,
                         at::cuda::getCurrentCUDAStream()>>>(
                          output_data_ptr,
                          lengths_data_ptr,
                          segment_count,
                          initial.has_value(),
                          initial_value);
                  C10_CUDA_KERNEL_LAUNCH_CHECK();
                } else if (reduction == ReductionType::MIN) {
                  CustomMin min_op{};
                  CUB_WRAPPER(
                      cub::DeviceSegmentedReduce::Reduce,
                      data_data_ptr,
                      output_data_ptr,
                      segment_count,
                      offsets_data_ptr,
                      offsets_data_ptr + 1,
                      min_op,
                      initial_value,
                      at::cuda::getCurrentCUDAStream());
                } else if (reduction == ReductionType::SUM) {
                  CustomSum sum_op{};
                  CUB_WRAPPER(
                      cub::DeviceSegmentedReduce::Reduce,
                      data_data_ptr,
                      output_data_ptr,
                      segment_count,
                      offsets_data_ptr,
                      offsets_data_ptr + 1,
                      sum_op,
                      initial_value,
                      at::cuda::getCurrentCUDAStream());
                } else if (reduction == ReductionType::PROD) {
                  CustomProd prod_op{};
                  CUB_WRAPPER(
                      cub::DeviceSegmentedReduce::Reduce,
                      data_data_ptr,
                      output_data_ptr,
                      segment_count,
                      offsets_data_ptr,
                      offsets_data_ptr + 1,
                      prod_op,
                      initial_value,
                      at::cuda::getCurrentCUDAStream());
                }
              }
            });
      }));

  return output;
}

Tensor _segment_reduce_lengths_cuda_kernel(
  ReductionType reduction,
  const Tensor& data,
  const Tensor& lengths,
  int64_t axis,
  const c10::optional<Scalar>& initial) {
  return _segment_reduce_lengths_offsets_cuda_kernel(
    reduction, data, lengths, axis, initial, /*is_offsets_like=*/false);
}

Tensor _segment_reduce_offsets_cuda_kernel(
  ReductionType reduction,
  const Tensor& data,
  const Tensor& offsets,
  int64_t axis,
  const c10::optional<Scalar>& initial) {
  return _segment_reduce_lengths_offsets_cuda_kernel(
    reduction, data, offsets, axis, initial, /*is_offsets_like=*/true);
}

REGISTER_DISPATCH(_segment_reduce_lengths_stub, &_segment_reduce_lengths_cuda_kernel);
REGISTER_DISPATCH(_segment_reduce_offsets_stub, &_segment_reduce_offsets_cuda_kernel);
REGISTER_DISPATCH(
    _segment_reduce_lengths_backward_stub,
    &_segment_reduce_lengths_backward_cuda_kernel);
REGISTER_DISPATCH(
  _segment_reduce_offsets_backward_stub,
  &_segment_reduce_offsets_backward_cuda_kernel);

} // namespace at::native<|MERGE_RESOLUTION|>--- conflicted
+++ resolved
@@ -159,11 +159,7 @@
   CUDA_KERNEL_ASSERT(lengths_data[lengths_idx] >= 0);
   if (lengths_data[lengths_idx] == 0 && !is_initial_set &&
       reduction == ReductionType::MEAN) {
-<<<<<<< HEAD
     initial_value = static_cast<scalar_t>(0);
-=======
-    initial_value = static_cast<scalar_t>(NAN);
->>>>>>> 9350bcf6
   } else if (
       reduction == ReductionType::MEAN && lengths_data[lengths_idx] > 0 &&
       !at::_isnan(initial_value)) {
