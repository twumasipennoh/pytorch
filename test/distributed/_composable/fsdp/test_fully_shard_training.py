# Owner(s): ["oncall: distributed"]

import copy
import functools
import unittest
from typing import Iterable, List, Tuple, Union

import torch
import torch.distributed as dist
import torch.nn as nn
<<<<<<< HEAD
from _test_fully_shard_common import (
    check_1d_sharded_parity,
    MLP,
    patch_all_gather,
    patch_reduce_scatter,
)
=======
>>>>>>> c9d469f5
from torch.distributed._composable import checkpoint, replicate
from torch.distributed._composable.fsdp import FSDP, fully_shard
from torch.distributed._tensor import DTensor, init_device_mesh
from torch.distributed.algorithms._checkpoint.checkpoint_wrapper import (
    _CHECKPOINT_PREFIX,
    apply_activation_checkpointing,
    CheckpointWrapper,
)
from torch.distributed.device_mesh import DeviceMesh
from torch.distributed.tensor.parallel import (
    ColwiseParallel,
    parallelize_module,
    RowwiseParallel,
)
from torch.testing._internal.common_cuda import TEST_CUDA
from torch.testing._internal.common_distributed import skip_if_lt_x_gpu
from torch.testing._internal.common_fsdp import (
    FSDPTest,
    FSDPTestMultiThread,
    MLP,
    patch_all_gather,
    patch_reduce_scatter,
)
from torch.testing._internal.common_utils import get_cycles_per_ms, run_tests
from torch.testing._internal.distributed._tensor.common_dtensor import (
    ModelArgs,
    Transformer,
    TransformerBlock,
)


class TestFullyShardForwardInputs(FSDPTestMultiThread):
    @property
    def world_size(self) -> int:
        return 2

    @unittest.skipIf(not TEST_CUDA, "no cuda")
    def test_root_move_forward_input_to_device(self):
        device = torch.device("cuda", 0)

        class ParamlessModule(nn.Module):
            def forward(self, x: torch.Tensor, ys: Tuple[torch.Tensor, ...]):
                # Check that FSDP moved the inputs to GPU, including recursing
                # into the tuple data structure
                assert x.device == device, f"Expects {device} but got {x.device}"
                assert (
                    ys[0].device == device
                ), f"Expects {device} but got {ys[0].device}"
                assert (
                    ys[1].device == device
                ), f"Expects {device} but got {ys[1].device}"
                y = ys[0] + ys[1]
                return x + y + 1

        model = ParamlessModule()
        fully_shard(model)
        x = torch.randn((3,))
        ys = (torch.randn((3,)), torch.randn((3,)))
        self.assertEqual(x.device, torch.device("cpu"))
        self.assertEqual(ys[0].device, torch.device("cpu"))
        self.assertEqual(ys[1].device, torch.device("cpu"))
        model(x, ys)


class TestFullyShardRegisteredParams(FSDPTestMultiThread):
    @property
    def world_size(self) -> int:
        return 4

    @unittest.skipIf(not TEST_CUDA, "no cuda")
    def test_param_registration_after_forward(self):
        """Tests the parameter registration after forward."""
        device = torch.device("cuda", 0)
        # Single FSDP group
        for reshard_after_forward in (True, False, 2):
            model = MLP(8, device)
            fully_shard(model, reshard_after_forward=reshard_after_forward)  # root only
            inp = torch.randn((2, 8), device="cuda")
            self._assert_dtensor_params(model.parameters())
            model(inp)  # root does not reshard after forward
            self._assert_tensor_params(model.parameters())
            model.reshard()  # however, we can manually reshard
            self._assert_dtensor_params(model.parameters())

        # Multiple FSDP groups
        for reshard_after_forward in (True, False, 2):
            model = MLP(8, device)
            fully_shard(model.in_proj, reshard_after_forward=reshard_after_forward)
            fully_shard(model.out_proj, reshard_after_forward=reshard_after_forward)
            fully_shard(model, reshard_after_forward=reshard_after_forward)

            self._assert_dtensor_params(model.parameters())
            model(inp)
            non_root_params = list(model.in_proj.parameters()) + list(
                model.out_proj.parameters()
            )
            root_params = list(model.parameters(recurse=False))
            if reshard_after_forward is True:
                self._assert_dtensor_params(non_root_params)
            elif reshard_after_forward is False:
                self._assert_tensor_params(non_root_params)
            else:
                # Do not register the sharded post-forward parameters
                self.assertEqual(len(non_root_params), 0)
                self.assertEqual(len(root_params), 0)
            self._assert_tensor_params(root_params)
            for module in model.modules():
                if isinstance(module, FSDP):
                    module.reshard()  # however, we can manually reshard
            self._assert_dtensor_params(model.parameters())

    @unittest.skipIf(not TEST_CUDA, "no cuda")
    def test_param_registration_after_backward(self):
        """Tests the parameter registration after backward."""
        device = torch.device("cuda", 0)
        # Single FSDP group
        for reshard_after_forward in (True, False, 2):
            model = MLP(8, device)
            fully_shard(model, reshard_after_forward=reshard_after_forward)  # root only
            inp = torch.randn((2, 8), device="cuda")
            self._assert_dtensor_params(model.parameters())
            model(inp).sum().backward()
            self._assert_dtensor_params(model.parameters())

        # Multiple FSDP groups
        for reshard_after_forward in (True, False, 2):
            model = MLP(8, device)
            fully_shard(model.in_proj, reshard_after_forward=reshard_after_forward)
            fully_shard(model.out_proj, reshard_after_forward=reshard_after_forward)
            fully_shard(model, reshard_after_forward=reshard_after_forward)
            self._assert_dtensor_params(model.parameters())
            model(inp).sum().backward()
            self._assert_dtensor_params(model.parameters())

    def _assert_tensor_params(self, params: Iterable[nn.Parameter]):
        for param in params:
            self.assertNotIsInstance(param, DTensor)
            self.assertIsInstance(param, torch.Tensor)

    def _assert_dtensor_params(self, params: Iterable[nn.Parameter]):
        for param in params:
            self.assertIsInstance(param, DTensor)


class TestFullyShard1DTrainingCore(FSDPTest):
    @property
    def world_size(self) -> int:
        return min(8, torch.cuda.device_count())

    @skip_if_lt_x_gpu(2)
    def test_train_parity_single_group(self):
        """Tests train parity with DDP for a single FSDP group."""
        self.run_subtests(
            {
                "lin_shapes": [[(16, 15), (15, 8)], [(7, 15), (15, 3)]],
            },
            self._test_train_parity_single_group,
        )

    def _test_train_parity_single_group(self, lin_shapes: List[Tuple[int, int]]):
        torch.manual_seed(42)
        model = nn.Sequential(
            nn.Linear(*lin_shapes[0]), nn.ReLU(), nn.Linear(*lin_shapes[1])
        )
        ref_model = copy.deepcopy(model).cuda()
        replicate(ref_model, device_ids=[self.rank])
        ref_optim = torch.optim.Adam(ref_model.parameters(), lr=1e-2)
        fully_shard(model)
        optim = torch.optim.Adam(model.parameters(), lr=1e-2)
        torch.manual_seed(42 + self.rank + 1)
        inp = (torch.randn((4, lin_shapes[0][0]), device="cuda"),)
        for iter_idx in range(10):
            losses: List[torch.Tensor] = []
            for _model, _optim in ((ref_model, ref_optim), (model, optim)):
                _optim.zero_grad(set_to_none=(iter_idx % 2 == 0))
                losses.append(_model(*inp).sum())
                losses[-1].backward()
                _optim.step()
            self.assertEqual(losses[0], losses[1])

    @skip_if_lt_x_gpu(2)
    def test_train_parity_multi_group(self):
        """
        Tests train parity against DDP when using multiple parameter groups for
        communication (for communication and computation overlap plus memory
        reduction).
        """
        self.run_subtests(
            {
                "reshard_after_forward": [True, False, 2],
                "device_type": ["cuda"],
                "delay_after_forward": [False, True],
                "delay_before_all_gather": [False, True],
                "delay_before_reduce_scatter": [False, True],
                "delay_before_optim": [False, True],
            },
            self._test_train_parity_multi_group,
        )

    def _test_train_parity_multi_group(
        self,
        reshard_after_forward: Union[bool, int],
        device_type: str,
        delay_after_forward: bool,
        delay_before_all_gather: bool,
        delay_before_reduce_scatter: bool,
        delay_before_optim: bool,
    ):
        # Only test individual delays or all four delays to save test time
        if (
            delay_after_forward
            + delay_before_all_gather
            + delay_before_reduce_scatter
            + delay_before_optim
            in (2, 3)
        ):
            return
        assert device_type in ("cuda", "cpu"), f"{device_type}"
        torch.manual_seed(42)
        lin_dim = 32
        model = nn.Sequential(*[MLP(lin_dim, torch.device("cpu")) for _ in range(3)])
        ref_model = copy.deepcopy(model)
        if device_type == "cuda":
            replicate(ref_model.cuda(), device_ids=[self.rank])
        else:
            gloo_pg = dist.new_group(backend="gloo")
            replicate(ref_model, process_group=gloo_pg)
        ref_optim = torch.optim.Adam(ref_model.parameters(), lr=1e-2)
        mesh = init_device_mesh(device_type, (self.world_size,))
        for mlp in model:
            fully_shard(mlp, mesh=mesh, reshard_after_forward=reshard_after_forward)
        fully_shard(model, mesh=mesh, reshard_after_forward=reshard_after_forward)
        optim = torch.optim.Adam(model.parameters(), lr=1e-2)

        delay_in_ms = 100
        orig_all_gather = dist.all_gather_into_tensor
        orig_reduce_scatter = dist.reduce_scatter_tensor

        def delayed_all_gather(*args, **kwargs):
            if delay_before_all_gather:
                torch.cuda._sleep(int(delay_in_ms * get_cycles_per_ms()))
            return orig_all_gather(*args, **kwargs)

        def delayed_reduce_scatter(*args, **kwargs):
            if delay_before_reduce_scatter:
                torch.cuda._sleep(int(delay_in_ms * get_cycles_per_ms()))
            return orig_reduce_scatter(*args, **kwargs)

        torch.manual_seed(42 + self.rank + 1)
        with patch_all_gather(delayed_all_gather), patch_reduce_scatter(
            delayed_reduce_scatter
        ):
            for iter_idx in range(10):
                inp = torch.randn((8, lin_dim), device=torch.device(device_type))
                losses: List[torch.Tensor] = []
                for _model, _optim in ((ref_model, ref_optim), (model, optim)):
                    _optim.zero_grad(set_to_none=(iter_idx % 2 == 0))
                    losses.append(_model(inp).sum())
                    if _model is model and delay_after_forward:
                        torch.cuda._sleep(int(delay_in_ms * get_cycles_per_ms()))
                    losses[-1].backward()
                    if _model is model and delay_before_optim:
                        torch.cuda._sleep(int(delay_in_ms * get_cycles_per_ms()))
                    _optim.step()
                self.assertEqual(losses[0], losses[1])

    @skip_if_lt_x_gpu(2)
    def test_non_root_forward_backward(self):
        """
        Tests running forward/backward through the root and then through a
        non-root. The non-root needs to synchronize streams/queue the callback.
        """
        torch.manual_seed(42)
        lin_dim = 32
        model = nn.Sequential(*[MLP(lin_dim, torch.device("cpu")) for _ in range(3)])
        ref_model = copy.deepcopy(model).cuda()
        ref_optim = torch.optim.Adam(ref_model.parameters(), lr=1e-2)
        for mlp in model:
            fully_shard(mlp)
        fully_shard(model)
        optim = torch.optim.Adam(model.parameters(), lr=1e-2, foreach=True)
        torch.manual_seed(42 + self.rank)
        inp = torch.randn((8, lin_dim), device=torch.device("cuda"))

        ref_root_loss = ref_model(inp).sum()
        ref_root_loss.backward()
        for param in ref_model.parameters():
            dist.all_reduce(param.grad)
            param.grad.detach().div_(self.world_size)
        ref_optim.step()
        ref_optim.zero_grad()
        ref_nonroot_loss = ref_model[0](inp).sum()
        ref_nonroot_loss.backward()
        for param in ref_model.parameters():
            if param.grad is not None:
                dist.all_reduce(param.grad)
                param.grad.detach().div_(self.world_size)
        ref_optim.step()

        root_loss = model(inp).sum()
        root_loss.backward()
        torch.cuda._sleep(int(100 * get_cycles_per_ms()))
        optim.step()
        optim.zero_grad()
        nonroot_loss = model[0](inp).sum()
        nonroot_loss.backward()
        optim.step()

        self.assertEqual(ref_root_loss, root_loss)
        self.assertEqual(ref_nonroot_loss, nonroot_loss)
        self.assertEqual(ref_model(inp).sum(), model(inp).sum())

    def test_multi_forward_module(self):
        """
        Tests parity with DDP when running a module that participates multiple
        times in forward.
        """
        self.run_subtests(
            {"reshard_after_forward": [True, False, 2]},
            self._test_multi_forward_module,
        )

    def _test_multi_forward_module(self, reshard_after_forward: Union[bool, int]):
        class MultiForwardModule(nn.Module):
            def __init__(self, device: torch.device):
                super().__init__()
                self.inner = nn.Linear(4, 4, device=device)
                self.outer = nn.Linear(4, 5, device=device)

            def forward(self, x):
                i = self.inner(x)
                j = self.inner(x)
                return self.outer(i + j)

        torch.manual_seed(42)
        model = MultiForwardModule(device="cuda")
        ref_model = copy.deepcopy(model)
        replicate(ref_model, device_ids=[self.rank])
        ref_optim = torch.optim.Adam(ref_model.parameters(), lr=1e-2)
        fully_shard(model.inner)
        fully_shard(model)
        optim = torch.optim.Adam(model.parameters(), lr=1e-2)

        torch.manual_seed(42 + self.rank)
        inp = torch.randn((32, 4), device="cuda")
        for iter_idx in range(10):
            losses: List[torch.Tensor] = []
            for _model, _optim in ((ref_model, ref_optim), (model, optim)):
                _optim.zero_grad(set_to_none=(iter_idx % 2 == 0))
                losses.append(_model(inp).sum())
                losses[-1].backward()
                _optim.step()
            self.assertEqual(losses[0], losses[1])


class TestFullyShard1DTrainingCompose(FSDPTest):
    @property
    def world_size(self) -> int:
        # Since these tests run with a larger transformer model, they may see
        # some numeric drift with >2 GPUs
        return 2

    @skip_if_lt_x_gpu(2)
    def test_train_parity_with_activation_checkpointing(self):
        """
        Tests train parity against DDP when composing with activation
        checkpointing.
        """
        self.run_subtests(
            {
                "reshard_after_forward": [True, False, 2],
                "checkpoint_impl": ["composable", "utils", "wrapper"],
            },
            self._test_train_parity_with_activation_checkpointing,
        )

    def _test_train_parity_with_activation_checkpointing(
        self, reshard_after_forward: Union[bool, int], checkpoint_impl: str
    ):
        assert checkpoint_impl in ("composable", "utils", "wrapper")
        torch.manual_seed(42)
        vocab_size = 1024
        with torch.device(torch.device("cuda")):
            model_args = ModelArgs(
                n_layers=3,
                n_heads=4,
                vocab_size=vocab_size,
                max_seq_len=64,
                dropout_p=0.1,
                checkpoint_activations=(checkpoint_impl == "utils"),
            )
            model = Transformer(model_args)
        ref_model = replicate(copy.deepcopy(model), device_ids=[self.rank])
        foreach = True
        ref_optim = torch.optim.Adam(ref_model.parameters(), lr=1e-2, foreach=foreach)
        fully_shard_fn = functools.partial(
            fully_shard,
            reshard_after_forward=reshard_after_forward,
        )
        if checkpoint_impl == "wrapper":
            prefixes_to_ignore = (_CHECKPOINT_PREFIX,)
            apply_activation_checkpointing(
                model, check_fn=lambda m: isinstance(m, TransformerBlock)
            )
            for module in model.modules():
                # Apply to `CheckpointWrapper`, which wraps `TransformerBlock`
                if isinstance(module, CheckpointWrapper):
                    fully_shard_fn(module)
        else:
            prefixes_to_ignore = ()
            for module in model.modules():
                if isinstance(module, TransformerBlock):
                    if checkpoint_impl == "composable":
                        checkpoint(module)
                    fully_shard_fn(module)
        fully_shard_fn(model)
        optim = torch.optim.Adam(model.parameters(), lr=1e-2, foreach=foreach)

        torch.manual_seed(42 + self.rank)
        # Reuse the same input across iterations to avoid loss explosion from
        # trying to learn from random inputs
        inp = torch.randint(0, vocab_size, (3, 64), device="cuda")
        check_1d_sharded_parity(
            self, ref_model, model, prefixes_to_ignore=prefixes_to_ignore
        )
        for iter_idx in range(10):
            losses: List[torch.Tensor] = []
            for _model in (ref_model, model):
                torch.manual_seed(iter_idx + 1)  # for dropout determinism
                losses.append(_model(inp).sum())
                losses[-1].backward()
            check_1d_sharded_parity(
                self, ref_model, model, prefixes_to_ignore=prefixes_to_ignore
            )
            self.assertEqual(losses[0], losses[1])
            for _optim in (ref_optim, optim):
                _optim.step()
                _optim.zero_grad(set_to_none=(iter_idx % 2 == 0))
            check_1d_sharded_parity(
                self, ref_model, model, prefixes_to_ignore=prefixes_to_ignore
            )


class TestFullyShardSharedParams(FSDPTest):
    @property
    def world_size(self) -> int:
        return min(4, torch.cuda.device_count())

    @skip_if_lt_x_gpu(2)
    def test_train_parity_with_shared_params(self):
        self.run_subtests(
            {
                "reshard_after_forward": [False, True],
                "use_activation_checkpointing": [False, True],
            },
            self._test_train_shared_params,
        )

    def _test_train_shared_params(
        self,
        reshard_after_forward: bool,
        use_activation_checkpointing: bool,
    ):
        torch.manual_seed(42)
        model_args = ModelArgs(n_layers=3, dropout_p=0.0, weight_tying=True)
        model = Transformer(model_args)
        ref_model = copy.deepcopy(model).cuda()
        replicate(ref_model, device_ids=[self.rank])
        ref_optim = torch.optim.Adam(ref_model.parameters(), lr=1e-2)
        for module in model.modules():
            if isinstance(module, TransformerBlock):
                if use_activation_checkpointing:
                    checkpoint(module)
                fully_shard(module, reshard_after_forward=reshard_after_forward)
        fully_shard(model, reshard_after_forward=reshard_after_forward)
        optim = torch.optim.Adam(model.parameters(), lr=1e-2)

        torch.manual_seed(42 + self.rank + 1)
        for iter_idx in range(10):
            inp = torch.randint(0, model_args.vocab_size, (2, 16), device="cuda")
            losses: List[torch.Tensor] = []
            for _model, _optim in ((ref_model, ref_optim), (model, optim)):
                _optim.zero_grad(set_to_none=(iter_idx % 2 == 0))
                losses.append(_model(inp).sum())
                losses[-1].backward()
                _optim.step()
            self.assertEqual(losses[0], losses[1])


class TestFullyShard2DTraining(FSDPTest):
    @property
    def world_size(self) -> int:
        return min(4, torch.cuda.device_count())

    @skip_if_lt_x_gpu(2)
    def test_train_parity_2d_mlp(self):
        # Prefer to test with >=4 GPUs, but for 2 GPUs, use 2-way TP
        dp_size = 2 if self.world_size > 2 else 1
        global_mesh = init_device_mesh(
            "cuda", (dp_size, self.world_size // dp_size), mesh_dim_names=("dp", "tp")
        )
        self.run_subtests(
            {
                "reshard_after_forward": [False, True],
                "use_activation_checkpointing": [False, True],
                "mlp_dim": [3, 16, 17],
            },
            functools.partial(self._test_train_parity_2d_mlp, global_mesh),
        )

    def _test_train_parity_2d_mlp(
        self,
        global_mesh: DeviceMesh,
        reshard_after_forward: bool,
        use_activation_checkpointing: bool,
        mlp_dim: int,
    ):
        dp_mesh, tp_mesh = global_mesh["dp"], global_mesh["tp"]
        dp_pg = dp_mesh.get_group()  # used for `replicate()`

        torch.manual_seed(42)
        model = nn.Sequential(
            # Use multiplier of 3 to exercise uneven case
            MLP(mlp_dim, dim_multiplier=3),
            MLP(mlp_dim),
            MLP(mlp_dim, dim_multiplier=3),
        )
        ref_model = copy.deepcopy(model).cuda()
        replicate(ref_model, device_ids=[self.rank], process_group=dp_pg)
        ref_optim = torch.optim.Adam(ref_model.parameters(), lr=1e-2)

        model = parallelize_module(
            model,
            device_mesh=tp_mesh,
            parallelize_plan={
                # Pass `use_local_output=False` to keep as DTensor to preserve
                # uneven activation dims
                "0.in_proj": ColwiseParallel(use_local_output=False),
                "0.out_proj": RowwiseParallel(use_local_output=False),
                "1.in_proj": ColwiseParallel(use_local_output=False),
                "1.out_proj": RowwiseParallel(use_local_output=False),
                "2.in_proj": ColwiseParallel(use_local_output=False),
                "2.out_proj": RowwiseParallel(),
            },
        )
        for mlp in model:
            if use_activation_checkpointing:
                checkpoint(mlp)
            fully_shard(mlp, mesh=dp_mesh, reshard_after_forward=reshard_after_forward)
        fully_shard(model, mesh=dp_mesh, reshard_after_forward=reshard_after_forward)
        optim = torch.optim.Adam(model.parameters(), lr=1e-2)

        torch.manual_seed(42 + dp_pg.rank() + 1)
        device = torch.device("cuda")
        for iter_idx in range(10):
            inp = torch.randn((8, mlp_dim), device=device)
            losses: List[torch.Tensor] = []
            for _model, _optim in ((ref_model, ref_optim), (model, optim)):
                _optim.zero_grad(set_to_none=(iter_idx % 2 == 0))
                losses.append(_model(inp).sum())
                losses[-1].backward()
                _optim.step()
            self.assertEqual(losses[0], losses[1])


if __name__ == "__main__":
    run_tests()<|MERGE_RESOLUTION|>--- conflicted
+++ resolved
@@ -8,15 +8,6 @@
 import torch
 import torch.distributed as dist
 import torch.nn as nn
-<<<<<<< HEAD
-from _test_fully_shard_common import (
-    check_1d_sharded_parity,
-    MLP,
-    patch_all_gather,
-    patch_reduce_scatter,
-)
-=======
->>>>>>> c9d469f5
 from torch.distributed._composable import checkpoint, replicate
 from torch.distributed._composable.fsdp import FSDP, fully_shard
 from torch.distributed._tensor import DTensor, init_device_mesh
@@ -34,6 +25,7 @@
 from torch.testing._internal.common_cuda import TEST_CUDA
 from torch.testing._internal.common_distributed import skip_if_lt_x_gpu
 from torch.testing._internal.common_fsdp import (
+    check_1d_sharded_parity,
     FSDPTest,
     FSDPTestMultiThread,
     MLP,
