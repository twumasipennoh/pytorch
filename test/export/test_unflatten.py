--- conflicted
+++ resolved
@@ -1,4 +1,4 @@
-# Owner(s): ["module: dynamo"]
+# Owner(s): ["oncall: export"]
 # flake8: noqa
 import dataclasses
 import unittest
@@ -30,9 +30,6 @@
 from torch.export import Constraint, Dim, export
 from torch.fx.experimental.proxy_tensor import make_fx
 from torch.testing import FileCheck
-<<<<<<< HEAD
-from torch.testing._internal.common_utils import run_tests, TestCase
-=======
 from torch.testing._internal.common_utils import (
     run_tests,
     TestCase,
@@ -43,7 +40,6 @@
     find_library_location,
     skipIfTorchDynamo,
 )
->>>>>>> f96b7d06
 from torch.utils._pytree import (
     LeafSpec,
     tree_flatten,
@@ -212,6 +208,7 @@
             id(getattr(unflattened_module.sub_net, "2")),
         )
 
+    @skipIfTorchDynamo("Non strict mode is not meant to run with dynamo")
     def test_unflatten_preserve_signature(self):
         class NestedChild(torch.nn.Module):
             def forward(self, zx, y):
@@ -247,41 +244,43 @@
 
         orig_eager = MyModule()
         inps = torch.rand(2, 3), torch.rand(2, 3)
-        export_module = export(
-            orig_eager,
-            inps,
-            {},
-            preserve_module_call_signature=("foo.nested",),
-        )
-        unflattened = unflatten(export_module)
-        self.compare_outputs(export_module, unflattened, inps)
-        unflattened.foo.nested = NestedChild()
-        self.compare_outputs(export_module, unflattened, inps)
-
-        # Test tree spec mismatched input
-        orig_outs = export_module(*inps)
-        new_inps = *inps, torch.rand(2, 3)
-        with self.assertRaisesRegex(
-            TypeError,
-            "There is no flat args adapter sepcified. Are you sure you are calling this with the right arguments?",
-        ):
-            unflattened(new_inps)
-
-        # With flat args adapter
-        class KeepTwoFlatArgsAdapter(FlatArgsAdapter):
-            def adapt(
-                self,
-                target_spec: TreeSpec,
-                input_spec: TreeSpec,
-                input_args: List[Any],
-            ) -> List[Any]:
-                while len(input_args) > 2:
-                    input_args.pop(-1)
-                return input_args
-
-        unflattened = unflatten(export_module, KeepTwoFlatArgsAdapter())
-        new_outs = unflattened(*new_inps)
-        self.assertTrue(torch.allclose(orig_outs, new_outs))
+        for strict in [True, False]:
+            export_module = export(
+                orig_eager,
+                inps,
+                {},
+                preserve_module_call_signature=("foo.nested",),
+                strict=strict
+            )
+            unflattened = unflatten(export_module)
+            self.compare_outputs(export_module, unflattened, inps)
+            unflattened.foo.nested = NestedChild()
+            self.compare_outputs(export_module, unflattened, inps)
+
+            # Test tree spec mismatched input
+            orig_outs = export_module(*inps)
+            new_inps = *inps, torch.rand(2, 3)
+            with self.assertRaisesRegex(
+                TypeError,
+                "There is no flat args adapter sepcified. Are you sure you are calling this with the right arguments?",
+            ):
+                unflattened(new_inps)
+
+            # With flat args adapter
+            class KeepTwoFlatArgsAdapter(FlatArgsAdapter):
+                def adapt(
+                    self,
+                    target_spec: TreeSpec,
+                    input_spec: TreeSpec,
+                    input_args: List[Any],
+                ) -> List[Any]:
+                    while len(input_args) > 2:
+                        input_args.pop(-1)
+                    return input_args
+
+            unflattened = unflatten(export_module, KeepTwoFlatArgsAdapter())
+            new_outs = unflattened(*new_inps)
+            self.assertTrue(torch.allclose(orig_outs, new_outs))
 
     def test_unflatten_param_list_dict(self):
         class Mod(torch.nn.Module):
@@ -433,8 +432,6 @@
         inputs = (torch.rand(2, 3),)
         self.compare_outputs(orig_eager, unflattened, inputs)
 
-<<<<<<< HEAD
-=======
     def test_unflatten_container_type(self):
         class Leaf(torch.nn.Module):
             def __init__(self):
@@ -553,6 +550,5 @@
 
         self.compare_outputs(export_module, unflattened, (torch.randn((2, 3)),))
 
->>>>>>> f96b7d06
 if __name__ == "__main__":
     run_tests()