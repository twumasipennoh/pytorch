--- conflicted
+++ resolved
@@ -247,7 +247,6 @@
                 "skipping cudagraphs due to mutaton on input. Found from"
             ).check("torch.logical_xor").run(captured_output[0])
 
-<<<<<<< HEAD
         @requires_multigpu()
         def test_multiple_devices_msg(self):
             @torch.compile()
@@ -270,8 +269,6 @@
                 captured_output[0]
             )
 
-=======
->>>>>>> 4f78869c
         def test_mutation(self):
             @torch.compile()
             def foo(x):
