--- conflicted
+++ resolved
@@ -8,11 +8,7 @@
 import torch._inductor.config as config
 from torch._inductor import metrics
 from torch._inductor.compile_fx import compile_fx, count_bytes_inner
-from torch.testing._internal.common_utils import (
-    IS_WINDOWS,
-    skipIfRocm,
-    TestCase as TorchTestCase,
-)
+from torch.testing._internal.common_utils import IS_WINDOWS, TestCase as TorchTestCase
 
 # Defines all the kernels for tests
 from torch.testing._internal.triton_utils import HAS_CUDA, requires_cuda
@@ -703,12 +699,7 @@
         inp = (T(10, 10), TI(2, mx=5))
         self.assertExpectedInline(count_numel(f, *inp), """42""")
 
-<<<<<<< HEAD
-    @requires_cuda()
-    @skipIfRocm
-=======
     @requires_cuda
->>>>>>> 9768f73c
     def test_inplace_triton_kernel_v1(self):
         def f(x: torch.Tensor, y: torch.Tensor):
             output = torch.zeros_like(x)
@@ -720,12 +711,7 @@
         inp = (T(10), T(10))
         self.assertExpectedInline(count_numel(f, *inp), """40""")
 
-<<<<<<< HEAD
-    @requires_cuda()
-    @skipIfRocm
-=======
     @requires_cuda
->>>>>>> 9768f73c
     def test_inplace_triton_kernel_v2(self):
         def f(x: torch.Tensor, y: torch.Tensor):
             output = torch.zeros_like(x)
@@ -738,12 +724,7 @@
         inp = (T(10), T(10))
         self.assertExpectedInline(count_numel(f, *inp), """60""")
 
-<<<<<<< HEAD
-    @requires_cuda()
-    @skipIfRocm
-=======
     @requires_cuda
->>>>>>> 9768f73c
     def test_inplace_triton_kernel_v3(self):
         def f(x: torch.Tensor, y: torch.Tensor):
             output = torch.zeros_like(x)
@@ -756,12 +737,7 @@
         inp = (T(10), T(10))
         self.assertExpectedInline(count_numel(f, *inp), """80""")
 
-<<<<<<< HEAD
-    @requires_cuda()
-    @skipIfRocm
-=======
     @requires_cuda
->>>>>>> 9768f73c
     def test_inplace_triton_kernel_v4(self):
         def f(x: torch.Tensor, y: torch.Tensor):
             x_view = x.view(-1)
@@ -775,12 +751,7 @@
         inp = (T(10), T(10))
         self.assertExpectedInline(count_numel(f, *inp), """60""")
 
-<<<<<<< HEAD
-    @requires_cuda()
-    @skipIfRocm
-=======
     @requires_cuda
->>>>>>> 9768f73c
     def test_inplace_triton_kernel_v5(self):
         def f(x: torch.Tensor, y: torch.Tensor):
             x_view = x.view(-1)
@@ -794,12 +765,7 @@
         inp = (T(10), T(10))
         self.assertExpectedInline(count_numel(f, *inp), """80""")
 
-<<<<<<< HEAD
-    @requires_cuda()
-    @skipIfRocm
-=======
     @requires_cuda
->>>>>>> 9768f73c
     def test_inplace_triton_kernel_v6(self):
         def f(x: torch.Tensor, y: torch.Tensor):
             output = torch.zeros_like(x)
