#pragma once

#include <c10/core/Backend.h>
#include <c10/core/CopyBytes.h>
#include <c10/core/DispatchKeySet.h>
#include <c10/core/InferenceMode.h>
#include <c10/core/MemoryFormat.h>
#include <c10/core/Storage.h>
#include <c10/core/SymIntArrayRef.h>
#include <c10/core/TensorOptions.h>
#include <c10/core/WrapDimMinimal.h>
#include <c10/core/impl/LocalDispatchKeySet.h>
#include <c10/core/impl/PyInterpreter.h>
#include <c10/core/impl/SizesAndStrides.h>
#include <c10/util/DimVector.h>
#include <c10/util/Exception.h>
#include <c10/util/Flags.h>
#include <c10/util/Logging.h>
#include <c10/util/Optional.h>
#include <c10/util/accumulate.h>
#include <c10/util/irange.h>
#include <c10/util/python_stub.h>
#include <c10/util/safe_numerics.h>

#include <algorithm>
#include <atomic>
#include <limits>
#include <memory>
#include <numeric>

// A global boolean variable to control whether we free memory when a Tensor
// is shrunk to a smaller size. As a result, a Tensor is always going to
// keep the memory allocated for its maximum capacity reshaped to so far.
//
// This parameter is respected "upper-case" methods which call Resize()
// (e.g., CopyFrom, ResizeLike); it is NOT respected by Tensor::resize_
// or ShrinkTo, both of which guarantee to never to free memory.
C10_DECLARE_bool(caffe2_keep_on_shrink);

// Since we can have high variance in blob memory allocated across different
// inputs in the same run, we will shrink the blob only if the memory gain
// is larger than this flag in bytes.  This only applies to functions which
// respect caffe2_keep_on_shrink.
C10_DECLARE_int64(caffe2_max_keep_on_shrink_memory);

C10_CLANG_DIAGNOSTIC_PUSH()
#if C10_CLANG_HAS_WARNING("-Wimplicit-int-float-conversion")
C10_CLANG_DIAGNOSTIC_IGNORE("-Wimplicit-int-float-conversion")
#endif

namespace at {
class Tensor;
class TensorBase;
} // namespace at

namespace c10 {
class Scalar;
struct Storage;
} // namespace c10

namespace c10 {

/**
 * A utility function to convert vector<int> to vector<int64_t>.
 */
inline std::vector<int64_t> ToVectorint64_t(const ArrayRef<int>& src) {
  return std::vector<int64_t>(src.begin(), src.end());
}

/**
 * Return product of all dimensions starting from k
 */
inline int64_t size_from_dim_(int k, IntArrayRef dims) {
  int64_t r = 1;
  for (const auto i : c10::irange(k, dims.size())) {
    r *= dims[i];
  }
  return r;
}

// Product of all dims up to k (not including dims[k])
inline int64_t size_to_dim_(int k, IntArrayRef dims) {
  TORCH_CHECK((unsigned)k <= dims.size());
  int64_t r = 1;
  for (const auto i : c10::irange(k)) {
    r *= dims[i];
  }
  return r;
}

// Product of all dims between k and l (not including dims[k] and dims[l])
inline int64_t size_between_dim_(int k, int l, IntArrayRef dims) {
  TORCH_CHECK((unsigned)l < dims.size() && (unsigned)k < dims.size());
  int64_t r = 1;
  if (k < l) {
    for (int i = k + 1; i < l; ++i) {
      r *= dims[i];
    }
  } else {
    for (int i = l + 1; i < k; ++i) {
      r *= dims[i];
    }
  }
  return r;
}

// Wrap around axis_index if it is negative, s.t., -1 is the last dim
inline int canonical_axis_index_(int axis_index, int ndims) {
  TORCH_CHECK(axis_index >= -ndims);
  TORCH_CHECK(axis_index < ndims);
  if (axis_index < 0) {
    return axis_index + ndims;
  }
  return axis_index;
}

using PlacementDtor = void (*)(void*, size_t);

/*
 * A Context that will call extra placement deleter during
 * deconstruction.
 *
 * Accept a already constructed DataPtr and store it as member
 * during destruction, we'll call extra deleter on the underlying
 * data pointer before the DataPtr is destructed.
 * `data_ptr_` owns the memory.
 */
struct C10_API PlacementDeleteContext {
  DataPtr data_ptr_;
  PlacementDtor placement_dtor_;
  size_t size_;
  PlacementDeleteContext(
      DataPtr&& data_ptr,
      PlacementDtor placement_dtor,
      size_t size)
      : data_ptr_(std::move(data_ptr)),
        placement_dtor_(placement_dtor),
        size_(size) {}
  static DataPtr makeDataPtr(
      DataPtr&& data_ptr,
      PlacementDtor placement_dtor,
      size_t size,
      Device device);
  ~PlacementDeleteContext() {
    placement_dtor_(data_ptr_.get(), size_);
    // original memory will be freed when data_ptr_ is destructed
  }
};

struct TensorImpl;

struct C10_API AutogradMetaInterface {
  virtual void set_requires_grad(
      bool requires_grad,
      at::TensorImpl* self_impl) = 0;
  virtual bool requires_grad() const = 0;
  virtual at::Tensor& mutable_grad() = 0;
  virtual const at::Tensor& grad() const = 0;
  virtual const at::Tensor& fw_grad(uint64_t level, const at::TensorBase& self)
      const = 0;
  virtual void set_fw_grad(
      const at::TensorBase& new_grad,
      const at::TensorBase& self,
      uint64_t level,
      bool is_inplace_op) = 0;
  virtual ~AutogradMetaInterface();
};

namespace impl {

// Unfortunately, the definition of AutogradMeta lives in a separate
// compilation unit than TensorImpl (libtorch.so versus libc10.so)
// which means that we cannot construct an AutogradMeta from TensorImpl,
// not even from the cpp file.  So we have to indirect it through a factory
// function which will be initialized when we load libtorch.so.

struct C10_API AutogradMetaFactory {
  virtual ~AutogradMetaFactory() = default;
  virtual std::unique_ptr<AutogradMetaInterface> make() const = 0;
  // This method is the dumbest method.  But I don't have access
  // to Tensor (not TensorImpl) which is undefined in this header.
  virtual const at::Tensor& undefined_tensor() const = 0;
};

C10_API void SetAutogradMetaFactory(AutogradMetaFactory* factory);
C10_API AutogradMetaFactory* GetAutogradMetaFactory();

struct C10_API AutogradMetaFactoryRegisterer {
  explicit AutogradMetaFactoryRegisterer(AutogradMetaFactory* factory) {
    SetAutogradMetaFactory(factory);
  }
};

// PyInterpreterStatus describes what the state of its interpreter tag
// is, relative to the thread currently holding the GIL.
enum class PyInterpreterStatus {
  // We just allocated the Tensor, it hasn't escaped to other threads,
  // we know that it definitely hasn't been tagged to be associated
  // with an interpreter.
  DEFINITELY_UNINITIALIZED,
  // We queried the interpreter field and it looked uninitialized.  But
  // another thread may have raced with us to tag it with some other
  // interpreter id.  So we will have to do a CEX to make sure we can
  // actually nab it.
  MAYBE_UNINITIALIZED,
  // We queried the interpreter field and it was tagged to belong to us.
  // This means we have sole write access (as we hold the GIL for this
  // interpreter)
  TAGGED_BY_US,
  // Someone else tagged this.  We can't use this TensorImpl from Python.
  TAGGED_BY_OTHER,
};

} // namespace impl

struct C10_API NamedTensorMetaInterface {
  virtual ~NamedTensorMetaInterface(){};
  virtual std::unique_ptr<NamedTensorMetaInterface> clone() const {
    TORCH_INTERNAL_ASSERT(
        false, "Not implemented: NamedTensorMetaInterface::clone");
  };
  virtual int64_t slow_dim() const {
    TORCH_INTERNAL_ASSERT(
        false, "Not implemented: NamedTensorMetaInterface::slow_dim");
  };
};

struct C10_API ExtraMeta {
  SymDimVector sizes_ = {0};
  SymDimVector strides_ = {1};
  SymInt numel_ = 1;
  SymInt storage_offset_ = 0;
  // TODO:
  // SymBool is_contiguous_;
  std::unique_ptr<c10::NamedTensorMetaInterface> named_tensor_meta_ = nullptr;

  ExtraMeta() {}

  ExtraMeta(
      SymDimVector sizes,
      SymDimVector strides,
      SymInt numel,
      SymInt storage_offset,
      std::unique_ptr<c10::NamedTensorMetaInterface> named_tensor_meta)
      : sizes_(std::move(sizes)),
        strides_(std::move(strides)),
        numel_(std::move(numel)),
        storage_offset_(std::move(storage_offset)),
        named_tensor_meta_(std::move(named_tensor_meta)) {}

  std::unique_ptr<ExtraMeta> clone() const {
    return std::make_unique<ExtraMeta>(
        sizes_,
        strides_,
        numel_,
        storage_offset_,
        named_tensor_meta_ ? named_tensor_meta_->clone() : nullptr);
  }
};

// NOTE [ Version Counter Sharing ]
//
// Every Tensor has a version counter. Version counters are incremented whenever
// the data or size of a tensor changes through in-place Variable operations.
// Version counters are used to detect modifications to saved variables which
// would result in incorrect gradient calculations. Version counters may be
// shared between Variables:
//
// 1. A view shares the version counter of the base Variable,
// 2. `x.detach()` shares the version counter of `x`,
// 3. Unpacked saved variables share the version counter of the source.
//
// Version counters are not shared in these scenarios:
//
// 1. When we replace a `Variable`'s underlying `Tensor` by calling
// `set_data(...)`,
// 2. `x.data` does not share the version counter of `x`. (See discussion at
// https://github.com/pytorch/pytorch/issues/5396)
//
// Question: Why do we put the version counter in TensorImpl instead of
// AutogradMeta?
//
// Answer: After the Variable/Tensor merge, a tensor will not have AutogradMeta
// when its `requires_grad_` is false, but when we use this tensor in the
// forward pass of a function that requires saving this tensor for backward, we
// need to keep track of this tensor's version to make sure it's always valid in
// the autograd graph.
//
// To achieve this goal, we put the version counter in TensorImpl instead of
// AutogradMeta, and have it always be available. This allows us to have the
// optimization of not carrying AutogradMeta when a tensor doesn't require
// gradient.
//
// A hypothetical alternative way to achieve this goal is to initialize
// AutogradMeta and create the version counter for the non-requires-grad tensor
// only when it's saved for backward. However, since saving a tensor for
// backward happens in the forward pass, and our invariant is that forward pass
// needs to be thread-safe, lazy-initializing AutogradMeta when saving a tensor
// can introduce race conditions when we are running the forward pass in
// multi-thread scenarios, thus making the forward pass not thread-safe anymore,
// which breaks the invariant.
struct C10_API VariableVersion {
 private:
  struct VersionCounter : intrusive_ptr_target {
    VersionCounter(uint32_t version) : version_(version) {}
    std::atomic<uint32_t> version_;
  };
  c10::intrusive_ptr<VersionCounter> version_counter_;

 public:
  // Note [Disabled VariableVersion]
  // VariableVersion struct has an intrusive_ptr pointing VersionCounter struct
  // with an atomic variable. Thus `VariableVersion(/*version=*/0)` is not as
  // cheap as we expected. In some cases constructing a VariableVersion with
  // version 0 is not necessary so we add a cheap constructor which
  // doesn't allocate the intrusive_ptr.
  // Example use cases are:
  //  - Inference tensors don't track version counter, so they'll just always
  //    have disbaled VariableVersion.
  //  - In SavedVariable class we override version_counter_ inside its
  //  construtor
  //    so that we can use the cheap constructor there.
  enum Disabled { DISABLED };
  // It's okay to return true even for inference tensor which
  // doesn't have version counter enabled.
  // We want to be permissive here since in many cases (e.g. make_variable)
  // we can std::move a TensorImpl if there's no other uses which saves us
  // an additional TensorImpl allocation.
  bool unique() const {
    return version_counter_ ? 1 == version_counter_.use_count() : true;
  }
  // NOTE: As of C++11 and 14, default-constructing a std::atomic variable
  // leaves it in a persistently undefined state. See
  // https://cplusplus.github.io/LWG/issue2334.
  VariableVersion(uint32_t version)
      : version_counter_(c10::make_intrusive<VersionCounter>(version)) {}
  VariableVersion(Disabled = DISABLED) {}

  bool enabled() const {
    return version_counter_;
  }

  // Note [Inplace update inference tensor]
  // 1. Inplace update to inference tensor is forbidden in normal mode.
  //   For example:
  //     inference_tensor.copy_(normal_tensor_requires_grad)
  //   This inplace makes inference_tensor have requires_grad=True and
  //   have a grad_fn.  This is bad because views of `inference_tensor`
  //   created in InferenceMode won't be able to know the grad_fn since
  //   their ViewMeta were not recorded. To match NoGradMode behavior
  //   that "inplace update to a view created in NoGradMode raise an error",
  //   we just ban inplace update to inference tensor since we can't tell
  //   if an inference tensor is a view created in InferenceMode.
  //
  //   Note that views of normal tensor created in InferenceMode has proper
  //   ViewMeta so that they're aware of the grad_fn correctly.
  //
  // 2. Inplace update to inference tensor in inference tensor doesn't bump
  //    version counter.
  //    * It either doesn't call bump() by skipping ADInplaceOrView kernel,
  //      - e.g. inference_tensor.add_(1)
  //    * or bump() is a no-op for inference tensor.
  //      - e.g. inference_tensor.add_(normal_tensor)
  void bump() {
    // TODO: Replace the link to the documentation once it's available.
    TORCH_CHECK(
        version_counter_ || InferenceMode::is_enabled(),
        "Inplace update to inference tensor outside InferenceMode is not allowed."
        "You can make a clone to get a normal tensor before doing inplace update."
        "See https://github.com/pytorch/rfcs/pull/17 for more details.");
    if (version_counter_) {
      ++version_counter_->version_;
    }
  }

  // Inference tensor doesn't have version counter so it shouldn't be
  // accessed.
  uint32_t current_version() const {
    TORCH_CHECK(
        version_counter_, "Inference tensors do not track version counter.");
    return version_counter_->version_;
  }
};

// Forward declaration of TensorImpl needed for forward declaration of
// C10_TensorImpl_Size_Check_Dummy_Class
struct C10_API TensorImpl;

// Forward declaration needed because TensorImpl needs to be friends with
// C10_TensorImpl_Size_Check_Dummy_Class in order to check the size
// of its private fields.
template <
    size_t cplusplus,
    size_t clang_ver_major,
    size_t gcc_ver,
    size_t gcc_ver_minor,
    size_t nvcc,
    size_t cuda_version,
    size_t cuda_version_major,
    size_t ptr_size>
class C10_TensorImpl_Size_Check_Dummy_Class;

/**
 * NOTE: Some TensorImpl methods are small and not overridden in the
 * PyTorch codebase itself, but may theoretically need to be
 * overridden by third-party TensorImpl subclasses. This macro allows
 * users that need maximum performance and don't need these extension
 * points to disable them with a build-time flag. (In particular,
 * XLA's XLATensorImpl currently overrides these methods, so we can't
 * enable this flag by default.)
 */
#ifdef C10_DISABLE_TENSORIMPL_EXTENSIBILITY
#define TENSORIMPL_MAYBE_VIRTUAL
#else
#define TENSORIMPL_MAYBE_VIRTUAL virtual
#endif

/**
 * The low-level representation of a tensor, which contains a pointer
 * to a storage (which contains the actual data) and metadata (e.g., sizes and
 * strides) describing this particular view of the data as a tensor.
 *
 * Some basic characteristics about our in-memory representation of
 * tensors:
 *
 *  - It contains a pointer to a storage struct (Storage/StorageImpl)
 *    which contains the pointer to the actual data and records the
 *    data type and device of the view.  This allows multiple tensors
 *    to alias the same underlying data, which allows to efficiently
 *    implement differing *views* on a tensor.
 *
 *  - The tensor struct itself records view-specific metadata about
 *    the tensor, e.g., sizes, strides and offset into storage.
 *    Each view of a storage can have a different size or offset.
 *
 *  - This class is intrusively refcounted.  It is refcounted so that
 *    we can support prompt deallocation of large tensors; it is
 *    intrusively refcounted so that we can still perform reference
 *    counted operations on raw pointers, which is often more convenient
 *    when passing tensors across language boundaries.
 *
 *  - For backwards-compatibility reasons, a tensor may be in an
 *    uninitialized state.  A tensor may be uninitialized in the following
 *    two ways:
 *
 *      - A tensor may be DTYPE UNINITIALIZED.  A tensor of this
 *        form has an uninitialized dtype.  This situation most
 *        frequently arises when a user writes Tensor x(CPU).  The dtype
 *        is subsequently initialized when mutable_data<T>() is
 *        invoked for the first time.
 *
 *      - A tensor may be STORAGE UNINITIALIZED.  A tensor of this form
 *        has non-zero size, but has a storage with a null data pointer.
 *        This situation most frequently arises when a user calls
 *        Resize() or FreeMemory().  This is because Caffe2 historically
 *        does lazy allocation: allocation of data doesn't occur until
 *        mutable_data<T>() is invoked.  A tensor with zero size is
 *        always storage initialized, because no allocation is necessary
 *        in this case.
 *
 *    All combinations of these two uninitialized states are possible.
 *    Consider the following transcript in idiomatic Caffe2 API:
 *
 *      Tensor x(CPU); // x is storage-initialized, dtype-UNINITIALIZED
 *      x.Resize(4); // x is storage-UNINITIALIZED, dtype-UNINITIALIZED
 *      x.mutable_data<float>(); // x is storage-initialized, dtype-initialized
 *      x.FreeMemory(); // x is storage-UNINITIALIZED, dtype-initialized.
 *
 *    All other fields on tensor are always initialized.  In particular,
 *    size is always valid. (Historically, a tensor declared as Tensor x(CPU)
 *    also had uninitialized size, encoded as numel == -1, but we have now
 *    decided to default to zero size, resulting in numel == 0).
 *
 *    Uninitialized storages MUST be uniquely owned, to keep our model
 *    simple.  Thus, we will reject operations which could cause an
 *    uninitialized storage to become shared (or a shared storage to
 *    become uninitialized, e.g., from FreeMemory).
 *
 *    In practice, tensors which are storage-UNINITIALIZED and
 *    dtype-UNINITIALIZED are *extremely* ephemeral: essentially,
 *    after you do a Resize(), you basically always call mutable_data()
 *    immediately afterwards.  Most functions are not designed to
 *    work if given a storage-UNINITIALIZED, dtype-UNINITIALIZED tensor.
 *
 *    We intend to eliminate all uninitialized states, so that every
 *    tensor is fully initialized in all fields.  Please do not write new code
 *    that depends on these uninitialized states.
 */
struct C10_API TensorImpl : public c10::intrusive_ptr_target {
  TensorImpl() = delete;
  virtual ~TensorImpl() override;
  // Note [Enum ImplType]
  // This enum is temporary. In the followup refactor we should
  // think about how to specialize TensorImpl creation for view
  // tensors. Currently we only special case its key_set_ but
  // there's also potential to share version_counter_ directly
  // without creating first and then override in as_view.
  enum ImplType { VIEW };

  /**
   * Construct a 1-dim 0-size tensor backed by the given storage.
   */
  TensorImpl(
      Storage&& storage,
      DispatchKeySet,
      const caffe2::TypeMeta data_type);

  // See Note [Enum ImplType]
  TensorImpl(
      ImplType,
      Storage&& storage,
      DispatchKeySet,
      const caffe2::TypeMeta data_type);

  /**
   * Construct a 1-dim 0 size tensor that doesn't have a storage.
   */
  TensorImpl(
      DispatchKeySet,
      const caffe2::TypeMeta data_type,
      c10::optional<c10::Device> device_opt);

  // Legacy constructors so I don't have to go update call sites.
  // TODO: When Variable is added, delete these constructors
  TensorImpl(
      Storage&& storage,
      DispatchKey dispatch_key,
      const caffe2::TypeMeta data_type)
      : TensorImpl(
            std::move(storage),
            DispatchKeySet(dispatch_key),
            data_type) {}
  TensorImpl(
      DispatchKey dispatch_key,
      const caffe2::TypeMeta data_type,
      c10::optional<c10::Device> device_opt)
      : TensorImpl(DispatchKeySet(dispatch_key), data_type, device_opt) {}

 private:
  // This constructor is private, because the data_type is redundant with
  // storage.  Still, we pass it in separately because it's easier to write
  // the initializer list if we're not worried about storage being moved out
  // from under us.
  TensorImpl(
      Storage&& storage,
      DispatchKeySet,
      const caffe2::TypeMeta data_type,
      c10::optional<c10::Device>);

 public:
  TensorImpl(const TensorImpl&) = delete;
  TensorImpl& operator=(const TensorImpl&) = delete;
  TensorImpl(TensorImpl&&) = delete;
  TensorImpl& operator=(TensorImpl&&) = delete;

  /**
   * Release (decref) storage, and any other external allocations.  This
   * override is for `intrusive_ptr_target` and is used to implement weak
   * tensors.
   */
  void release_resources() override;

 private:
  void destroy_pyobj_if_needed();

 public:
  /**
   * Return the DispatchKeySet corresponding to this Tensor, specifying
   * all of the DispatchKeys that this Tensor identifies as.  This is the
   * information used to dispatch operations on this tensor.
   */
  DispatchKeySet key_set() const {
    return key_set_;
  }

  // NOTE: The general recipe for customizable methods is that the fastpath
  // function (e.g., sizes()) does an unlikely policy test, and if doesn't
  // trigger, it does the fast path implementation with no checks and going
  // directly to on-TensorImpl fields.  In particular, you never need to
  // check ExtraMeta if the policy doesn't trigger, as non-trivial ExtraMeta
  // implies the policy will always match.
  //
  // The default implementations of methods are "safe": they do extra tests
  // to make sure the internal state is consistent no matter if you are
  // doing symbolic shapes or not.  If you don't want the tests, directly
  // override the custom method (e.g., custom_sizes()) to do your preferred
  // behavior.

 public:
  /**
   * Return a reference to the sizes of this tensor.  This reference remains
   * valid as long as the tensor is live and not resized.
   */
  IntArrayRef sizes() const {
    if (C10_UNLIKELY(matches_policy(SizesStridesPolicy::CustomSizes))) {
      return sizes_custom();
    }
    return sizes_and_strides_.sizes_arrayref();
  }

  SymIntArrayRef sym_sizes() const {
    if (C10_UNLIKELY(matches_policy(SizesStridesPolicy::CustomSizes))) {
      return sym_sizes_custom();
    }
<<<<<<< HEAD
=======
    // Sizes guaranteed to be non-negative, so unchecked cast is OK
>>>>>>> 0d46bfac
    return c10::SymIntArrayRef::fromIntArrayRefKnownNonNegative(
        sizes_and_strides_.sizes_arrayref());
  }

  IntArrayRef sizes_default() const {
    // TODO: force backtrace to be printed on this error
    TORCH_CHECK(
        !has_symbolic_sizes_strides_,
        "Cannot call sizes() on tensor with symbolic sizes/strides");
    return sizes_and_strides_.sizes_arrayref();
  }

  SymIntArrayRef sym_sizes_default() const {
    if (has_symbolic_sizes_strides_) {
      return extra_meta_->sizes_;
    } else {
      // Sizes guaranteed to be non-negative, so unchecked cast is OK
      return c10::SymIntArrayRef::fromIntArrayRefKnownNonNegative(
          sizes_default());
    }
  }

  /**
   * The number of elements in a tensor.
   *
   * WARNING: Previously, if you were using the Caffe2 API, you could
   * test numel() == -1 to see if a tensor was uninitialized.  This
   * is no longer true; numel always accurately reports the product
   * of sizes of a tensor.
   */
  int64_t numel() const {
    if (C10_UNLIKELY(matches_policy(SizesStridesPolicy::CustomSizes))) {
      return numel_custom();
    }
    return numel_;
  }

  c10::SymInt sym_numel() const {
    if (C10_UNLIKELY(matches_policy(SizesStridesPolicy::CustomSizes))) {
      return sym_numel_custom();
    }
    return c10::SymInt(SymInt::UNCHECKED, numel_);
  }

  int64_t numel_default() const {
    TORCH_CHECK(
        !has_symbolic_sizes_strides_,
        "Cannot call numel() on tensor with symbolic sizes/strides");
    return numel_;
  }

  c10::SymInt sym_numel_default() const {
    if (has_symbolic_sizes_strides_) {
      return extra_meta_->numel_;
    } else {
      return c10::SymInt(SymInt::UNCHECKED, numel_);
    }
  }

  /**
   * Return the number of dimensions of this tensor.  Note that 0-dimension
   * represents a Tensor that is a Scalar, e.g., one that has a single element.
   */
  int64_t dim() const {
    if (C10_UNLIKELY(matches_policy(SizesStridesPolicy::CustomSizes))) {
      return dim_custom();
    }
    return sizes_and_strides_.size();
  }

  int64_t dim_default() const {
    if (has_symbolic_sizes_strides_) {
      return extra_meta_->sizes_.size();
    } else {
      return sizes_and_strides_.size();
    }
  }

  /**
   * Return the offset in number of elements into the storage that this
   * tensor points to.  Most tensors have storage_offset() == 0, but,
   * for example, an index into a tensor will have a non-zero storage_offset().
   *
   * WARNING: This is NOT computed in bytes.
   */
  int64_t storage_offset() const {
    // TODO: maybe this should be toggled by strides
    if (C10_UNLIKELY(matches_policy(SizesStridesPolicy::CustomSizes))) {
      return storage_offset_custom();
    }
    return storage_offset_;
  }

  c10::SymInt sym_storage_offset() const {
    if (C10_UNLIKELY(matches_policy(SizesStridesPolicy::CustomSizes))) {
      return sym_storage_offset_custom();
    }
    return c10::SymInt(SymInt::UNCHECKED, storage_offset_);
  }

  int64_t storage_offset_default() const {
    TORCH_CHECK(
        !has_symbolic_sizes_strides_,
        "Cannot call storage_offset() on tensor with symbolic sizes/strides");
    return storage_offset_;
  }

  c10::SymInt sym_storage_offset_default() const {
    if (has_symbolic_sizes_strides_) {
      return extra_meta_->storage_offset_;
    } else {
      return c10::SymInt(SymInt::UNCHECKED, storage_offset_);
    }
  }

  /**
   * Return a reference to the strides of this tensor.  This reference remains
   * valid as long as the tensor is live and not restrided.
   */
  IntArrayRef strides() const {
    if (C10_UNLIKELY(matches_policy(SizesStridesPolicy::CustomStrides))) {
      return strides_custom();
    }
    return sizes_and_strides_.strides_arrayref();
  }

  c10::SymIntArrayRef sym_strides() const {
    if (C10_UNLIKELY(matches_policy(SizesStridesPolicy::CustomStrides))) {
      return sym_strides_custom();
    }
    // strides guaranteed to be non-negative, so unchecked cast is OK
    return c10::SymIntArrayRef::fromIntArrayRefUnchecked(strides_default());
  }

  IntArrayRef strides_default() const {
    TORCH_CHECK(
        !has_symbolic_sizes_strides_,
        "Cannot call strides() on tensor with symbolic sizes/strides");
    return sizes_and_strides_.strides_arrayref();
  }

  c10::SymIntArrayRef sym_strides_default() const {
    if (has_symbolic_sizes_strides_) {
      return extra_meta_->strides_;
    } else {
      return c10::SymIntArrayRef::fromIntArrayRefKnownNonNegative(
          strides_default());
    }
  }

  /**
   * Whether or not a tensor is laid out in contiguous memory.
   *
   * Tensors with non-trivial strides are not contiguous.  See
   * compute_contiguous() for the exact definition of whether or not
   * a tensor is contiguous or not.
   */
  bool is_contiguous(
      at::MemoryFormat memory_format = at::MemoryFormat::Contiguous) const {
    if (C10_UNLIKELY(matches_policy(SizesStridesPolicy::CustomStrides))) {
      return is_contiguous_custom(memory_format);
    }
    return is_contiguous_default(memory_format);
  }

  // These are factored into separate functions in case subclasses
  // want to use them
  bool is_contiguous_default(at::MemoryFormat memory_format) const {
    // TODO: handle symbolic shapes correctly
    TORCH_INTERNAL_ASSERT_DEBUG_ONLY(compute_contiguous() == is_contiguous_);
    if (memory_format == at::MemoryFormat::ChannelsLast) {
      return is_channels_last_contiguous_;
    } else if (memory_format == at::MemoryFormat::ChannelsLast3d) {
      return is_channels_last_3d_contiguous_;
    }
    return is_contiguous_;
  }

  // NB: these dim accessor functions don't have _default(), as you can use
  // sizes_default/strides_default
  /**
   * Return the size of a tensor at some dimension, wrapping the dimension if
   * necessary.
   *
   * NOTE: if you know wrapping is unnecessary, do sizes()[d] instead; it will
   * be faster
   */
  int64_t size(int64_t d) const {
    if (C10_UNLIKELY(matches_policy(SizesStridesPolicy::CustomSizes))) {
      return size_custom(d);
    }
    d = maybe_wrap_dim(d, dim(), /*wrap_scalar=*/false);
    return sizes_and_strides_.size_at_unchecked(d);
  }

  c10::SymInt sym_size(int64_t d) const {
    if (C10_UNLIKELY(matches_policy(SizesStridesPolicy::CustomSizes))) {
      return sym_size_custom(d);
    }
    d = maybe_wrap_dim(d, dim(), /*wrap_scalar=*/false);
    const auto sizes = this->sym_sizes();
    return sizes[d];
  }

  /**
   * Return the stride of a tensor at some dimension, wrapping the dimension
   * if necessary.
   *
   * NOTE: if you know wrapping is unnecessary, do sizes()[d] instead; it will
   * be faster
   */
  int64_t stride(int64_t d) const {
    d = maybe_wrap_dim(d, dim(), false);
    if (C10_UNLIKELY(matches_policy(SizesStridesPolicy::CustomStrides))) {
      // TODO: provide stride_custom, symmetrically with size_custom.
      // There is presently no user for it; only NestedTensor is using
      // size_custom overrideability
      return strides_custom()[d]; // unchecked (maybe_wrap_dim enforces bounds)
    }
    // Intentionally don't call default, which also handles symbolic
    return sizes_and_strides_.stride_at_unchecked(d);
  }

  enum class SizesStridesPolicy : uint8_t {
    // Default behavior, e.g., dense tensor.
    //
    // Can override: nothing
    Default = 0,
    // Customizable strides behavior, e.g., sparse tensor,
    // mkldnn tensor.
    //
    // Can override: strides(), is_contiguous()
    CustomStrides = 1,
    // Customizable sizes behavior, e.g., nested tensor
    //
    // Can override: strides(), is_contiguous(), sizes(), dim(), numel()
    CustomSizes = 2
  };

 protected:
  inline bool matches_policy(SizesStridesPolicy policy) const {
    return sizes_strides_policy_ >= static_cast<uint8_t>(policy);
  }

  inline bool matches_custom(SizesStridesPolicy policy) const {
    return custom_sizes_strides_ >= static_cast<uint8_t>(policy);
  }

  inline bool matches_python_custom(SizesStridesPolicy policy) const {
    auto r = python_custom_sizes_strides_ >= static_cast<uint8_t>(policy);
    if (r) {
      TORCH_INTERNAL_ASSERT(is_python_dispatch())
    }
    return r;
  }

  /**
   * Customization points for the functions above.  sizes_strides_policy_
   * must be set to enable these.
   *
   * NB: dim is overrideable separately from sizes because it is possible
   * for a tensor to have rank, but not well defined sizes.
   */
  // sizes_strides_policy_ >= CustomStrides
  virtual bool is_contiguous_custom(at::MemoryFormat memory_format) const;
  // sizes_strides_policy_ >= CustomSizes
  // Currently this method only exists to be overwritten by subclasses such as
  // NestedTensorImpl.
  virtual int64_t size_custom(int64_t d) const {
    // TODO: We could add support to Python dispatch here.
    // TODO: We could call into aten::size.int instead of
    // sizes_custom()[d] and enable use of the dispatcher.
    d = maybe_wrap_dim(d, dim(), /*wrap_scalar=*/false);
    return sizes_custom()[d]; // unchecked (maybe_wrap_dim enforces bounds)
  }

  virtual c10::SymInt sym_size_custom(int64_t d) const {
    // TODO: We could add support to Python dispatch here.
    // TODO: We could call into aten::size.int instead of
    // sym_sizes_custom()[d] and enable use of the dispatcher.
    d = maybe_wrap_dim(d, dim(), /*wrap_scalar=*/false);
    return sym_sizes_custom()[d]; // unchecked (maybe_wrap_dim enforces bounds)
  }

  virtual IntArrayRef sizes_custom() const;
  virtual IntArrayRef strides_custom() const;
  virtual int64_t numel_custom() const;
  virtual int64_t storage_offset_custom() const;
  virtual int64_t dim_custom() const;
  virtual Device device_custom() const;
  virtual Layout layout_custom() const;

  virtual c10::SymIntArrayRef sym_sizes_custom() const;
  virtual c10::SymIntArrayRef sym_strides_custom() const;
  virtual c10::SymInt sym_numel_custom() const;
  virtual c10::SymInt sym_storage_offset_custom() const;

 public:
  /**
   * True if this tensor has storage. See storage() for details.
   */
#ifdef DEBUG
  // Allow subclasses to check that their storage_ is never getting set in debug
  // builds.
  virtual
#else
  TENSORIMPL_MAYBE_VIRTUAL
#endif
      bool
      has_storage() const
  // NOTE: we devirtualize this because it arguably shouldn't be an
  // error just to ask subclasses if they have storage.
  // This used to throw for most subclasses, but OpaqueTensorImpl
  // wanted it to successfully return false, so we went ahead and made
  // it a non-error.
#ifdef C10_DISABLE_TENSORIMPL_EXTENSIBILITY
  {
    return storage_;
  }
#else
      ;
#endif

  /**
   * Return the underlying storage of a Tensor.  Multiple tensors may share
   * a single storage.  A Storage is an impoverished, Tensor-like class
   * which supports far less operations than Tensor.
   *
   * Avoid using this method if possible; try to use only Tensor APIs to perform
   * operations.
   */
  TENSORIMPL_MAYBE_VIRTUAL const Storage& storage() const {
    if (C10_UNLIKELY(storage_access_should_throw_)) {
      throw_storage_access_error();
    }
    return storage_;
  }

  /**
   * Return the underlying storage, unsafely assuming this is a basic strided
   * tensor. In cases where `storage` access would throw, this returns a
   * default-constructed Storage.
   */
  inline const Storage& unsafe_storage() const {
    return storage_;
  }

  bool unique_version() const {
    return version_counter_.unique();
  }

 protected:
  virtual Layout layout_impl() const {
    TORCH_CHECK(
        false, "layout_impl is only implemented for TensorImpl subclasses.");
  }

 public:
  // Whether a tensor is sparse COO or not.
  bool is_sparse() const {
    // NB: This method is not virtual and avoid dispatches for performance
    // reasons.
    return key_set_.has_all(c10::sparse_ks);
  }

  // Whether a tensor is sparse CSR or not.
  bool is_sparse_csr() const {
    return layout() == kSparseCsr;
  }

  bool is_quantized() const {
    // NB: This method is not virtual and avoid dispatches for performance
    // reasons.
    constexpr auto quantized_ks = DispatchKeySet(DispatchKey::Quantized);
    return key_set_.has_all(quantized_ks);
  }

  bool is_meta() const {
    // NB: This method is not virtual and avoid dispatches for performance
    // reasons.
    if (C10_UNLIKELY(device_policy_)) {
      return device_custom().is_meta();
    }
    return device_opt_.has_value() && device_opt_->type() == kMeta;
  }

  bool is_cpu() const {
    // NB: This method is not virtual and avoid dispatches for performance
    // reasons.
    if (C10_UNLIKELY(device_policy_)) {
      return device_custom().is_cpu();
    }
    // Note: we cannot rely on dispatch keys to determine the device type
    // of a tensor, because "wrapper" tensors (like FunctionalTensorWrapper)
    // don't include backend dispatch keys.
    return device_opt_.has_value() && device_opt_->type() == kCPU;
  }

  bool is_cuda() const {
    // NB: This method is not virtual and avoid dispatches for performance
    // reasons.
    if (C10_UNLIKELY(device_policy_)) {
      return device_custom().is_cuda();
    }
    return device_opt_.has_value() && device_opt_->type() == kCUDA;
  }

  bool is_xpu() const {
    // NB: This method is not virtual and avoid dispatches for performance
    // reasons.
    if (C10_UNLIKELY(device_policy_)) {
      return device_custom().is_xpu();
    }
    return device_opt_.has_value() && device_opt_->type() == kXPU;
  }

  bool is_ipu() const {
    if (C10_UNLIKELY(device_policy_)) {
      return device_custom().is_ipu();
    }
    return device_opt_.has_value() && device_opt_->type() == kIPU;
  }

  bool is_xla() const {
    if (C10_UNLIKELY(device_policy_)) {
      return device_custom().is_xla();
    }
    return device_opt_.has_value() && device_opt_->type() == kXLA;
  }

  bool is_hpu() const {
    if (C10_UNLIKELY(device_policy_)) {
      return device_custom().is_hpu();
    }
    return device_opt_.has_value() && device_opt_->type() == kHPU;
  }

  bool is_lazy() const {
    if (C10_UNLIKELY(device_policy_)) {
      return device_custom().is_lazy();
    }
    return device_opt_.has_value() && device_opt_->type() == kLazy;
  }

  bool is_hip() const {
    // NB: This method is not virtual and avoid dispatches for performance
    // reasons.
    if (C10_UNLIKELY(device_policy_)) {
      return device_custom().is_hip();
    }
    return device_opt_.has_value() && device_opt_->type() == kHIP;
  }

  bool is_ve() const {
    // NB: This method is not virtual and avoid dispatches for performance
    // reasons.
    if (C10_UNLIKELY(device_policy_)) {
      return device_custom().is_ve();
    }
    return device_opt_.has_value() && device_opt_->type() == kVE;
  }

  bool is_mkldnn() const {
    return key_set_.has_all(c10::mkldnn_ks);
  }

  bool is_vulkan() const {
    if (C10_UNLIKELY(device_policy_)) {
      return device_custom().is_vulkan();
    }
    return device_opt_.has_value() && device_opt_->type() == kVulkan;
  }

  bool is_metal() const {
    if (C10_UNLIKELY(device_policy_)) {
      return device_custom().is_metal();
    }
    return device_opt_.has_value() && device_opt_->type() == kMetal;
  }

  bool is_mps() const {
    if (C10_UNLIKELY(device_policy_)) {
      return device_custom().is_mps();
    }
    return device_opt_.has_value() && device_opt_->type() == kMPS;
  }

  bool is_ort() const {
    if (C10_UNLIKELY(device_policy_)) {
      return device_custom().is_ort();
    }
    return device_opt_.has_value() && device_opt_->type() == kORT;
  }

  bool is_nested() const {
    return key_set_.has(DispatchKey::NestedTensor);
  }

  // TODO: remove this once we don't automatically enabled Autograd dispatch
  // keys
  //       in TensorImpl constructor.
  // DON'T USE THIS API!! It's only created for testing purpose in
  // file aten/src/ATen/core/boxing/impl/test_helpers.h
  void remove_autograd_key() {
    key_set_ = key_set_ - autograd_dispatch_keyset;
  }

  // Inference tensor doesn't have autograd or ADInplaceOrView key.
  // Invariant:
  //   Inference tensor has version_counter_.enabled() == false
  bool is_inference() {
    bool no_ADInplaceOrView = !key_set_.has_any(c10::inplace_or_view_ks);
    bool no_Autograd = !key_set_.has_any(c10::autograd_dispatch_keyset);
    TORCH_INTERNAL_ASSERT_DEBUG_ONLY(
        no_ADInplaceOrView == no_Autograd,
        "ADInplaceOrView and Autograd keys must be on/off at the same time.");
    return no_ADInplaceOrView && no_Autograd;
  }

  int64_t get_device() const {
    if (C10_UNLIKELY(device_policy_)) {
      return device_custom().index();
    }
    return device_default().index();
  }

  Device device() const {
    if (C10_UNLIKELY(device_policy_)) {
      return device_custom();
    }
    return device_default();
  }

 protected:
  c10::Device device_default() const {
    TORCH_CHECK(device_opt_.has_value(), "tensor does not have a device");
    // See NOTE [c10::optional operator usage in CUDA]
    return *device_opt_;
  }

 public:
  Layout layout() const {
    if (C10_UNLIKELY(layout_policy_)) {
      return layout_custom();
    }

    // NB: This method is not virtual and avoid dispatches for perf.
    // strided is also the most common layout type, so we check for
    // strided case first.
    // This keyset must also be kept in sync with the logic in
    // is_sparse() / is_sparse_csr() / is_mkldnn()
    constexpr auto sparse_and_sparsecsr_and_mkldnn_ks =
        c10::sparse_ks | c10::sparse_csr_ks | c10::mkldnn_ks;
    if (!key_set_.has_any(sparse_and_sparsecsr_and_mkldnn_ks)) {
      return kStrided;
    } else if (is_sparse()) {
      return kSparse;
    } else if (key_set_.has_any(c10::sparse_csr_ks)) {
      // Typically, the tensor dispatch keys define the tensor layout
      // uniquely. This allows using non-virtual layout method for
      // better performance. However, when tensor's layout depends,
      // say, on tensor attributes, one must use this execution path
      // where the corresponding tensor impl class overwrites virtual
      // layout_impl() method.
      //
      // TODO: implement layout() as native function/method so that
      // __torch_dispatch__ users will be able to redefine the
      // layout() method.
      return layout_impl();
    } else {
      TORCH_INTERNAL_ASSERT(
          is_mkldnn(), "There is an error in the layout calculation logic.");
      return kMkldnn;
    }
  }

  /**
   * True if a tensor was auto-wrapped from a C++ or Python number.
   * For example, when you write 't + 2', 2 is auto-wrapped into a Tensor
   * with `is_wrapped_number_` set to true.
   *
   * Wrapped numbers do not participate in the result type computation for
   * mixed-type operations if there are any Tensors that are not wrapped
   * numbers.  This is useful, because we want 't + 2' to work with
   * any type of tensor, not just LongTensor (which is what integers
   * in Python represent).
   *
   * Otherwise, they behave like their non-wrapped equivalents.
   * See [Result type computation] in TensorIterator.h.
   *
   * Why did we opt for wrapped numbers, as opposed to just having
   * an extra function add(Tensor, Scalar)?  This helps greatly reduce
   * the amount of code we have to write for add, when actually
   * a Tensor-Scalar addition is really just a Tensor-Tensor
   * addition when the RHS is 0-dim (except for promotion behavior.)
   */
  bool is_wrapped_number() const {
    return is_wrapped_number_;
  }

  /**
   * Set whether or not a tensor was auto-wrapped from a C++ or Python
   * number.  You probably don't want to call this, unless you are
   * writing binding code.
   */
  void set_wrapped_number(bool value) {
    TORCH_INTERNAL_ASSERT(dim() == 0);
    is_wrapped_number_ = value;
  }

  /**
   * Returns true if Tensor supports as_strided and as_strided_backward.
   * This is used in autograd to perform inplace update on view Tensors.
   * See Note [View + Inplace update for base tensor] and
   * [View + Inplace update for view tensor] for details.
   * Note this method only returns true for XLA backend, where it
   * simulates strided Tensor to support most view ops, but it cannot
   * fully support general `as_strided` case.
   * It can be expanded as needed in the future, e.g sparse Tensor.
   */
  inline bool support_as_strided() const {
    return is_nested() ? false : device().supports_as_strided();
  }

  // ~~~~~ Autograd API ~~~~~
  // Some methods below are defined in TensorImpl.cpp because Tensor is an
  // incomplete type.

  /**
   * Set whether or not a tensor requires gradient.
   */
  void set_requires_grad(bool requires_grad);

  /**
   * True if a tensor requires gradient.  Tensors which require gradient
   * have history tracked for any operations performed on them, so that
   * we can automatically differentiate back to them.  A tensor that
   * requires gradient and has no history is a "leaf" tensor, which we
   * accumulate gradients into.
   */
  bool requires_grad() const;

  /**
   * Return a mutable reference to the gradient.  This is conventionally
   * used as `t.grad() = x` to set a gradient to a completely new tensor.
   */
  at::Tensor& mutable_grad();

  /**
   * Return the accumulated gradient of a tensor.  This gradient is written
   * into when performing backwards, when this tensor is a leaf tensor.
   */
  const at::Tensor& grad() const;

  /**
   * Whether or not the imaginary part of the tensor should be negated
   */
  inline bool is_conj() const {
    constexpr auto conjugate_ks = DispatchKeySet(DispatchKey::Conjugate);
    return key_set_.has_all(conjugate_ks);
  }

  /**
   * Set whether or not to take the conjugate of the tensor (flip the imaginary
   * bit).
   */
  void _set_conj(bool value) {
    if (value) {
      key_set_ = key_set_.add(DispatchKey::Conjugate);
      TORCH_INTERNAL_ASSERT(isComplexType(typeMetaToScalarType(dtype())));
    } else {
      key_set_ = key_set_.remove(DispatchKey::Conjugate);
    }
  }

  /**
   * XXX: do not use, private api!
   * Update the backend component related keys to the backend component
   * corresponding to this device.
   */
  void _change_backend_component_keys(c10::Device device);

  /**
   * Whether or not the tensor is a zerotensor
   */
  inline bool _is_zerotensor() const {
    constexpr auto zerotensor_ks = DispatchKeySet(DispatchKey::ZeroTensor);
    return key_set_.has_all(zerotensor_ks);
  }

  /**
   Set whether or not the tensor is a zero tensor
  */
  void _set_zero(bool value) {
    if (value) {
      TORCH_INTERNAL_ASSERT(
          false,
          "Please call `torch._efficientzerotensor` if you want to create a tensor with no storage.");
    } else {
      key_set_ = key_set_.remove(DispatchKey::ZeroTensor);
    }
  }

  /**
   * Whether or not the tensor should be negated
   */
  inline bool is_neg() const {
    constexpr auto negative_ks = DispatchKeySet(DispatchKey::Negative);
    return key_set_.has_all(negative_ks);
  }

  /**
   * Set whether or not to take the conjugate of the tensor (flip the imaginary
   * bit).
   */
  void _set_neg(bool value) {
    if (value) {
      key_set_ = key_set_.add(DispatchKey::Negative);
    } else {
      key_set_ = key_set_.remove(DispatchKey::Negative);
    }
  }

  /**
   * Return the accumulated gradient of a tensor. This gradient is computed
   * using forward mode AD.
   *
   * This is an internal API that should never be used by end users.
   *
   * The API is as follows:
   *   - "level" allows to specify the level of forward AD nesting for which the
   *     gradient should be returned. Note that since levels are not fully
   *     supported yet, this argument should be 0. See documentation for
   *     torch::autograd::enter_dual_level for more details about forward AD
   * nesting.
   *   - "self" should represent the Tensor whose forward grad is accessed. It
   * is required when dealing with view.
   */
  const at::Tensor& _fw_grad(uint64_t level, const at::TensorBase& self) const;

  /**
   * Sets the forward gradient for this Tensor.
   * The given Tensor might not be used directly and its content will be copied.
   *
   * This is an internal API that should never be used by end users.
   *
   * The API is as follows:
   *   - "new_grad" is a Tensor containing the new value of the gradient that
   * should be set
   *   - "self" should represent the Tensor whose forward grad is accessed. It
   * is required when dealing with view.
   *   - "level" allows to specify the level of forward AD nesting for which the
   *     gradient should be set. Note that since levels are not fully supported
   *     yet, this argument should be 0. See documentation for
   * torch::autograd::enter_dual_level for more details about forward AD
   * nesting.
   *   - "is_inplace_op" is a boolean flag that tells if this gradient was
   * generated by an inplace operation or an out of place one. This allows
   * better error checking.
   */
  void _set_fw_grad(
      const at::TensorBase& new_grad,
      const at::TensorBase& self,
      uint64_t level,
      bool is_inplace_op);

  /**
   * Return a typed data pointer to the actual data which this tensor refers to.
   * This checks that the requested type (from the template parameter) matches
   * the internal type of the tensor.
   *
   * It is invalid to call data() on a dtype-uninitialized tensor, even if
   * the size is 0.
   *
   * WARNING: If a tensor is not contiguous, you MUST use strides when
   * performing index calculations to determine the location of elements in
   * the tensor.  We recommend using 'TensorAccessor' to handle this computation
   * for you; this class is available from 'Tensor'.
   */
  template <typename T>
  inline T* data() const {
    TORCH_CHECK(
        data_type_.Match<T>(),
        "Tensor type mismatch, caller expects elements to be ",
        caffe2::TypeMeta::TypeName<T>(),
        ", while tensor contains ",
        data_type_.name(),
        ". ");
    return data_ptr_impl<T>();
  }

  /**
   * More efficient helper for Tensor::data_ptr(). Like data<T>(), but
   * does not do a type check. Unlike the untemplated data(), does
   * check has_storage() and storage_initialized().
   */
  template <typename T>
  inline T* data_ptr_impl() const {
    TORCH_CHECK(
        has_storage(),
        "Cannot access data pointer of Tensor that doesn't have storage");
    TORCH_CHECK(
        storage_initialized(),
        "The tensor has a non-zero number of elements, but its data is not allocated yet. "
        "Caffe2 uses a lazy allocation, so you will need to call "
        "mutable_data() or raw_mutable_data() to actually allocate memory.");
    // Caller does the type check.
    return storage_.unsafe_data<T>() + storage_offset_;
  }

  /**
   * Return a void* data pointer to the actual data which this tensor refers to.
   *
   * It is invalid to call data() on a dtype-uninitialized tensor, even if the
   * size is 0.
   *
   * WARNING: The data pointed to by this tensor may not contiguous; do NOT
   * assume that itemsize() * numel() is sufficient to compute the bytes that
   * can be validly read from this tensor.
   */
  inline void* data() const {
    TORCH_CHECK(
        has_storage(),
        "Cannot access data pointer of Tensor that doesn't have storage");
    TORCH_CHECK(
        dtype_initialized(),
        "Cannot access data pointer of Tensor that doesn't have initialized dtype "
        "(e.g., caffe2::Tensor x(CPU), prior to calling mutable_data<T>() on x)");
    // Computing an offset into an empty tensor would be UB, since an empty
    // tensor's storage will be nullptr, and adding a nonzero offset to nullptr
    // is UB.  So we skip the offset computation in this case.
    if (is_empty()) {
      return nullptr;
    }
    return static_cast<void*>(
        static_cast<char*>(storage_.data()) +
        data_type_.itemsize() * storage_offset_);
  }

  /**
   * Like data<T>(), but performs no checks.  You are responsible for ensuring
   * that all invariants required by data() are upheld here.
   */
  template <typename T>
  inline T* unsafe_data() const {
    return storage_.unsafe_data<T>() + storage_offset_;
  }

  /**
   * Returns the TypeMeta of a tensor, which describes what data type
   * it is (e.g., int, float, ...)
   */
  const caffe2::TypeMeta dtype() const {
    return data_type_;
  }

  /**
   * Return the size of a single element of this tensor in bytes.
   */
  size_t itemsize() const {
    TORCH_CHECK(
        dtype_initialized(),
        "Cannot report itemsize of Tensor that doesn't have initialized dtype "
        "(e.g., caffe2::Tensor x(CPU), prior to calling mutable_data<T>() on x)");
    return data_type_.itemsize();
  }

 protected:
  /**
   * Returns the human-readable name of the actual type of this object (e.g.,
   * TensorImpl, BatchedTensorImpl, etc.). Used for error messages.
   */
  virtual const char* tensorimpl_type_name() const {
    return "TensorImpl";
  }

 private:
  [[noreturn]] void throw_storage_access_error() const;

 public:
  /**
   * True if a tensor has no elements (e.g., numel() == 0).
   */
  inline bool is_empty() const {
    return numel() == 0;
  }

  void set_sizes_and_strides(
      c10::SymIntArrayRef sizes,
      c10::SymIntArrayRef strides,
      c10::optional<c10::SymInt> storage_offset = c10::nullopt);

  /**
   * Change the size at some dimension.  This DOES NOT update strides;
   * thus, most changes to size will not preserve contiguity.  You probably
   * also want to call set_stride() when you call this.
   *
   * TODO: This should be jettisoned in favor of `set_sizes_and_strides`,
   * which is harder to misuse.
   */
  virtual void set_size(int64_t dim, int64_t new_size) {
    TORCH_CHECK(
        allow_tensor_metadata_change(),
        "set_size ",
        err_msg_tensor_metadata_change_not_allowed);
    TORCH_CHECK(
        !matches_policy(SizesStridesPolicy::CustomSizes),
        "set_size() called on tensor with dynamic shapes or customized size behavior")
    sizes_and_strides_.size_at(dim) = new_size;
    refresh_numel();
    refresh_contiguous();
  }

  /**
   * Change the stride at some dimension.
   *
   * TODO: This should be jettisoned in favor of `set_sizes_and_strides`,
   * which is harder to misuse.
   */
  virtual void set_stride(int64_t dim, int64_t new_stride) {
    TORCH_CHECK(
        allow_tensor_metadata_change(),
        "set_stride ",
        err_msg_tensor_metadata_change_not_allowed);
    TORCH_CHECK(
        !has_symbolic_sizes_strides_,
        "set_stride() called on tensor with symbolic shape")
    sizes_and_strides_.stride_at_unchecked(dim) = new_stride;
    refresh_contiguous();
  }

  /**
   * Set the offset into the storage of this tensor.
   *
   * WARNING: This does NOT check if the tensor is in bounds for the new
   * location at the storage; the caller is responsible for checking this
   * (and resizing if necessary.)
   */
  virtual void set_storage_offset(int64_t storage_offset) {
    TORCH_CHECK(
        allow_tensor_metadata_change(),
        "set_storage_offset ",
        err_msg_tensor_metadata_change_not_allowed);
    // TODO: this should probably consult policy
    TORCH_CHECK(
        !has_symbolic_sizes_strides_,
        "set_storage_offset() called on tensor with symbolic shape")
    storage_offset_ = storage_offset;
  }

  /**
   * Like set_sizes_and_strides but assumes contiguous strides.
   *
   * WARNING: This function does not check if the requested
   * sizes/strides are in bounds for the storage that is allocated;
   * this is the responsibility of the caller
   */
  void set_sizes_contiguous(IntArrayRef new_size) {
    TORCH_CHECK(
        allow_tensor_metadata_change(),
        "set_sizes_contiguous ",
        err_msg_tensor_metadata_change_not_allowed);
    TORCH_CHECK(
        !matches_policy(SizesStridesPolicy::CustomStrides),
        "tried to directly modify sizes for customized tensor");
    sizes_and_strides_.set_sizes(new_size);

    refresh_numel();
    empty_tensor_restride(MemoryFormat::Contiguous);
  }

  /**
   * Set the sizes and strides of a tensor.
   *
   * WARNING: This function does not check if the requested
   * sizes/strides are in bounds for the storage that is allocated;
   * this is the responsibility of the caller
   */
  void set_sizes_and_strides(
      IntArrayRef new_size,
      IntArrayRef new_stride,
      c10::optional<int64_t> storage_offset = c10::nullopt) {
    TORCH_CHECK(
        allow_tensor_metadata_change(),
        "set_sizes_and_strides ",
        err_msg_tensor_metadata_change_not_allowed);
    TORCH_CHECK(
        !has_symbolic_sizes_strides_,
        "set_sizes_and_strides() called on tensor with symbolic shape")
    TORCH_CHECK(
        new_size.size() == new_stride.size(),
        "dimensionality of sizes (",
        new_size.size(),
        ") must match dimensionality of strides (",
        new_stride.size(),
        ")");
    const auto new_dim = new_size.size();

    sizes_and_strides_.set_sizes(new_size);

    if (new_dim > 0) {
      for (size_t dim = new_dim - 1;; dim--) {
        if (new_stride[dim] >= 0) {
          sizes_and_strides_.stride_at_unchecked(dim) = new_stride[dim];
        } else {
          // XXX: This behavior is surprising and may need to be removed to
          // support negative strides. Some pytorch functions rely on it:
          // for example, torch.cat (run TestTorch.test_cat_empty).
          if (dim == new_dim - 1) {
            sizes_and_strides_.stride_at_unchecked(dim) = 1;
          } else {
            // Keep stride monotonically increasing to match NumPy.
            sizes_and_strides_.stride_at_unchecked(dim) =
                std::max<int64_t>(
                    sizes_and_strides_.size_at_unchecked(dim + 1), 1) *
                sizes_and_strides_.stride_at_unchecked(dim + 1);
          }
        }
        if (dim == 0)
          break;
      }
    }

    refresh_numel();
    refresh_contiguous();

    if (storage_offset.has_value()) {
      storage_offset_ = *storage_offset;
    }
  }

  /**
   * Set whether a tensor allows changes to its metadata (e.g. sizes / strides /
   * storage / storage_offset). See NOTE [ Metadata Change for a Detached Tensor
   * ] for details.
   */
  void set_allow_tensor_metadata_change(bool value) {
    // TODO: at some point, we should kill this field completely.
    allow_tensor_metadata_change_ = true;
  }

  /**
   * True if a tensor allows changes to its metadata (e.g. sizes / strides /
   * storage / storage_offset). See NOTE [ Metadata Change for a Detached Tensor
   * ] for details.
   */
  bool allow_tensor_metadata_change() const {
    return allow_tensor_metadata_change_;
  }

  /**
   * Set the pointer to autograd metadata.
   */
  void set_autograd_meta(
      std::unique_ptr<c10::AutogradMetaInterface> autograd_meta);

  /**
   * Return the pointer to autograd metadata.  May return nullptr if the
   * tensor does not track gradients.
   */
  c10::AutogradMetaInterface* autograd_meta() const;

  /**
   * Set the pointer to named tensor metadata.
   */
  void set_named_tensor_meta(
      std::unique_ptr<c10::NamedTensorMetaInterface> named_tensor_meta) {
    TORCH_WARN_ONCE(
        "Named tensors and all their associated APIs are an experimental feature ",
        "and subject to change. Please do not use them for anything important ",
        "until they are released as stable.");
#ifdef DEBUG
    if (named_tensor_meta) {
      TORCH_INTERNAL_ASSERT(named_tensor_meta->slow_dim() == dim());
    }
#endif
    if (named_tensor_meta) {
      if (!extra_meta_) {
        extra_meta_ = std::make_unique<ExtraMeta>();
      }
      extra_meta_->named_tensor_meta_ = std::move(named_tensor_meta);
      key_set_ = key_set_.add(DispatchKey::Named);
    } else {
      if (extra_meta_) {
        extra_meta_->named_tensor_meta_ = nullptr;
      }
      key_set_ = key_set_.remove(DispatchKey::Named);
    }
  }

  void set_python_dispatch(bool k) {
    if (k) {
      key_set_ = key_set_.add(c10::python_ks);
    } else {
      key_set_ = key_set_ - c10::python_ks;
    }
  }

  bool is_python_dispatch() const {
    return key_set_.has_all(c10::python_ks);
  }

  /**
   * Return the pointer to named tensor metadata.
   */
  const c10::NamedTensorMetaInterface* named_tensor_meta() const {
    if (!extra_meta_) {
      return nullptr;
    }
    return extra_meta_->named_tensor_meta_.get();
  }

  c10::NamedTensorMetaInterface* named_tensor_meta() {
    if (!extra_meta_) {
      return nullptr;
    }
    return extra_meta_->named_tensor_meta_.get();
  }

  bool has_named_tensor_meta() const {
    if (!extra_meta_) {
      return false;
    }
    return extra_meta_->named_tensor_meta_ != nullptr;
  }

  // NOTE [ TensorImpl Shallow-Copying ]
  //
  // TensorImpl shallow-copying is used when we want to have two Variables share
  // the same tensor metadata (e.g. sizes / strides / storage pointer /
  // storage_offset), but each with a different autograd history. Example call
  // sites:
  //
  // 1. `var_detached = var.detach()` uses `shallow_copy_and_detach()` to create
  // `var_detached` that shares the same tensor metadata with `var`, but with a
  // completely new autograd history.
  // 2. `var.set_data(tensor)` uses `shallow_copy_from()` to copy tensor
  // metadata from `tensor` into `var`, while keeping `var`'s original
  // AutogradMeta.
  //
  // Functions that shallow-copy a TensorImpl (such as
  // `shallow_copy_and_detach()` / `shallow_copy_from()` /
  // `copy_tensor_metadata()`) copy the tensor metadata fields (e.g. sizes /
  // strides / storage pointer / storage_offset) by value. However, the
  // following fields are not copied:
  //
  // 1. the AutogradMeta pointer, because it is unique for each Variable.
  // 2. the version counter, because the destination TensorImpl's version
  // counter is either set to the passed-in `version_counter` (in
  // `shallow_copy_and_detach()` and `copy_tensor_metadata()`), or it is kept
  // intact (in `shallow_copy_from()`). See NOTE [ Version Counter Sharing ] for
  // details.
  //
  // In `shallow_copy_and_detach()` and `copy_tensor_metadata()`, the passed-in
  // `allow_tensor_metadata_change` determines whether the TensorImpl
  // shallow-copy allows changes to its metadata (e.g. sizes / strides / storage
  // / storage_offset). See NOTE [ Metadata Change for a Detached Tensor ] for
  // details.
  //
  // In `shallow_copy_from()`, we don't check the destination TensorImpl's
  // `allow_tensor_metadata_change_`, because `shallow_copy_from()` is used for
  // implementing functions such as `var.set_data(tensor)`, which changes
  // `var`'s tensor metadata and expects its `allow_tensor_metadata_change_` to
  // be ignored.

  /**
   * One TensorImpl can be copied to another TensorImpl if they have the same
   * DispatchKeySet. The only two special cases (for legacy reason) are:
   * CPU is compatible with CUDA and SparseCPU is
   * compatible with SparseCUDA.
   */
  inline bool has_compatible_shallow_copy_type(DispatchKeySet from) {
    auto is_dense = [](DispatchKeySet ts) {
      constexpr auto dense_backends = DispatchKeySet(
          {BackendComponent::CPUBit,
           BackendComponent::CUDABit,
           BackendComponent::MPSBit,
           BackendComponent::HIPBit,
           BackendComponent::XPUBit});
      constexpr auto dense_k = DispatchKeySet(DispatchKey::Dense);
      return ts.has_any(dense_k) && ts.has_any(dense_backends);
    };
    auto is_sparse = [](DispatchKeySet ts) {
      constexpr auto sparse_backends = DispatchKeySet(
          {BackendComponent::CPUBit,
           BackendComponent::CUDABit,
           BackendComponent::HIPBit,
           BackendComponent::XPUBit});
      constexpr auto sparse_k = DispatchKeySet(DispatchKey::Sparse);
      return ts.has_any(sparse_k) && ts.has_any(sparse_backends);
    };
    return (key_set_ == from) || (is_dense(key_set_) && is_dense(from)) ||
        (is_sparse(key_set_) && is_sparse(from));
  }

 private:
  template <typename VariableVersion>
  c10::intrusive_ptr<TensorImpl> shallow_copy_and_detach_core(
      VariableVersion&& version_counter,
      bool allow_tensor_metadata_change) const;

 public:
  /**
   * Return a TensorImpl that is a shallow-copy of this TensorImpl.
   *
   * For usage of `version_counter` and `allow_tensor_metadata_change`,
   * see NOTE [ TensorImpl Shallow-Copying ].
   */
  virtual c10::intrusive_ptr<TensorImpl> shallow_copy_and_detach(
      const c10::VariableVersion& version_counter,
      bool allow_tensor_metadata_change) const;

  /**
   * Return a TensorImpl that is a shallow-copy of this TensorImpl.
   *
   * For usage of `version_counter` and `allow_tensor_metadata_change`,
   * see NOTE [ TensorImpl Shallow-Copying ].
   */
  virtual c10::intrusive_ptr<TensorImpl> shallow_copy_and_detach(
      c10::VariableVersion&& version_counter,
      bool allow_tensor_metadata_change) const;

  /**
   * Shallow-copies data from another TensorImpl into this TensorImpl.
   *
   * For why this function doesn't check this TensorImpl's
   * `allow_tensor_metadata_change_`, see NOTE [ TensorImpl Shallow-Copying ].
   */
  virtual void shallow_copy_from(const c10::intrusive_ptr<TensorImpl>& impl) {
    copy_tensor_metadata(
        /*src_impl=*/impl.get(),
        /*dest_impl=*/this,
        /*version_counter=*/version_counter(),
        /*allow_tensor_metadata_change=*/allow_tensor_metadata_change());
    refresh_numel();
    refresh_contiguous();
  }

  // Inference tensor doesn't have version counter,
  // set_version_counter is no-op for them.
  void set_version_counter(const c10::VariableVersion& version_counter) {
    TORCH_CHECK(
        !(is_inference() && version_counter.enabled()),
        "Cannot set version_counter for inference tensor");
    version_counter_ = version_counter;
  }

  void set_version_counter(c10::VariableVersion&& version_counter) {
    TORCH_CHECK(
        !(is_inference() && version_counter.enabled()),
        "Cannot set version_counter for inference tensor");
    version_counter_ = std::move(version_counter);
  }

  const c10::VariableVersion& version_counter() const noexcept {
    return version_counter_;
  }

  void bump_version() {
    version_counter_.bump();
  }

  // Associate the TensorImpl with the specified PyObject, and, if necessary,
  // also tag the interpreter.
  //
  // NB: This lives in a header so that we can inline away the switch on status
  //
  // NB: THIS FUNCTION CAN RAISE AN EXCEPTION.  Make sure to clean up after
  // PyObject if necessary!
  void init_pyobj(
      impl::PyInterpreter* self_interpreter,
      PyObject* pyobj,
      c10::impl::PyInterpreterStatus status) {
    impl::PyInterpreter* expected = nullptr;
    switch (status) {
      case impl::PyInterpreterStatus::DEFINITELY_UNINITIALIZED:
        // caller guarantees there is no multithreaded access; if there is
        // no data race OK to do a relaxed store
        pyobj_interpreter_.store(self_interpreter, std::memory_order_relaxed);
        break;
      case impl::PyInterpreterStatus::TAGGED_BY_US:
        // no tagging is necessary, the tag is already correct
        break;
      case impl::PyInterpreterStatus::MAYBE_UNINITIALIZED:
        // attempt to claim this TensorImpl with the specified interpreter
        // tag
        if (pyobj_interpreter_.compare_exchange_strong(
                expected, self_interpreter, std::memory_order_acq_rel)) {
          break;
        }
        // test if, actually, it was already tagged by us!  this situation can't
        // be caused by a race, but it could be caused by a situation
        // where someone conservatively tagged the tensor as MAYBE_UNINITIALIZED
        // (because they didn't pre-check the tag) when actually it was
        // owned by the interpreter
        if (expected == self_interpreter) {
          break;
        }
        // fallthrough, we lost the race.  We are guaranteed not to lose the
        // race with ourself, as calls to init_pyobj with the same interpreter
        // ID must be sequentialized by the GIL
        C10_FALLTHROUGH;
      case impl::PyInterpreterStatus::TAGGED_BY_OTHER:
        TORCH_CHECK(
            false,
            "cannot allocate PyObject for Tensor on interpreter ",
            self_interpreter,
            " that has already been used by another torch deploy interpreter ",
            pyobj_interpreter_.load());
    }

    // we are the ONLY thread that can have gotten to this point.  It is not
    // possible to conflict with another zero interpreter as access is protected
    // by GIL
    // NB: owns_pyobj tag is initially false
    pyobj_ = pyobj;
  }

  // Query the PyObject interpreter.  This may return null if there is no
  // interpreter.  This is racy!
  impl::PyInterpreter* pyobj_interpreter() {
    return pyobj_interpreter_.load(std::memory_order_acquire);
  }

  PyObject* _unchecked_untagged_pyobj() const {
    return reinterpret_cast<PyObject*>(
        reinterpret_cast<uintptr_t>(pyobj_) & ~0x1ULL);
  }

  // Test the interpreter tag.  If tagged for the current interpreter, return
  // a non-nullopt (but possibly null) PyObject.  If (possibly) untagged,
  // returns a nullopt.  If it is definitely invalid, raises an error.
  //
  // NB: this lives in header so that we can avoid actually creating the
  // c10::optional
  c10::optional<PyObject*> check_pyobj(
      impl::PyInterpreter* self_interpreter) const {
    // Note [Memory ordering on Python interpreter tag]
    impl::PyInterpreter* interpreter =
        pyobj_interpreter_.load(std::memory_order_acquire);
    if (interpreter == nullptr) {
      // NB: This never returns DEFINITELY_UNINITIALIZED because there is
      // always the possibility that another thread races to initialize
      // after we query here.  The only time when we can conclude a tensor
      // is definitely uninitialized is when we have just allocated it and
      // it cannot have escaped to other threads yet
      return c10::nullopt;
    } else if (interpreter == self_interpreter) {
      // NB: pyobj_ could still be null!
      return c10::make_optional(_unchecked_untagged_pyobj());
    } else {
      TORCH_CHECK(
          false,
          "cannot access PyObject for Tensor on interpreter ",
          (*self_interpreter)->name(),
          " that has already been used by another torch deploy interpreter ",
          (*pyobj_interpreter_.load())->name());
    }
  }

  // Clear the PyObject field for an interpreter, in situations where we
  // statically know the tensor is tagged with our interpreter.
  void unchecked_clear_pyobj(impl::PyInterpreter* interpreter) {
    TORCH_INTERNAL_ASSERT_DEBUG_ONLY(interpreter == pyobj_interpreter_.load());
    pyobj_ = nullptr;
  }

 private:
  // See NOTE [c10::optional operator usage in CUDA]
  // We probably don't want to expose this publicly until
  // the note is addressed.
  c10::optional<c10::Device> device_opt() const {
    return device_opt_;
  }

  impl::PyInterpreter& load_pyobj_interpreter() const;

 public:
  /**
   * The device type of a Tensor, e.g., DeviceType::CPU or DeviceType::CUDA.
   */
  DeviceType device_type() const {
    // TODO: A useful internal assert would be to show that device_opt_ is null
    // only if you are an undefined tensor
    TORCH_CHECK(
        device_opt_.has_value(),
        "device_type cannot be run on undefined Tensor");
    // See NOTE [c10::optional operator usage in CUDA]
    return (*device_opt_).type();
  }

  /**
   * @brief Extends the outer-most dimension of this tensor by num elements,
   * preserving the existing data.
   *
   * The underlying data may be reallocated in order to accommodate the new
   * elements, in which case this tensors' capacity is grown at a factor of
   * growthPct. This ensures that Extend runs on an amortized O(1) time
   * complexity.
   *
   * This op is auto-asynchronous if the underlying device (CUDA) supports it.
   */
  void Extend(int64_t num, float growthPct);

  /**
   * @brief Reserve space for the underlying tensor.
   *
   * This must be called after Resize(), since we only specify the first
   * dimension This does not copy over the old data to the newly allocated space
   */
  void ReserveSpace(int64_t outer_dim);

  /**
   * @brief Resizes a tensor.
   *
   * Resize takes in a vector of ints specifying the dimensions of the tensor.
   * You can pass in an empty vector to specify that it is a scalar (i.e.
   * containing one single item).
   *
   * The underlying storage may be deleted after calling Resize: if the new
   * shape leads to a different number of items in the tensor, the old memory
   * is deleted and new memory will be allocated next time you call
   * mutable_data(). However, if the shape is different but the total number of
   * items is the same, the underlying storage is kept.
   *
   * This method respects caffe2_keep_on_shrink.  Consult the internal logic
   * of this method to see exactly under what circumstances this flag matters.
   */
  template <typename... Ts>
  void Resize(Ts... dim_source) {
    bool size_changed = SetDims(dim_source...);
    if (size_changed) {
      HandleResize();
    }
  }

  template <typename T>
  void Resize(const std::vector<T>& dim_source) {
    Resize(ArrayRef<T>(dim_source));
  }

  /**
   * Resizes the tensor without touching underlying storage.
   * This requires the total size of the tensor to remains constant.
   */
  void Reshape(const std::vector<int64_t>& dims);

  /**
   * Release whatever memory the tensor was holding but keep size and type
   * information. Subsequent call to mutable_data will trigger new memory
   * allocation.
   */
  void FreeMemory();

  /**
   * @brief Shares the data with another tensor.
   *
   * To share data between two tensors, the sizes of the two tensors must be
   * equal already. The reason we do not implicitly do a Resize to make the two
   * tensors have the same shape is that we want to allow tensors of different
   * shapes but the same number of items to still be able to share data. This
   * allows one to e.g. have a n-dimensional Tensor and a flattened version
   * sharing the same underlying storage.
   *
   * The source tensor should already have its data allocated.
   */
  // To be deprecated
  void ShareData(const TensorImpl& src);

  void ShareExternalPointer(
      DataPtr&& data_ptr,
      const caffe2::TypeMeta data_type,
      size_t size_bytes);

  /**
   * Returns a mutable raw pointer of the underlying storage. Since we will need
   * to know the type of the data for allocation, a TypeMeta object is passed in
   * to specify the necessary information. This is conceptually equivalent of
   * calling mutable_data<T>() where the TypeMeta parameter meta is derived from
   * the type T. This function differs from mutable_data<T>() in the sense that
   * the type T can be specified during runtime via the TypeMeta object.
   *
   * If the existing data does not match the desired type, it will be deleted
   * and a new storage will be created.
   */
  inline void* raw_mutable_data(const caffe2::TypeMeta meta) {
    // For 0-size tensors it's fine to return any pointer (including nullptr)
    if (data_type_ == meta && storage_initialized()) {
      return static_cast<void*>(
          static_cast<char*>(storage_.data()) +
          storage_offset_ * meta.itemsize());
    } else {
      bool had_special_dtor = data_type_.placementDelete() != nullptr;
      storage_offset_ = 0;
      data_type_ = meta;
      // NB: device is not changed

      // We can reuse the existing buffer if the current data does not have
      // a special destructor and the new data doesn't have a special
      // constructor.
      if (numel_ == 0 ||
          (meta.placementNew() == nullptr && !had_special_dtor &&
           (storage_.nbytes() >= (numel_ * data_type_.itemsize())))) {
        TORCH_INTERNAL_ASSERT(
            storage_offset_ == 0); // because we just reallocated
        return storage_.data();
      }
      const Allocator* allocator = storage_.allocator();
      // Storage might have nullptr allocator in rare cases, for example, if
      // an external memory segment has been wrapped with Tensor and we don't
      // know how to reallocate it. However, in order to preserve legacy C2
      // behavior, we allow reallocating the memory using default allocator.
      if (allocator == nullptr) {
        allocator = GetAllocator(storage_.device_type());
      }
      if (meta.placementNew()) {
        // For types that need placement new, we will call it, as well as
        // making sure that when the data is freed, it calls the right
        // destruction procedure.
        auto size = numel_;
        auto dtor = data_type_.placementDelete();
        auto data_ptr = allocator->allocate(numel_ * data_type_.itemsize());
        storage_.set_data_ptr_noswap(PlacementDeleteContext::makeDataPtr(
            std::move(data_ptr), dtor, size, storage_.device()));
        data_type_.placementNew()(storage_.data(), numel_);
      } else {
        // For fundamental type, new and delete is easier.
        storage_.set_data_ptr_noswap(
            allocator->allocate(numel_ * data_type_.itemsize()));
      }
      storage_.set_nbytes(numel_ * data_type_.itemsize());
      TORCH_INTERNAL_ASSERT(
          storage_offset_ == 0); // because we just reallocated
      device_opt_ = storage_.device();
      return storage_.data();
    }
  }

  /**
   * Returns a typed pointer of the underlying storage.
   *
   * For fundamental types, we reuse possible existing storage if there
   * is sufficient capacity.
   */
  template <typename T>
  inline T* mutable_data() {
    if (storage_initialized() && data_type_.Match<T>()) {
      return static_cast<T*>(storage_.data()) + storage_offset_;
    }
    // Check it here statically - otherwise TypeMeta would throw the runtime
    // error in attempt to invoke TypeMeta::ctor()
    static_assert(
        std::is_default_constructible<T>::value,
        "Tensor can't hold non-default-constructable types");
    return static_cast<T*>(raw_mutable_data(caffe2::TypeMeta::Make<T>()));
  }

  /**
   * True if a tensor is storage initialized.  A tensor may become
   * storage UNINITIALIZED after a Resize() or FreeMemory()
   */
  bool storage_initialized() const {
    TORCH_CHECK(
        has_storage(),
        "cannot call storage_initialized on tensor that does not have storage");
    return storage_.data() || numel_ == 0;
  }

  /**
   * True if a tensor is dtype initialized.  A tensor allocated with
   * Caffe2-style constructors is dtype uninitialized until the
   * first time mutable_data<T>() is called.
   */
  bool dtype_initialized() const noexcept {
    return data_type_ != caffe2::TypeMeta();
  }

  void set_storage_keep_dtype(at::Storage storage) {
    TORCH_CHECK(
        allow_tensor_metadata_change(),
        "set_storage ",
        err_msg_tensor_metadata_change_not_allowed);
    storage_ = std::move(storage);
    device_opt_ = storage_.device();
  }

  void set_storage_and_dtype(
      at::Storage storage,
      const caffe2::TypeMeta data_type) {
    set_storage_keep_dtype(storage);
    data_type_ = data_type;
  }

  /**
   * Set the strides of the tensor to match memory_format
   *
   * WARNING: This function doesn't rearrange data and assumes tensor is a
   * memory contiguous
   */
  void empty_tensor_restride(MemoryFormat memory_format) {
    TORCH_CHECK(
        !has_symbolic_sizes_strides_,
        "empty_tensor_restride() called on tensor with symbolic shape")
#ifdef DEBUG
    TORCH_INTERNAL_ASSERT(
        compute_numel() == numel_,
        "If you are seeing this error, that means empty_tensor_restride was "
        "called before setting correct numel");
#endif
    switch (memory_format) {
      case MemoryFormat::Contiguous: {
        // dim_ is a virtual call, don't repeat it
        const auto dim_ = dim();
        sizes_and_strides_.resize(dim_);
        if (dim_ > 0) {
          const auto last_idx = dim_ - 1;
          sizes_and_strides_.stride_at_unchecked(last_idx) = 1;
          for (auto i = last_idx - 1; i >= 0; --i) {
            sizes_and_strides_.stride_at_unchecked(i) =
                sizes_and_strides_.stride_at_unchecked(i + 1) *
                std::max<int64_t>(
                    sizes_and_strides_.size_at_unchecked(i + 1), 1);
          }
        }
        break;
      }
      case MemoryFormat::ChannelsLast: {
        TORCH_CHECK(
            dim() == 4, "required rank 4 tensor to use channels_last format");
        set_sizes_and_strides(sizes(), get_channels_last_strides_2d(sizes()));
        break;
      }
      case MemoryFormat::ChannelsLast3d: {
        TORCH_CHECK(
            dim() == 5,
            "required rank 5 tensor to use channels_last_3d format");
        set_sizes_and_strides(sizes(), get_channels_last_strides_3d(sizes()));
        break;
      }
      case MemoryFormat::Preserve:
        TORCH_CHECK(false, "unsupported memory format ", memory_format);
        // Cleaning warning messages, no need to break as TORCH_CHECK(false)
        // terminates flow.
        // break;
      case MemoryFormat::NumOptions:
        TORCH_INTERNAL_ASSERT(false, "invalid memory format ", memory_format);
    }
    // recompute contiguous flag, as currently NHWC/NCHW flags are not mutually
    // exclusive see #24090
    refresh_contiguous();
  }

  bool is_strides_like_channels_last() const {
    return is_channels_last_;
  }

  bool is_strides_like_channels_last_3d() const {
    return is_channels_last_3d_;
  }

  bool is_non_overlapping_and_dense() const {
    return is_non_overlapping_and_dense_;
  }

  bool has_symbolic_sizes_strides() const {
    return has_symbolic_sizes_strides_;
  }

 private:
  void HandleResize();

  // The Caffe2 Resize() method supports being called both as Resize({2,2}) as
  // well as variadic with Resize(2, 2).  These overloads provide all of the
  // supported calling configurations, while being overloads (and not templates)
  // so that implicit conversions still work.
  //
  // SetDims on ArrayRef is internally implemented as a template, so we can
  // handle both ArrayRefs of different types (there are some uses of
  // Resize in Caffe2 which pass in int, not int64_t.)

  template <
      typename T,
      typename = typename std::enable_if<std::is_integral<T>::value>::type>
  bool SetDimsTemplate(ArrayRef<T> src) {
    TORCH_CHECK(
        !has_symbolic_sizes_strides_,
        "SetDims() called on tensor with symbolic shape")

    auto old_numel = numel_;
    sizes_and_strides_.resize(src.size());
    int64_t new_numel = 1;
    for (const auto i : c10::irange(src.size())) {
      new_numel *= src[i];
      sizes_and_strides_.size_at_unchecked(i) = src[i];
    }
    numel_ = new_numel;
    empty_tensor_restride(MemoryFormat::Contiguous);
    return numel_ != old_numel;
  }

  bool SetDims(ArrayRef<int64_t> s) {
    return SetDimsTemplate(s);
  }

  bool SetDims(ArrayRef<int> s) {
    return SetDimsTemplate(s);
  }

  bool SetDims(ArrayRef<size_t> s) {
    return SetDimsTemplate(s);
  }

  bool SetDims() {
    return SetDims(IntArrayRef{});
  }

  bool SetDims(const int64_t d0) {
    return SetDims(IntArrayRef{d0});
  }

  bool SetDims(const int64_t d0, const int64_t d1) {
    return SetDims(IntArrayRef{d0, d1});
  }

  bool SetDims(const int64_t d0, const int64_t d1, const int64_t d2) {
    return SetDims(IntArrayRef{d0, d1, d2});
  }

  bool SetDims(
      const int64_t d0,
      const int64_t d1,
      const int64_t d2,
      const int64_t d3) {
    return SetDims(IntArrayRef{d0, d1, d2, d3});
  }

  /**
   * Compute the number of elements based on the sizes of a tensor.
   */
  int64_t compute_numel() const {
#if C10_HAS_BUILTIN_OVERFLOW() && !defined(C10_MOBILE)
    // Use overflow checks if supported by the compiler
    return safe_compute_numel();
#else
    return c10::multiply_integers(sizes());
#endif
  }

  /**
   * Compute the number of elements based on the sizes of a
   * tensor. Catches integer overflow that may occur when a tensor
   * using a sparse layout has multiple dimensions with large sizes.
   */
  int64_t safe_compute_numel() const {
    uint64_t n = 1;
    bool overflows = c10::safe_multiplies_u64(sizes(), &n);
    constexpr auto numel_max = std::min(
        static_cast<uint64_t>(std::numeric_limits<int64_t>::max()),
        static_cast<uint64_t>(std::numeric_limits<size_t>::max()));

    overflows |= (n > numel_max);
    TORCH_CHECK(!overflows, "numel: integer multiplication overflow");
    return static_cast<int64_t>(n);
  }

  /**
   * Compute whether or not a tensor is contiguous based on the sizes and
   * strides of a tensor.
   */
  bool compute_contiguous() const;

  bool compute_channels_last_contiguous_2d() const;

  bool compute_channels_last_contiguous_3d() const;

  bool compute_strides_like_channels_last_2d() const;

  bool compute_strides_like_channels_last_3d() const;

  bool compute_non_overlapping_and_dense() const;

 protected:
  /**
   * Recompute the cached numel of a tensor.  Call this if you modify
   * sizes.
   *
   * For tensors with sparse layouts, use safe_refresh_numel() instead
   * because it will catch integer overflow that may occur for tensors
   * with sparse layouts and large dimensions.
   */
  void refresh_numel() {
    numel_ = compute_numel();
  }

  /**
   * Recompute the cached numel of a tensor.  Call this if you modify
   * sizes. Use only for tensors with sparse layouts because only
   * sparse tensor are likely to have sizes that may lead to integer
   * overflow when computing numel.
   */
  void safe_refresh_numel() {
    numel_ = safe_compute_numel();
  }

  /**
   * Recompute the cached contiguity of a tensor.  Call this if you modify sizes
   * or strides.
   */
  void refresh_contiguous() {
    TORCH_CHECK(
        !has_symbolic_sizes_strides_,
        "refresh_contiguous() called on tensor with symbolic shape")

    is_contiguous_ = compute_contiguous();
    // Note:
    // Dim 0, 1, 2 will never be a channels last 2d/3d format
    // Dim 3+ is possibly be a channels last 2d format (Dim 4 only at this
    // point) Dim 4+ is possibly be a channels last 3d format (Dim 5 only at
    // this point)
    switch (dim()) {
      case 4:
        is_channels_last_contiguous_ = compute_channels_last_contiguous_2d();
        is_channels_last_3d_contiguous_ = false;
        is_channels_last_ = compute_strides_like_channels_last_2d();
        is_channels_last_3d_ = false;
        is_non_overlapping_and_dense_ = is_contiguous_ ||
            is_channels_last_contiguous_ || compute_non_overlapping_and_dense();
        break;
      case 5:
        is_channels_last_contiguous_ = compute_channels_last_contiguous_2d();
        is_channels_last_3d_contiguous_ = !is_channels_last_contiguous_ &&
            compute_channels_last_contiguous_3d();
        is_channels_last_ = !is_channels_last_3d_contiguous_ &&
            compute_strides_like_channels_last_2d();
        is_channels_last_3d_ =
            !is_channels_last_ && compute_strides_like_channels_last_3d();
        is_non_overlapping_and_dense_ = is_contiguous_ ||
            is_channels_last_contiguous_ || is_channels_last_3d_contiguous_ ||
            compute_non_overlapping_and_dense();
        break;
      default:
        is_channels_last_contiguous_ = false;
        is_channels_last_3d_contiguous_ = false;
        // is_channels_last_ and is_channels_last_3d_ are suggested
        // memory_format. Being channels_last_contiguous doesn't necessarily
        // mean the tensor is strided like channels_last: for strides on channel
        // dimension could suggest desired memory_layout, but it doesn't affect
        // memory storage
        is_channels_last_ = false;
        is_channels_last_3d_ = false;
        is_non_overlapping_and_dense_ =
            is_contiguous_ || compute_non_overlapping_and_dense();
    }
  }

  /**
   * Copy the tensor metadata fields (e.g. sizes / strides / storage pointer /
   * storage_offset) from one TensorImpl to another TensorImpl.
   *
   * For usage of `version_counter` and `allow_tensor_metadata_change`, see NOTE
   * [ TensorImpl Shallow-Copying ].
   */
  static void copy_tensor_metadata(
      const TensorImpl* src_impl,
      TensorImpl* dest_impl,
      const c10::VariableVersion& version_counter,
      bool allow_tensor_metadata_change);

  /**
   * Copy the tensor metadata fields (e.g. sizes / strides / storage pointer /
   * storage_offset) from one TensorImpl to another TensorImpl.
   *
   * For usage of `version_counter` and `allow_tensor_metadata_change`, see NOTE
   * [ TensorImpl Shallow-Copying ].
   */
  static void copy_tensor_metadata(
      const TensorImpl* src_impl,
      TensorImpl* dest_impl,
      c10::VariableVersion&& version_counter,
      bool allow_tensor_metadata_change);

 private:
  static void copy_tensor_metadata_except_version_counter(
      const TensorImpl* src_impl,
      TensorImpl* dest_impl,
      bool allow_tensor_metadata_change);

 protected:
  // Error message to show when the user tries to change tensor metadata on
  // Tensor created from .data or .detach().
  //
  // See NOTE [ Metadata Change for a Detached Tensor ] for details.
  static const char* const err_msg_tensor_metadata_change_not_allowed;

  static void copy_generic_tensor_metadata(
      const TensorImpl* src_impl,
      TensorImpl* dest_impl);

 public:
  void set_storage_access_should_throw() {
    storage_access_should_throw_ = true;
  }

  bool owns_pyobj() {
    return reinterpret_cast<uintptr_t>(pyobj_) & 1;
  }

  void set_owns_pyobj(bool b) {
    pyobj_ = reinterpret_cast<PyObject*>(
        reinterpret_cast<uintptr_t>(_unchecked_untagged_pyobj()) | b);
  }

 public:
  void set_custom_sizes_strides(SizesStridesPolicy policy) {
    custom_sizes_strides_ = static_cast<uint8_t>(policy);
    refresh_sizes_strides_policy();
  }

  void set_python_custom_sizes_strides(SizesStridesPolicy policy) {
    python_custom_sizes_strides_ = static_cast<uint8_t>(policy);
    refresh_sizes_strides_policy();
  }

  void set_custom_device(bool custom_device) {
    custom_device_ = custom_device;
    refresh_device_policy();
  }

  void set_custom_layout(bool custom_layout) {
    custom_layout_ = custom_layout;
    refresh_layout_policy();
  }

  void set_python_custom_device(bool custom_device) {
    python_custom_device_ = custom_device;
    refresh_device_policy();
  }

  void set_python_custom_layout(bool custom_layout) {
    python_custom_layout_ = custom_layout;
    refresh_layout_policy();
  }

 protected:
  void refresh_sizes_strides_policy() {
    if (has_symbolic_sizes_strides_) {
      sizes_strides_policy_ =
          static_cast<uint8_t>(SizesStridesPolicy::CustomSizes);
    } else {
      sizes_strides_policy_ =
          std::max(custom_sizes_strides_, python_custom_sizes_strides_);
    }
  }

  void refresh_device_policy() {
    device_policy_ = custom_device_ || python_custom_device_;
  }

  void refresh_layout_policy() {
    layout_policy_ = custom_layout_ || python_custom_layout_;
  }

 protected:
  Storage storage_;

 private:
  // This pointer points to an AutogradMeta struct that stores autograd-specific
  // fields (such as grad_ / grad_fn_ / grad_accumulator_). This pointer always
  // has unique ownership (meaning only one TensorImpl can own it at a time).
  //
  // autograd_meta_ can be nullptr, as an optimization.  When this occurs, it is
  // equivalent to having an autograd_meta_ pointing to a default constructed
  // AutogradMeta; intuitively, tensors which don't require grad will have this
  // field set to null.
  //
  // This means accessors on autograd_meta_ have to be careful to test if they
  // got a nullptr, and handle default behavior appropriately in that case.
  //
  // Note that we don't enforce the invariant that if the AutogradMeta is
  // default constructed, it is nullptr (to do this, we'd have to continuously
  // check if an AutogradMeta became, by mutation, equal to the default
  // constructed form.  (This might be useful, but it seems rare enough that
  // a requires_grad=True variable will turn back into the requires_grad=False
  // version.)  So there are three representable states:
  //
  //    1. autograd_meta_ == nullptr
  //    2. autograd_meta_ is default constructed (semantically, same as (1))
  //    3. autograd_meta_ has nontrivial information content
  //
  std::unique_ptr<c10::AutogradMetaInterface> autograd_meta_ = nullptr;

 protected:
  std::unique_ptr<c10::ExtraMeta> extra_meta_ = nullptr;

  c10::VariableVersion version_counter_;

  // This field contains the interpreter tag for this object.  See
  // Note [Python interpreter tag] for general context
  //
  // Note [Memory ordering on Python interpreter tag]
  // ~~~~~~~~~~~~~~~~~~~~~~~~~~~~~~~~~~~~~~~~~~~~~~~~
  // What memory_order do we need when accessing this atomic?  We don't
  // need a single total modification order (as provided by
  // memory_order_seq_cst) as pyobj_interpreter_ is monotonic: it can only
  // transition from -1 to some positive integer and never changes afterwards.
  // Because there is only one modification, it trivially already has a total
  // modification order (e.g., we don't need fences or locked instructions on
  // x86)
  //
  // In fact, one could make a reasonable argument that relaxed reads are OK,
  // due to the presence of external locking (GIL) to ensure that interactions
  // with other data structures are still correctly synchronized, so that
  // we fall in the "Single-Location Data Structures" case as described in
  // http://www.open-std.org/jtc1/sc22/wg21/docs/papers/2020/p2055r0.pdf
  // However, on x86, it doesn't matter if I use acquire or relaxed on the load
  // as I get the same assembly in both cases.  So I just use the more
  // conservative acquire (which will impede compiler optimizations but I don't
  // care)
  std::atomic<impl::PyInterpreter*> pyobj_interpreter_;

  // This field contains a reference to a PyObject representing this Tensor.
  // If pyobj is nullptr, when we transfer Tensor to Python, we allocate a new
  // PyObject for it and set this field.  This field does not have to be
  // protected by an atomic as it is only allowed to be accessed when you hold
  // the GIL, or during destruction of the tensor.
  //
  // When a PyObject dies, you are obligated to clear this field
  // (otherwise, you will try to use-after-free the pyobj); this currently
  // occurs in THPVariable_clear in torch/csrc/autograd/python_variable.cpp
  //
  // NB: Ordinarily, this should not be a strong reference, as if the
  // PyObject owns the Tensor, this would create a reference cycle.
  // However, sometimes this ownership flips.  To track who owns
  // who, this has a single pointer tag indicating whether or not the
  // C++ object owns the PyObject (the common case, zero, means PyObject
  // owns the C++ object); see _unchecked_untagged_pyobj for raw access
  // or check_pyobj for checked access.  See references to PyObject
  // resurrection in torch/csrc/autograd/python_variable.cpp
  PyObject* pyobj_;

  c10::impl::SizesAndStrides sizes_and_strides_;

  int64_t storage_offset_ = 0;
  // If sizes and strides are empty, the numel is 1!!  However, most of the
  // time, we will immediately set sizes to {0} and reset numel to 0.
  // (Can't do that in the default initializers, because there's no way to
  // spell "allocate a one-element array" for strides_).
  int64_t numel_ = 1;

  // INVARIANT: When storage is non-null, this type meta must
  // agree with the type meta in storage
  caffe2::TypeMeta data_type_;

  // NOTE [c10::optional operator usage in CUDA]
  // Our optional definition doesn't compile in .cu file if `value()` or
  // `operator->` are used.  Instead, we always use `operator*`.
  // See https://github.com/pytorch/pytorch/issues/18496 for more info.
  // If this is too burdensome to maintain, we can just
  // manually implement this with an additional bool.

  // INVARIANT: When storage is non-null, this Device must
  // agree with the type meta in storage.
  //
  // INVARIANT: device_opt_ is only nullopt for undefined tensors
  // (which do not have a device.)
  c10::optional<c10::Device> device_opt_;

  // default member initializers for bit-fields only available with -std=c++2a
  // or -std=gnu++2a
  inline void init_bitfields() {
    is_contiguous_ = true;
    is_channels_last_ = false;
    is_channels_last_contiguous_ = false;
    is_channels_last_3d_ = false;
    is_channels_last_3d_contiguous_ = false;
    is_non_overlapping_and_dense_ = true;
    is_wrapped_number_ = false;
    allow_tensor_metadata_change_ = true;
    reserved_ = false;
    sizes_strides_policy_ = static_cast<uint8_t>(SizesStridesPolicy::Default);
    custom_sizes_strides_ = static_cast<uint8_t>(SizesStridesPolicy::Default);
    python_custom_sizes_strides_ =
        static_cast<uint8_t>(SizesStridesPolicy::Default);
    python_custom_device_ = false;
    python_custom_layout_ = false;
    custom_device_ = false;
    custom_layout_ = false;
    device_policy_ = false;
    layout_policy_ = false;
    storage_access_should_throw_ = false;
    has_symbolic_sizes_strides_ = false;
  }

  // Tensor is contiguous
  bool is_contiguous_ : 1;

  // Tensor is a subclass that does not permit storage access.
  bool storage_access_should_throw_ : 1;

  // Tensor is stored in the channels last 2d memory format, when dimensions
  // order is (N)CHW and C-strides < W-strides < H-strides (< N-strides)
  // (If size of any dimension is equal to 1, this dimension strides value
  // is not taken into account).
  bool is_channels_last_ : 1;

  // Channels last contiguous tensor is channel last tensor which occupies
  // contiguous memory block.
  bool is_channels_last_contiguous_ : 1;

  // Tensor is stored in the channels last 3d memory format, when dimensions
  // order is (N)CDHW and C-strides < W-strides < H-strides < D - strides (<
  // N-strides) (If size of any dimension is equal to 1, this dimension strides
  // value is not taken into account).
  bool is_channels_last_3d_ : 1;

  // Channels last 3d contiguous tensor is channel last 3d tensor which occupies
  // contiguous memory block.
  bool is_channels_last_3d_contiguous_ : 1;

  // Dense tensor is the tensor that store values in a contiguous block of
  // memory. Non-overlapping tensor is the tensor in which elements occupy
  // individual non-repetitive memory.
  bool is_non_overlapping_and_dense_ : 1;

  bool is_wrapped_number_ : 1;

  // NOTE [ Metadata Change for a Detached Tensor ]
  //
  // Normally, a user is allowed to change the tensor metadata
  // (e.g. sizes / strides / storage / storage_offset) of a tensor.
  // However, if the tensor is created by `t1_detached = t1.data` in Python
  // or `t1_detached = t1.detach()` in Python/C++, those changes to the
  // tensor metadata of `t1_detached` will not be propagated back to the
  // original tensor `t1`. In order to make such changes explicitly illegal,
  // we created the `allow_tensor_metadata_change_` flag, to prevent users
  // from changing metadata of the detached tensor and expecting the original
  // tensor to also be updated.
  //
  // NOTE: For a full list of tensor metadata fields, please see
  // `copy_tensor_metadata()` in TensorImpl and its subclasses to find
  // which fields are copied by value.
  bool allow_tensor_metadata_change_ : 1;

  // we decide to keep reserved_ and it will
  // live in Tensor after the split
  // The logic is that if Extend() or ReserveSpace() were ever called,
  // then subsequent Resize()s will not free up Storage.
  bool reserved_ : 1;

  // Call _custom() virtual methods for
  // strides()/is_contiguous()/sizes()/dim()/numel()
  // This is a combination of sizes_strides_custom_dispatch_
  // and has_symbolic_sizes_strides_
  uint8_t sizes_strides_policy_ : 2;

  // Whether or not sizes_and_strides_ contains a symbolic value.
  bool has_symbolic_sizes_strides_ : 1;

  // Call _custom() virtual method for
  // strides()/is_contiguous()/sizes()/dim()/numel()
  uint8_t custom_sizes_strides_ : 2;

  // Combo of custom_ and python_custom_
  bool device_policy_ : 1;
  bool layout_policy_ : 1;

  // Call _custom() virtual method for device()
  bool custom_device_ : 1;

  // Call _custom() virtual method for layout()
  bool custom_layout_ : 1;

  // Call into Python for
  // strides()/is_contiguous()/sizes()/dim()/numel()
  uint8_t python_custom_sizes_strides_ : 2;

  // Call into Python for device()
  bool python_custom_device_ : 1;

  // Call into Python for layout()
  bool python_custom_layout_ : 1;

  // The set of DispatchKeys which describe this tensor.  NB: this
  // does NOT include Autograd (historically, it did, but
  // not anymore!)
  //
  // INVARIANT: extra_meta_->named_tensor_meta_ != nullptr  <==>
  // key_set_.has(DispatchKey::Named)
  DispatchKeySet key_set_;

 private:
  // C10_TensorImpl_Size_Check_Dummy_Class needs to be friends with
  // TensorImpl so it can inspect the size of private fields
  template <
      size_t cplusplus,
      size_t clang_ver_major,
      size_t gcc_ver,
      size_t gcc_ver_minor,
      size_t nvcc,
      size_t cuda_version,
      size_t cuda_version_major,
      size_t ptr_size>
  friend class C10_TensorImpl_Size_Check_Dummy_Class;
};

// Note [TensorImpl size constraints]
// ~~~~~~~~~~~~~~~~~~~~~~~~~~~~~~~~~~
// Changed the size of TensorImpl?  If the size went down, good for
// you!  Adjust the documentation below and the expected size.
// Did it go up?  Read on...
//
// Struct size matters.  In some production systems at Facebook, we have
// 400M live tensors during a training run.  Do the math: every 64-bit
// word you add to Tensor is an extra 3.2 gigabytes in RAM.
//
// If you are a Facebook employee, you can check if the run in question
// has tipped you over the point using the command here:
// https://fburl.com/q5enpv98
//
// For reference, we OOMed at 160 bytes (20 words) per TensorImpl.
// This is not counting overhead from strides out-of-line allocation and
// StorageImpl space and this is from before we inlined sizes and strides
// directly into TensorImpl as SmallVectors.
//
// Our memory usage on 32-bit systems is suboptimal, but we're not checking
// for it at the moment (to help avoid rage inducing cycles when the
// 32-bit number is wrong).
//
// Current breakdown:
//
//    vtable pointer
//    strong refcount           TODO: pack these into one word
//    weak refcount
//    storage pointer
//    autograd metadata pointer
//    named tensor metadata pointer
//    version counter pointer
//    Python interpreter pointer
//    PyObject pointer
//    SizesAndStrides size/pointer
//    SizesAndStrides sizes (pre-allocated 0)
//    SizesAndStrides sizes (pre-allocated 1)
//    SizesAndStrides sizes (pre-allocated 2)
//    SizesAndStrides sizes (pre-allocated 3)
//    SizesAndStrides sizes (pre-allocated 4)
//    SizesAndStrides strides (pre-allocated 0)
//    SizesAndStrides strides (pre-allocated 1)
//    SizesAndStrides strides (pre-allocated 2)
//    SizesAndStrides strides (pre-allocated 3)
//    SizesAndStrides strides (pre-allocated 4)
//    storage offset
//    numel
//    data type, device, is_contiguous, storage_access_should_throw_, bitfields
//    DispatchKeySet
//

// Various preprocessor macros we use to check that the
// TensorImpl size hasn't changed unexpectedly. We undef
// these later.
#ifndef __NVCC__
#define C10_NVCC 0
#else
#define C10_NVCC __NVCC__
#endif

#ifndef __CUDA_VER_MAJOR__
#define C10_CUDA_VERSION_MAJOR 0
#else
#define C10_CUDA_VERSION_MAJOR __CUDA_VER_MAJOR__
#endif

#ifndef CUDA_VERSION
#define C10_CUDA_VERSION 0
#else
#define C10_CUDA_VERSION CUDA_VERSION
#endif

#ifndef __clang_major__
#define C10_CLANG_MAJOR_VERSION 0
#else
#define C10_CLANG_MAJOR_VERSION __clang_major__
#endif

#ifndef __GNUC__
#define C10_GCC_VERSION 0
#else
#define C10_GCC_VERSION __GNUC__
#endif

#ifndef __GNUC_MINOR__
#define C10_GCC_VERSION_MINOR 0
#else
#define C10_GCC_VERSION_MINOR __GNUC_MINOR__
#endif

// We use a templatized class to both contain the logic of checking the sizes
// as well as to provide compile-time information that might be useful in
// figuring out why sizes may have changed.
// All the compile time information is given by the template fields that are
// always printed by the compiler when the static_assert fails.
template <
    size_t cplusplus = __cplusplus,
    size_t clang_ver_major = C10_CLANG_MAJOR_VERSION,
    size_t gcc_ver = C10_GCC_VERSION,
    size_t gcc_ver_minor = C10_GCC_VERSION_MINOR,
    size_t nvcc = C10_NVCC,
    size_t cuda_version = C10_CUDA_VERSION,
    size_t cuda_version_major = C10_CUDA_VERSION_MAJOR,
    size_t ptr_size = sizeof(void*)>
class C10_TensorImpl_Size_Check_Dummy_Class : private TensorImpl {
  // Names of (non-bitfield) fields in TensorImpl; used to provide
  // compile-time info about fields whose size changes unexpectedly.
  enum class FieldNameEnum {
    storage_,
    autograd_meta_,
    extra_meta_,
    version_counter_,
    pyobj_interpreter_,
    pyobj_,
    sizes_and_strides_,
    storage_offset_,
    numel_,
    data_type_,
    device_opt_,
    key_set_,
    TOTAL_SIZE
  };

  // Provides compile-time equality check that reveals what numbers
  // were used and on which quantity
  template <size_t Actual, size_t Expected, FieldNameEnum FiledName>
  constexpr static bool are_equal() {
    static_assert(
        Actual == Expected,
        "Actual and Expected sizes of a field did not match!");
    return true;
  }

  // Provides compile-time <= check that reveals what numbers
  // were used and on which quantity
  template <size_t Actual, size_t Expected, FieldNameEnum FiledName>
  constexpr static bool is_le() {
    static_assert(
        Actual <= Expected,
        "Actual and Expected sizes of a field did not match!");
    return true;
  }

 public:
  // Compile-time check that TensorImpl field sizes are as expected
  //
  // Observed total sizes and associated versions
  // If you find a flag that predicts when unique_ptr has 16 bytes
  // on 64-bit systems or when sizes_and_strides_ is 84 vs 88 bytes
  // on 32-bit systems you get a cookie!
  // Length | LLVM | GCC  |    C++ |  CUDA
  //    192 |    ? | 11.2 | 201703 | 11040
  //    208 |    ? | 11.2 | 201703 | 11040
  //    208 |    ? | 11.2 | 201402 | 11040
  //    192 |    ? | 11.2 | 201402 | 11040
  //    160 |   12 |  4.2 | 201703 |     0
  //
  // To keep things clean, we split on systems here.

#if UINTPTR_MAX == 0xFFFFFFFF
  // This is a 32-bit system
  static constexpr bool check_sizes() {
    constexpr size_t tsize = 20 * sizeof(int64_t);

    // clang-format off
    are_equal<sizeof(storage_),            4,  FieldNameEnum::storage_>();
    are_equal<sizeof(autograd_meta_),      4,  FieldNameEnum::autograd_meta_>();
    are_equal<sizeof(extra_meta_),         4,  FieldNameEnum::extra_meta_>();
    are_equal<sizeof(version_counter_),    4,  FieldNameEnum::version_counter_>();
    are_equal<sizeof(pyobj_interpreter_),  4,  FieldNameEnum::pyobj_interpreter_>();
    are_equal<sizeof(pyobj_),              4,  FieldNameEnum::pyobj_>();
    is_le<sizeof(sizes_and_strides_),     88, FieldNameEnum::sizes_and_strides_>();
    are_equal<sizeof(storage_offset_),     8,  FieldNameEnum::storage_offset_>();
    are_equal<sizeof(numel_),              8,  FieldNameEnum::numel_>();
    are_equal<sizeof(data_type_),          2,  FieldNameEnum::data_type_>();
    are_equal<sizeof(device_opt_),         3,  FieldNameEnum::device_opt_>();
    are_equal<sizeof(key_set_),            8,  FieldNameEnum::key_set_>();
    is_le<sizeof(TensorImpl),          tsize,  FieldNameEnum::TOTAL_SIZE>();
    // clang-format on

    return true;
  }
#else
  // This is a 64-bit system
  static constexpr bool check_sizes() {
    constexpr size_t tsize = 26 * sizeof(int64_t);

    // clang-format off
    are_equal<sizeof(storage_),            8,  FieldNameEnum::storage_>();
    // On some systems involving NVCC the size of unique_ptr is 16 bytes. We haven't
    // figured out how to detect those via macro preprocessors yet, so we use <=
    // comparisons for the relevant fields.
    is_le<sizeof(autograd_meta_),         16,  FieldNameEnum::autograd_meta_>();
    is_le<sizeof(extra_meta_),            16,  FieldNameEnum::extra_meta_>();
    are_equal<sizeof(version_counter_),    8,  FieldNameEnum::version_counter_>();
    are_equal<sizeof(pyobj_interpreter_),  8,  FieldNameEnum::pyobj_interpreter_>();
    are_equal<sizeof(pyobj_),              8,  FieldNameEnum::pyobj_>();
    are_equal<sizeof(sizes_and_strides_), 88,  FieldNameEnum::sizes_and_strides_>();
    are_equal<sizeof(storage_offset_),     8,  FieldNameEnum::storage_offset_>();
    are_equal<sizeof(numel_),              8,  FieldNameEnum::numel_>();
    are_equal<sizeof(data_type_),          2,  FieldNameEnum::data_type_>();
    are_equal<sizeof(device_opt_),         3,  FieldNameEnum::device_opt_>();
    are_equal<sizeof(key_set_),            8,  FieldNameEnum::key_set_>();
    is_le<sizeof(TensorImpl),          tsize,  FieldNameEnum::TOTAL_SIZE>();
    // clang-format on

    return true;
  }
#endif
};

// We use a class to encapsulate size-checking logic with
// templates to capture sizes and flags. We call this within
// a static assert to prove there is no run-time behaviour.
// Since the methods we call return either true or fail their
// own static_asserts, we should never see the error messages
// below. We have to provide it though for c++ <17.
static_assert(
    C10_TensorImpl_Size_Check_Dummy_Class<>::check_sizes(),
    "You should not see this message.");

// Clean up after ourselves
#undef C10_NVCC
#undef C10_CUDA_VERSION_MAJOR
#undef C10_CUDA_VERSION
#undef C10_CLANG_MAJOR_VERSION
#undef C10_GCC_VERSION
#undef C10_GCC_VERSION_MINOR

} // namespace c10

C10_CLANG_DIAGNOSTIC_POP()<|MERGE_RESOLUTION|>--- conflicted
+++ resolved
@@ -602,10 +602,7 @@
     if (C10_UNLIKELY(matches_policy(SizesStridesPolicy::CustomSizes))) {
       return sym_sizes_custom();
     }
-<<<<<<< HEAD
-=======
     // Sizes guaranteed to be non-negative, so unchecked cast is OK
->>>>>>> 0d46bfac
     return c10::SymIntArrayRef::fromIntArrayRefKnownNonNegative(
         sizes_and_strides_.sizes_arrayref());
   }
