--- conflicted
+++ resolved
@@ -20,10 +20,6 @@
       runner: linux.2xlarge
       test-matrix: |
         { include: [
-<<<<<<< HEAD
-          { config: "default", shard: 1, num_shards: 1, runner: "linux.idc.xpu" },
-        ]}
-=======
           { config: "default", shard: 1, num_shards: 4, runner: "linux.idc.xpu" },
           { config: "default", shard: 2, num_shards: 4, runner: "linux.idc.xpu" },
           { config: "default", shard: 3, num_shards: 4, runner: "linux.idc.xpu" },
@@ -40,5 +36,4 @@
     with:
       build-environment: linux-jammy-xpu-py3.8
       docker-image: ${{ needs.linux-jammy-xpu-py3_8-build.outputs.docker-image }}
-      test-matrix: ${{ needs.linux-jammy-xpu-py3_8-build.outputs.test-matrix }}
->>>>>>> 9768f73c
+      test-matrix: ${{ needs.linux-jammy-xpu-py3_8-build.outputs.test-matrix }}